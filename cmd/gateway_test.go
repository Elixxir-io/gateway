--- conflicted
+++ resolved
@@ -664,8 +664,6 @@
 
 }
 
-<<<<<<< HEAD
-=======
 // TestUpdateInstance tests that the instance updates itself appropriately
 // FIXME: This test cannot test the Ndf functionality, since we don't have
 //        signable ndf function that would enforce correctness, so not useful
@@ -756,7 +754,6 @@
 //
 //}
 
->>>>>>> 3972cd9e
 var (
 	ExampleJSON = `{
 	"Timestamp": "2019-06-04T20:48:48-07:00",

///////////////////////////////////////////////////////////////////////////////
// Copyright © 2020 xx network SEZC                                          //
//                                                                           //
// Use of this source code is governed by a license that can be found in the //
// LICENSE file                                                              //
///////////////////////////////////////////////////////////////////////////////

package cmd

import (
	"bytes"
	"encoding/binary"
	"fmt"
	"github.com/golang/protobuf/proto"
	"github.com/pkg/errors"
	jww "github.com/spf13/jwalterweatherman"
	"github.com/spf13/viper"
	"gitlab.com/elixxir/comms/gateway"
	pb "gitlab.com/elixxir/comms/mixmessages"
	"gitlab.com/elixxir/comms/network"
	ds "gitlab.com/elixxir/comms/network/dataStructures"
	"gitlab.com/elixxir/crypto/cmix"
	"gitlab.com/elixxir/crypto/cyclic"
	"gitlab.com/elixxir/crypto/hash"
	"gitlab.com/elixxir/gateway/notifications"
	"gitlab.com/elixxir/gateway/storage"
	"gitlab.com/elixxir/primitives/format"
	"gitlab.com/elixxir/primitives/knownRounds"
	"gitlab.com/elixxir/primitives/rateLimiting"
	"gitlab.com/elixxir/primitives/states"
	"gitlab.com/elixxir/primitives/utils"
	"gitlab.com/xx_network/comms/connect"
	"gitlab.com/xx_network/comms/gossip"
	"gitlab.com/xx_network/primitives/id"
	"gitlab.com/xx_network/primitives/ndf"
	"strconv"
	"strings"
	"time"
)

var dummyUser = id.DummyUser

<<<<<<< HEAD
=======
// TODO: remove this. It is currently only here to make tests work
var disablePermissioning = false

var rateLimitErr = errors.New("Client has exceeded communications rate limit")

// Tokens required by clients for different messages
const TokensPutMessage = uint(250)        // Sends a message, the networks does n * 5 exponentiations, n = 5, 25
const TokensRequestNonce = uint(30)       // Requests a nonce from the node to verify the user, 3 exponentiations
const TokensConfirmNonce = uint(10)       // Requests a nonce from the node to verify the user, 1 exponentiation
const PollPeriod = 100 * time.Millisecond // how often gateway polls server

>>>>>>> 4209e826
// Errors to suppress
const (
	ErrInvalidHost = "Invalid host ID:"
	ErrAuth        = "Failed to authenticate id:"
)

type Instance struct {
	// Storage buffer for messages to be submitted to the network
	UnmixedBuffer storage.UnmixedMessageBuffer

	// Contains all Gateway relevant fields
	Params Params

	// Contains Server Host Information
	ServerHost *connect.Host

	// Gateway object created at start
	Comms *gateway.Comms

	// Map of leaky buckets for user IDs
	rateLimitQuit chan struct{}
	rateLimit     *rateLimiting.BucketMap

	// struct for tracking notifications
	un notifications.UserNotifications

	// Tracker of the gateway's known rounds
	knownRound *knownRounds.KnownRounds

	database storage.Storage
	// TODO: Integrate and remove duplication with the stuff above.
	// NetInf is the network interface for working with the NDF poll
	// functionality in comms.
	NetInf        *network.Instance
	addGateway    chan network.NodeGateway
	removeGateway chan *id.ID

	lastUpdate uint64
}

func (gw *Instance) GetBloom(msg *pb.GetBloom, ipAddress string) (*pb.GetBloomResponse, error) {
	panic("implement me")
}

// Handler for a client's poll to a gateway. Returns all the last updates and known rounds
func (gw *Instance) Poll(clientRequest *pb.GatewayPoll) (*pb.GatewayPollResponse, error) {
	// Nil check to check for valid clientRequest
	if clientRequest == nil || clientRequest.ClientID == nil {
		return &pb.GatewayPollResponse{}, errors.Errorf("Unable to parse client's request. " +
			"Please try again with a properly formed message")
	}

	lastKnownRound := gw.NetInf.GetLastRoundID()

	// Get the range of updates from the network instance
	updates, err := gw.NetInf.GetHistoricalRoundRange(id.Round(clientRequest.LastUpdate), lastKnownRound)
	if err != nil {
		jww.WARN.Printf("Could not retrieve updates for client [%v]'s request: %v", clientRequest.ClientID, err)
		return &pb.GatewayPollResponse{}, errors.New("Could not retrieve updates for client's request.")
	}

	kr, err := gw.knownRound.Marshal()
	if err != nil {
		jww.WARN.Printf("Could not retrieve known rounds for client [%v]'s request: %v", clientRequest.ClientID, err)
		return &pb.GatewayPollResponse{}, errors.New("Could not retrieve updates for client's request.")

	}

	return &pb.GatewayPollResponse{
		PartialNDF:       gw.NetInf.GetPartialNdf().GetPb(),
		Updates:          updates,
		LastTrackedRound: uint64(lastKnownRound),
		KnownRounds:      kr,
		FilterNew:        nil,
		FilterOld:        nil,
	}, nil
}

type Params struct {
	NodeAddress string
	Port        int
	Address     string
	CertPath    string
	KeyPath     string

	ServerCertPath        string
	IDFPath               string
	PermissioningCertPath string

	rateLimitParams *rateLimiting.MapParams
	gossipFlags     gossip.ManagerFlags
	MessageTimeout  time.Duration

	knownRounds int
}

// NewGatewayInstance initializes a gateway Handler interface
func NewGatewayInstance(params Params) *Instance {
	newDatabase, _, err := storage.NewDatabase(viper.GetString("dbUsername"),
		viper.GetString("dbPassword"),
		viper.GetString("dbName"),
		viper.GetString("dbAddress"),
		viper.GetString("dbPort"),
	)
	if err != nil {
		jww.WARN.Printf("Could not initialize database")
	}
	i := &Instance{
		UnmixedBuffer: storage.NewUnmixedMessagesMap(),
		Params:        params,
		database:      newDatabase,
		knownRound:    knownRounds.NewKnownRound(params.knownRounds),
	}

	return i
}

func NewImplementation(instance *Instance) *gateway.Implementation {
	impl := gateway.NewImplementation()
	impl.Functions.CheckMessages = func(userID *id.ID, messageID, ipaddress string) (i []string, b error) {
		return instance.CheckMessages(userID, messageID, ipaddress)
	}
	impl.Functions.ConfirmNonce = func(message *pb.RequestRegistrationConfirmation, ipaddress string) (confirmation *pb.RegistrationConfirmation, e error) {
		return instance.ConfirmNonce(message, ipaddress)
	}
	impl.Functions.GetMessage = func(userID *id.ID, msgID, ipaddress string) (slot *pb.Slot, b error) {
		return instance.GetMessage(userID, msgID, ipaddress)
	}
	impl.Functions.PutMessage = func(message *pb.GatewaySlot, ipaddress string) (*pb.GatewaySlotResponse, error) {
		return instance.PutMessage(message, ipaddress)
	}
	impl.Functions.RequestNonce = func(message *pb.NonceRequest, ipaddress string) (nonce *pb.Nonce, e error) {
		return instance.RequestNonce(message, ipaddress)
	}
	impl.Functions.PollForNotifications = func(auth *connect.Auth) (i []*id.ID, e error) {
		return instance.PollForNotifications(auth)
	}
	// Client -> Gateway historical round request
	impl.Functions.RequestHistoricalRounds = func(msg *pb.HistoricalRounds) (response *pb.HistoricalRoundsResponse, err error) {
		return instance.RequestHistoricalRounds(msg)
	}
	// Client -> Gateway message request
	impl.Functions.RequestMessages = func(msg *pb.GetMessages) (*pb.GetMessagesResponse, error) {
		return instance.RequestMessages(msg)
	}
	// Client -> Gateway bloom request
	impl.Functions.RequestBloom = func(msg *pb.GetBloom) (*pb.GetBloomResponse, error) {
		return instance.RequestBloom(msg)
	}
	impl.Functions.Poll = func(msg *pb.GatewayPoll) (response *pb.GatewayPollResponse, err error) {
		return instance.Poll(msg)
	}
	return impl
}

// PollServer sends a poll message to the server and returns a response.
func PollServer(conn *gateway.Comms, pollee *connect.Host, ndf,
	partialNdf *network.SecuredNdf, lastUpdate uint64) (
	*pb.ServerPollResponse, error) {

	var ndfHash, partialNdfHash *pb.NDFHash
	ndfHash = &pb.NDFHash{
		Hash: make([]byte, 0),
	}

	partialNdfHash = &pb.NDFHash{
		Hash: make([]byte, 0),
	}

	if ndf != nil {
		ndfHash = &pb.NDFHash{Hash: ndf.GetHash()}
	}
	if partialNdf != nil {
		partialNdfHash = &pb.NDFHash{Hash: partialNdf.GetHash()}
	}

	pollMsg := &pb.ServerPoll{
		Full:           ndfHash,
		Partial:        partialNdfHash,
		LastUpdate:     lastUpdate,
		Error:          "",
		GatewayPort:    uint32(gwPort),
		GatewayVersion: currentVersion,
	}

	resp, err := conn.SendPoll(pollee, pollMsg)
	return resp, err
}

// CreateNetworkInstance will generate a new network instance object given
// properly formed ndf, partialNdf, and connection object
func CreateNetworkInstance(conn *gateway.Comms, ndf, partialNdf *pb.NDF) (
	*network.Instance, error) {
	newNdf := &ds.Ndf{}
	newPartialNdf := &ds.Ndf{}
	err := newNdf.Update(ndf)
	if err != nil {
		return nil, err
	}
	err = newPartialNdf.Update(partialNdf)
	if err != nil {
		return nil, err
	}
	pc := conn.ProtoComms
<<<<<<< HEAD
	var ers ds.ExternalRoundStorage = nil
	if storage.GatewayDB != nil {
		ers = &storage.ERS{}
	}
	return network.NewInstance(pc, newNdf.Get(), newPartialNdf.Get(), ers)
=======
	return network.NewInstance(pc, newNdf.Get(), newPartialNdf.Get())
>>>>>>> 4209e826
}

// UpdateInstance reads a ServerPollResponse object and updates the instance
// state accordingly.
func (gw *Instance) UpdateInstance(newInfo *pb.ServerPollResponse) error {
	// Update the NDFs, and update the round info, which is currently
	// recorded but not used for anything. (maybe we should print state
	// of each round?)
	if newInfo.FullNDF != nil {
		err := gw.NetInf.UpdateFullNdf(newInfo.FullNDF)
		if err != nil {
			return err
		}
	}
	if newInfo.PartialNDF != nil {
		err := gw.NetInf.UpdatePartialNdf(newInfo.PartialNDF)
		if err != nil {
			return err
		}
	}

	if newInfo.Updates != nil {

		for _, update := range newInfo.Updates {
			if update.UpdateID > gw.lastUpdate {
				gw.lastUpdate = update.UpdateID
			}
			// Parse the topology into an id list
			idList, err := id.NewIDListFromBytes(update.Topology)
			if err != nil {
				return err
			}

			// Convert the ID list to a circuit
			topology := ds.NewCircuit(idList)

			// Chek if our node is the entry point fo the circuit
			if topology.IsFirstNode(gw.ServerHost.GetId()) {
				gw.UnmixedBuffer.SetAsRoundLeader(id.Round(update.ID), update.BatchSize)
			}

			err = gw.NetInf.RoundUpdate(update)
			if err != nil {
				return err
			}

			if roundState := states.Round(update.State); roundState == states.COMPLETED || roundState == states.FAILED {
				gw.knownRound.Check(id.Round(update.ID))
			}
		}
	}

	// Send a new batch to the server when it asks for one
	if newInfo.BatchRequest != nil {
		gw.SendBatchWhenReady(newInfo.BatchRequest)
	}
	// Process a batch that has been completed by this server
	if newInfo.Slots != nil {
		gw.ProcessCompletedBatch(newInfo.Slots)
	}
	return nil
}

// InitNetwork initializes the network on this gateway instance
// After the network object is created, you need to use it to connect
// to the corresponding server in the network using ConnectToNode.
// Additionally, to clean up the network object (especially in tests), call
// Shutdown() on the network object.
func (gw *Instance) InitNetwork() error {
	address := fmt.Sprintf("%s:%d", gw.Params.Address, gw.Params.Port)
	var err error
	var gwCert, gwKey, nodeCert, permissioningCert []byte

	// Read our cert from file
	gwCert, err = utils.ReadFile(gw.Params.CertPath)
	if err != nil {
		return errors.New(fmt.Sprintf("Failed to read certificate at %s: %+v",
			gw.Params.CertPath, err))
	}

	// Read our private key from file
	gwKey, err = utils.ReadFile(gw.Params.KeyPath)
	if err != nil {
		return errors.New(fmt.Sprintf("Failed to read gwKey at %s: %+v",
			gw.Params.KeyPath, err))
	}

	// Read our node's cert from file
	nodeCert, err = utils.ReadFile(gw.Params.ServerCertPath)
	if err != nil {
		return errors.New(fmt.Sprintf(
			"Failed to read server gwCert at %s: %+v", gw.Params.ServerCertPath, err))
	}

	// Read the permissioning server's cert from
	permissioningCert, err = utils.ReadFile(gw.Params.PermissioningCertPath)
	if err != nil {
		return errors.WithMessagef(err,
			"Failed to read permissioning cert at %v",
			gw.Params.PermissioningCertPath)
	}

	// Set up temporary gateway listener
	gatewayHandler := NewImplementation(gw)
	gw.Comms = gateway.StartGateway(&id.TempGateway, address, gatewayHandler,
		gwCert, gwKey, gossip.DefaultManagerFlags())

	// Set up temporary server host
	// (id, address string, cert []byte, disableTimeout, enableAuth bool)
	dummyServerID := id.DummyUser.DeepCopy()
	dummyServerID.SetType(id.Node)
	params := connect.GetDefaultHostParams()
	params.MaxRetries = 0
	gw.ServerHost, err = connect.NewHost(dummyServerID, gw.Params.NodeAddress,
		nodeCert, params)
	if err != nil {
		return errors.Errorf("Unable to create tmp server host: %+v",
			err)
	}

	// Begin polling server for NDF
	jww.INFO.Printf("Beginning polling NDF...")
	var nodeId []byte
	var serverResponse *pb.ServerPollResponse

	// fixme: determine if this a proper conditional for when server is not ready
	for serverResponse == nil {
		// TODO: Probably not great to always sleep immediately
		time.Sleep(3 * time.Second)

		// Poll Server for the NDFs, then use it to create the
		// network instance and begin polling for server updates
		serverResponse, err = PollServer(gw.Comms, gw.ServerHost, nil, nil, 0)
		if err != nil {
			eMsg := err.Error()
			// Catch recoverable error
			if strings.Contains(eMsg, ErrInvalidHost) {
				jww.WARN.Printf("Node not ready...: %s",
					eMsg)
				continue
<<<<<<< HEAD
				// NO_NDF will be returned if the node
				// has not retrieved an NDF from
				// permissioning yet
			} else if strings.Contains(eMsg, ndf.NO_NDF) {
=======
			}

			// Add permissioning as a host
			params := connect.GetDefaultHostParams()
			params.MaxRetries = 0
			_, err = gw.Comms.AddHost(&id.Permissioning, "", permissioningCert, params)
			if err != nil {
				jww.ERROR.Printf("Couldn't add permissioning host to comms: %v", err)
>>>>>>> 4209e826
				continue
			} else if strings.Contains(eMsg, ErrAuth) {
				jww.WARN.Printf(eMsg)
				continue
			} else {
				return errors.Errorf(
					"Error polling NDF: %+v", err)
			}
		}

		jww.DEBUG.Printf("Creating instance!")
		gw.NetInf, err = CreateNetworkInstance(gw.Comms,
			serverResponse.FullNDF,
			serverResponse.PartialNDF)
		if err != nil {
			jww.ERROR.Printf("Unable to create network"+
				" instance: %v", err)
			continue
		}

		// Add permissioning as a host
		_, err = gw.Comms.AddHost(&id.Permissioning, "", permissioningCert, true, true)
		if err != nil {
			jww.ERROR.Printf("Couldn't add permissioning host to comms: %v", err)
			continue
		}

		// Update the network instance
		jww.DEBUG.Printf("Updating instance")
		err = gw.UpdateInstance(serverResponse)
		if err != nil {
			jww.ERROR.Printf("Update instance error: %v", err)
			continue
		}

		// Install the NDF once we get it
		if serverResponse.FullNDF != nil && serverResponse.Id != nil {
			err = gw.setupIDF(serverResponse.Id)
			nodeId = serverResponse.Id
			if err != nil {
				jww.WARN.Printf("failed to update node information: %+v", err)
				return err
			}
		}
		jww.INFO.Printf("Successfully obtained NDF!")

		// Replace the comms server with the newly-signed certificate
		// fixme: determine if we need to restart gw for restart with new id
		gw.Comms.Shutdown()

		serverID, err2 := id.Unmarshal(nodeId)
		if err2 != nil {
			jww.ERROR.Printf("Unmarshalling serverID failed during network "+
				"init: %+v", err2)
		}
		gw.ServerHost.Disconnect()

		// Update the host information with the new server ID
<<<<<<< HEAD
		gw.ServerHost, err = connect.NewHost(serverID.DeepCopy(), gw.Params.NodeAddress, nodeCert,
			true, true)
=======
		params := connect.GetDefaultHostParams()
		params.MaxRetries = 0
		gw.ServerHost, err = connect.NewHost(serverID, gw.Params.NodeAddress, nodeCert,
			params)
>>>>>>> 4209e826
		if err != nil {
			return errors.Errorf(
				"Unable to create updated server host: %+v", err)
		}

		gatewayId := serverID
		gatewayId.SetType(id.Gateway)
		gw.Comms = gateway.StartGateway(gatewayId, address, gatewayHandler,
			gwCert, gwKey, gossip.DefaultManagerFlags())
		gw.InitGossip()

		// Initialize hosts for reverse-authentication
		// This may be necessary to verify the NDF if it gets updated while
		// the network is up
		_, err = gw.Comms.AddHost(&id.Permissioning, "", permissioningCert, params)
		if err != nil {
			return errors.Errorf("Couldn't add permissioning host: %v", err)
		}

		// newNdf := gw.NetInf.GetPartialNdf().Get()

		// Add notification bot as a host
		// _, err = gw.Comms.AddHost(&id.NotificationBot, newNdf.Notification.Address,
		// 	[]byte(newNdf.Notification.TlsCertificate), false, true)
		// if err != nil {
		// 	return errors.Errorf("Unable to add notifications host: %+v", err)
		// }
	}

	return nil
}

// Helper that updates parses the NDF in order to create our IDF
func (gw *Instance) setupIDF(nodeId []byte) (err error) {

	// Get the ndf from our network instance
	ourNdf := gw.NetInf.GetPartialNdf().Get()

	// Determine the index of this gateway
	for i, node := range ourNdf.Nodes {
		// Find our node in the ndf
		if bytes.Compare(node.ID, nodeId) == 0 {

			// Save the IDF to the idfPath
			err := writeIDF(ourNdf, i, idfPath)
			if err != nil {
				jww.WARN.Printf("Could not write ID File: %s",
					idfPath)
			}

			return nil
		}
	}

	return errors.Errorf("Unable to locate ID %v in NDF!", nodeId)
}

// TODO: Refactor to get messages once the old endpoint is ready to be fully deprecated
// Client -> Gateway handler. Looks up messages based on a userID and a roundID.
// If the gateway participated in this round, and the requested client had messages in that round,
// we return these message(s) to the requester
func (gw *Instance) RequestMessages(msg *pb.GetMessages) (*pb.GetMessagesResponse, error) {
	// Error check for a invalidly crafted message
	if msg == nil || msg.ClientID == nil || msg.RoundID == 0 {
		return &pb.GetMessagesResponse{}, errors.New("Could not parse message! " +
			"Please try again with a properly crafted message!")
	}

	// Parse the requested clientID within the message for the database request
	userId, err := id.Unmarshal(msg.ClientID)
	if err != nil {
		return &pb.GetMessagesResponse{}, errors.New("Could not parse requested user ID!")
	}

	// Parse the roundID within the message
	// Fixme: double check that it is in fact bigEndian
	roundID := id.Round(msg.RoundID)

	// Search the database for the requested messages
	msgs, err := gw.database.GetMixedMessages(userId, roundID)
	if err != nil {
		return &pb.GetMessagesResponse{
				HasRound: true,
			}, errors.Errorf("Could not find any MixedMessages with "+
				"recipient ID %v and round ID %v.", userId, roundID)
	}

	// Parse the database response to construct individual slots
	var slots []*pb.Slot
	for _, msg := range msgs {
		// Get the message contents
		payloadA, payloadB := msg.GetMessageContents()
		// Construct the slot and place in the list
		data := &pb.Slot{
			PayloadA: payloadA,
			PayloadB: payloadB,
		}
		slots = append(slots, data)
	}

	// Return all messages to the requester
	return &pb.GetMessagesResponse{
		HasRound: true,
		Messages: slots,
	}, nil

}

// Returns message contents for MessageID, or a null/randomized message
// if that ID does not exist of the same size as a regular message
func (gw *Instance) GetMessage(userID *id.ID, msgID string, ipAddress string) (*pb.Slot, error) {
	// Fixme: populate function with requestMessage logic when comms is ready to be refactored
	return &pb.Slot{}, nil
}

// Return any MessageIDs in the globals for this User
func (gw *Instance) CheckMessages(userID *id.ID, msgID string, ipAddress string) ([]string, error) {
	jww.DEBUG.Printf("Getting message IDs for %q after %s from buffer...",
		userID, msgID)

	msgs, err := gw.database.GetMixedMessages(userID, gw.NetInf.GetLastRoundID())
	if err != nil {
		return nil, errors.Errorf("Could not look up message ids")
	}

	// Parse the message ids returned and send back to sender
	var msgIds []string
	for _, msg := range msgs {
		data := strconv.FormatUint(msg.Id, 10)
		msgIds = append(msgIds, data)
	}
	return msgIds, nil
}

// RequestHistoricalRounds retrieves all rounds requested within the HistoricalRounds
// message from the gateway's database. A list of round info messages are returned
// to the sender
func (gw *Instance) RequestHistoricalRounds(msg *pb.HistoricalRounds) (*pb.HistoricalRoundsResponse, error) {
	// Nil check external messages to avoid potential crashes
	if msg == nil || msg.Rounds == nil {
		return &pb.HistoricalRoundsResponse{}, errors.New("Invalid historical" +
			" round request, could not look up rounds. Please send a valid message.")
	}

	// Parse the message for all requested rounds
	var roundIds []id.Round
	for _, rnd := range msg.Rounds {
		roundIds = append(roundIds, id.Round(rnd))
	}
	// Look up requested rounds in the database
	retrievedRounds, err := gw.database.GetRounds(roundIds)
	if err != nil {
		return &pb.HistoricalRoundsResponse{}, errors.New("Could not look up rounds requested.")
	}

	// Parse the retrieved rounds into the roundInfo message type
	// Fixme: there is a back and forth type casting going on between placing
	//  data into the database per the spec laid out
	//  and taking that data out and casting it back to the original format.
	//  it's really dumb and shouldn't happen, it should be fixed.
	var rounds []*pb.RoundInfo
	for _, rnd := range retrievedRounds {
		ri := &pb.RoundInfo{}
		err = proto.Unmarshal(rnd.InfoBlob, ri)
		if err != nil {
			// If trouble unmarshalling, move to next round
			// Note this should never happen with
			// rounds placed by us in our own database
			jww.WARN.Printf("Could not unmarshal round %d in our database. "+
				"Could the database be corrupted?", rnd.Id)
			continue
		}

		rounds = append(rounds, ri)
	}

	// Return the retrievedRounds
	return &pb.HistoricalRoundsResponse{
		Rounds: rounds,
	}, nil

}

// PutMessage adds a message to the outgoing queue
func (gw *Instance) PutMessage(msg *pb.GatewaySlot, ipAddress string) (*pb.GatewaySlotResponse, error) {
	// Fixme: work needs to be done to populate database with precanned values
	//  so that precanned users aren't rejected when sending messages
	// Construct Client ID for database lookup
	clientID, err := id.Unmarshal(msg.Message.SenderID)
	if err != nil {
		return &pb.GatewaySlotResponse{
			Accepted: false,
		}, errors.Errorf("Could not parse message: Unrecognized ID")
	}

	//Retrieve the client from the database
	cl, err := gw.database.GetClient(clientID)
	if err != nil {
		return &pb.GatewaySlotResponse{
			Accepted: false,
		}, errors.New("Did not recognize ID. Have you registered successfully?")
	}

	//Generate the MAC and check against the message's MAC
	clientMac := generateClientMac(cl, msg)
	if !bytes.Equal(clientMac, msg.MAC) {
		return &pb.GatewaySlotResponse{
			Accepted: false,
		}, errors.New("Could not authenticate client. Please try again later")
	}
	thisRound := id.Round(msg.RoundID)

	// Check if we manage this round
	if !gw.UnmixedBuffer.IsRoundLeader(thisRound) {
		return &pb.GatewaySlotResponse{Accepted: false}, errors.Errorf("Could not find round. " +
			"Please try a different gateway.")
	}

	if gw.UnmixedBuffer.IsRoundFull(thisRound) {
		return &pb.GatewaySlotResponse{Accepted: false}, errors.Errorf("This round is full and " +
			"will not accept any new messages. Please try a different round.")
	}

	gw.UnmixedBuffer.AddUnmixedMessage(msg.Message, thisRound)

	// Rate limit messages
	senderId, err := id.Unmarshal(msg.GetMessage().GetSenderID())
	if err != nil {
		return nil, errors.Errorf("Unable to unmarshal sender ID: %+v", err)
	}
	err = gw.FilterMessage(senderId)
	if err != nil {
		jww.INFO.Printf("Rate limiting check failed on send message from "+
			"%v", msg.Message.GetSenderID())
		return &pb.GatewaySlotResponse{
			Accepted: false,
		}, err
	}

	jww.DEBUG.Printf("Putting message from user %v in outgoing queue...",
		msg.Message.GetSenderID())

	return &pb.GatewaySlotResponse{
		Accepted: true,
		RoundID:  msg.GetRoundID(),
	}, nil
}

// Helper function which generates the client MAC for checking the clients
// authenticity
func generateClientMac(cl *storage.Client, msg *pb.GatewaySlot) []byte {
	// Digest the message for the MAC generation
	gatewaySlotDigest := network.GenerateSlotDigest(msg)

	// Hash the clientGatewayKey and the the slot's salt
	h, _ := hash.NewCMixHash()
	h.Write(cl.Key)
	h.Write(msg.Message.Salt)
	hashed := h.Sum(nil)

	h.Reset()

	// Hash the gatewaySlotDigest and the above hashed data
	h.Write(hashed)
	h.Write(gatewaySlotDigest)

	return h.Sum(nil)
}

// Pass-through for Registration Nonce Communication
func (gw *Instance) RequestNonce(msg *pb.NonceRequest, ipAddress string) (*pb.Nonce, error) {
	jww.INFO.Print("Passing on registration nonce request")
	return gw.Comms.SendRequestNonceMessage(gw.ServerHost, msg)

}

// Pass-through for Registration Nonce Confirmation
func (gw *Instance) ConfirmNonce(msg *pb.RequestRegistrationConfirmation,
	ipAddress string) (*pb.RegistrationConfirmation, error) {

	jww.INFO.Print("Passing on registration nonce confirmation")

	resp, err := gw.Comms.SendConfirmNonceMessage(gw.ServerHost, msg)

	if err != nil {
		return resp, err
	}

	// Insert client information to database
	newClient := &storage.Client{
		Id:  msg.UserID,
		Key: resp.ClientGatewayKey,
	}

	err = gw.database.InsertClient(newClient)
	if err != nil {
		return resp, nil
	}

	return resp, nil
}

// GenJunkMsg generates a junk message using the gateway's client key
func GenJunkMsg(grp *cyclic.Group, numNodes int, msgNum uint32) *pb.Slot {

	baseKey := grp.NewIntFromBytes((dummyUser)[:])

	var baseKeys []*cyclic.Int

	for i := 0; i < numNodes; i++ {
		baseKeys = append(baseKeys, baseKey)
	}

	salt := make([]byte, 32)
	salt[0] = 0x01

	msg := format.NewMessage()
	payloadBytes := make([]byte, format.PayloadLen)
	bs := make([]byte, 4)
	// Note: Cannot be 0, must be inside group
	// So we add 1, and start at offset in payload
	// to avoid both conditions
	binary.LittleEndian.PutUint32(bs, msgNum+1)
	for i := 0; i < len(bs); i++ {
		payloadBytes[i+1] = bs[i]
	}
	msg.SetPayloadA(payloadBytes)
	msg.SetPayloadB(payloadBytes)
	msg.SetRecipient(&dummyUser)

	ecrMsg := cmix.ClientEncrypt(grp, msg, salt, baseKeys)

	h, err := hash.NewCMixHash()
	if err != nil {
		jww.FATAL.Printf("Could not get hash: %+v", err)
	}

	KMACs := cmix.GenerateKMACs(salt, baseKeys, h)
	return &pb.Slot{
		PayloadB: ecrMsg.GetPayloadB(),
		PayloadA: ecrMsg.GetPayloadA(),
		Salt:     salt,
		SenderID: (dummyUser)[:],
		KMACs:    KMACs,
	}
}

// SendBatchWhenReady polls for the servers RoundBufferInfo object, checks
// if there are at least minRoundCnt rounds ready, and sends whenever there
// are minMsgCnt messages available in the message queue
func (gw *Instance) SendBatchWhenReady(roundInfo *pb.RoundInfo) {

	batchSize := uint64(roundInfo.BatchSize)
	if batchSize == 0 {
		jww.WARN.Printf("Server sent empty roundBufferSize!")
		return
	}

	// minMsgCnt should be no less than 33% of the BatchSize
	// Note: this is security sensitive.. be careful modifying it
	minMsgCnt := uint64(roundInfo.BatchSize / 3)
	if minMsgCnt == 0 {
		minMsgCnt = 1
	}

	// FIXME: HACK HACK HACK -- disable the minMsgCnt
	// We're unable to use this right now because we are moving to
	// multi-team setups and adding a time out to rounds. So it is
	// likely we will loop forever and/or drop a lot of rounds due to
	// not receiving messages quickly enough for a certain round.
	// Will revisit if we add the ability to re-encrypt messages for
	// a different round or another mechanism becomes available.
	minMsgCnt = 0

	batch := gw.UnmixedBuffer.GetRoundMessages(minMsgCnt, id.Round(roundInfo.ID))
	for batch == nil {
		jww.INFO.Printf(
			"Server is ready, but only have %d messages to send, "+
				"need %d! Waiting 1 seconds!",
			gw.UnmixedBuffer.LenUnmixed(id.Round(roundInfo.ID)),
			minMsgCnt)
		time.Sleep(1 * time.Second)
		batch = gw.UnmixedBuffer.GetRoundMessages(minMsgCnt, id.Round(roundInfo.ID))
	}

	batch.Round = roundInfo

	jww.INFO.Printf("Sending batch with %d messages...", len(batch.Slots))

	numNodes := len(roundInfo.GetTopology())

	if numNodes == 0 {
		jww.ERROR.Println("Round topology empty, sending bad messages!")
	}

	// Now fill with junk and send
	for i := uint64(len(batch.Slots)); i < batchSize; i++ {
		junkMsg := GenJunkMsg(gw.NetInf.GetCmixGroup(), numNodes,
			uint32(i))
		batch.Slots = append(batch.Slots, junkMsg)
	}

	// Send the completed batch
	err := gw.Comms.PostNewBatch(gw.ServerHost, batch)
	if err != nil {
		// TODO: handle failure sending batch
		jww.WARN.Printf("Error while sending batch: %v", err)
	}

	// Gossip senders included in the batch to other gateways
	err = gw.GossipBatch(batch)
	if err != nil {
		jww.WARN.Printf("Unable to gossip batch information: %+v", err)
	}
}

// ProcessCompletedBatch handles messages coming out of the mixnet
func (gw *Instance) ProcessCompletedBatch(msgs []*pb.Slot) {
	if len(msgs) == 0 {
		return
	}

	numReal := 0

	// At this point, the returned batch and its fields should be non-nil
	h, _ := hash.NewCMixHash()
	for _, msg := range msgs {
		serialmsg := format.NewMessage()
		serialmsg.SetPayloadB(msg.PayloadB)
		userId, err := serialmsg.GetRecipient()
		if err != nil {
			jww.ERROR.Printf("Creating userId from serialmsg failed in "+
				"ProcessCompletedBatch: %+v", err)
		}

		if !userId.Cmp(&dummyUser) {
			jww.DEBUG.Printf("Message Received for: %s",
				userId)

			gw.un.Notify(userId)
			numReal++
			h.Write(msg.PayloadA)
			h.Write(msg.PayloadB)
			msgID := binary.BigEndian.Uint64(h.Sum(nil))
			roundID := gw.NetInf.GetLastRoundID()

			// Create new message and insert into database
			newMsg := storage.NewMixedMessage(&roundID, userId, msg.PayloadA, msg.PayloadB)
			newMsg.Id = msgID
			err = gw.database.InsertMixedMessage(newMsg)
			if err != nil {
				jww.ERROR.Printf("Inserting a new mixed message failed in "+
					"ProcessCompletedBatch: %+v", err)

			}
		}

		h.Reset()
	}
	// FIXME: How do we get round info now?

	jww.INFO.Printf("Round UNK received, %v real messages "+
		"processed, ??? dummies ignored", numReal)

	go PrintProfilingStatistics()
}

// Start sets up the threads and network server to run the gateway
func (gw *Instance) Start() {
	// Now that we're set up, run a thread that constantly
	// polls for updates
	go func() {
<<<<<<< HEAD
		//fix-me: this last update needs to be persistant across resets
		ticker := time.NewTicker(1 * time.Second)
=======
		lastUpdate := uint64(time.Now().Unix())
		ticker := time.NewTicker(PollPeriod)
>>>>>>> 4209e826
		for range ticker.C {
			msg, err := PollServer(gw.Comms,
				gw.ServerHost,
				gw.NetInf.GetFullNdf(),
				gw.NetInf.GetPartialNdf(),
				gw.lastUpdate)
			if err != nil {
				jww.WARN.Printf(
					"Failed to Poll: %v",
					err)
				continue
			}
			err = gw.UpdateInstance(msg)
			if err != nil {
				jww.WARN.Printf("Unable to update instance: %+v", err)
			}
		}
	}()
}

// FilterMessage determines if the message should be kept or discarded based on
// the capacity of the sender's ID bucket.
func (gw *Instance) FilterMessage(userId *id.ID) error {
	// If the user ID bucket is full AND the message's user ID is not on the
	// whitelist, then reject the message
	if !gw.rateLimit.LookupBucket(userId.String()).Add(1) {
		return errors.New("Rate limit exceeded. Try again later.")
	}

	// Otherwise, if the user ID bucket has room then let the message through
	return nil
}

// Notification Server polls Gateway for mobile notifications at this endpoint
func (gw *Instance) PollForNotifications(auth *connect.Auth) (i []*id.ID, e error) {
	// Check that authentication is good and the sender is our gateway, otherwise error
	if !auth.IsAuthenticated || auth.Sender.GetId() != &id.NotificationBot || auth.Sender.IsDynamicHost() {
		jww.WARN.Printf("PollForNotifications failed auth (sender ID: %s, auth: %v, expected: %s)",
			auth.Sender.GetId(), auth.IsAuthenticated, id.NotificationBot)
		return nil, connect.AuthError(auth.Sender.GetId())
	}
	return gw.un.Notified(), nil
}

// Client -> Gateway bloom request
func (gw *Instance) RequestBloom(msg *pb.GetBloom) (*pb.GetBloomResponse, error) {
	return nil, nil
}<|MERGE_RESOLUTION|>--- conflicted
+++ resolved
@@ -40,20 +40,6 @@
 
 var dummyUser = id.DummyUser
 
-<<<<<<< HEAD
-=======
-// TODO: remove this. It is currently only here to make tests work
-var disablePermissioning = false
-
-var rateLimitErr = errors.New("Client has exceeded communications rate limit")
-
-// Tokens required by clients for different messages
-const TokensPutMessage = uint(250)        // Sends a message, the networks does n * 5 exponentiations, n = 5, 25
-const TokensRequestNonce = uint(30)       // Requests a nonce from the node to verify the user, 3 exponentiations
-const TokensConfirmNonce = uint(10)       // Requests a nonce from the node to verify the user, 1 exponentiation
-const PollPeriod = 100 * time.Millisecond // how often gateway polls server
-
->>>>>>> 4209e826
 // Errors to suppress
 const (
 	ErrInvalidHost = "Invalid host ID:"
@@ -258,15 +244,11 @@
 		return nil, err
 	}
 	pc := conn.ProtoComms
-<<<<<<< HEAD
 	var ers ds.ExternalRoundStorage = nil
 	if storage.GatewayDB != nil {
 		ers = &storage.ERS{}
 	}
 	return network.NewInstance(pc, newNdf.Get(), newPartialNdf.Get(), ers)
-=======
-	return network.NewInstance(pc, newNdf.Get(), newPartialNdf.Get())
->>>>>>> 4209e826
 }
 
 // UpdateInstance reads a ServerPollResponse object and updates the instance
@@ -407,21 +389,10 @@
 				jww.WARN.Printf("Node not ready...: %s",
 					eMsg)
 				continue
-<<<<<<< HEAD
 				// NO_NDF will be returned if the node
 				// has not retrieved an NDF from
 				// permissioning yet
 			} else if strings.Contains(eMsg, ndf.NO_NDF) {
-=======
-			}
-
-			// Add permissioning as a host
-			params := connect.GetDefaultHostParams()
-			params.MaxRetries = 0
-			_, err = gw.Comms.AddHost(&id.Permissioning, "", permissioningCert, params)
-			if err != nil {
-				jww.ERROR.Printf("Couldn't add permissioning host to comms: %v", err)
->>>>>>> 4209e826
 				continue
 			} else if strings.Contains(eMsg, ErrAuth) {
 				jww.WARN.Printf(eMsg)
@@ -443,7 +414,9 @@
 		}
 
 		// Add permissioning as a host
-		_, err = gw.Comms.AddHost(&id.Permissioning, "", permissioningCert, true, true)
+		params := connect.GetDefaultHostParams()
+			params.MaxRetries = 0
+			_, err = gw.Comms.AddHost(&id.Permissioning, "", permissioningCert, params)
 		if err != nil {
 			jww.ERROR.Printf("Couldn't add permissioning host to comms: %v", err)
 			continue
@@ -480,15 +453,10 @@
 		gw.ServerHost.Disconnect()
 
 		// Update the host information with the new server ID
-<<<<<<< HEAD
+		params = connect.GetDefaultHostParams()
+		params.MaxRetries = 0
 		gw.ServerHost, err = connect.NewHost(serverID.DeepCopy(), gw.Params.NodeAddress, nodeCert,
-			true, true)
-=======
-		params := connect.GetDefaultHostParams()
-		params.MaxRetries = 0
-		gw.ServerHost, err = connect.NewHost(serverID, gw.Params.NodeAddress, nodeCert,
 			params)
->>>>>>> 4209e826
 		if err != nil {
 			return errors.Errorf(
 				"Unable to create updated server host: %+v", err)
@@ -961,13 +929,8 @@
 	// Now that we're set up, run a thread that constantly
 	// polls for updates
 	go func() {
-<<<<<<< HEAD
 		//fix-me: this last update needs to be persistant across resets
-		ticker := time.NewTicker(1 * time.Second)
-=======
-		lastUpdate := uint64(time.Now().Unix())
 		ticker := time.NewTicker(PollPeriod)
->>>>>>> 4209e826
 		for range ticker.C {
 			msg, err := PollServer(gw.Comms,
 				gw.ServerHost,

--- conflicted
+++ resolved
@@ -39,13 +39,8 @@
 	cleanupBuf.messageIDs[*userId] = make([]string, 0)
 	for i := 0; i < 5; i++ {
 		msgId := string(i)
-<<<<<<< HEAD
 		cleanupBuf.messageCollection[*userId][msgId] = &pb.CmixMessage{}
 		cleanupBuf.messageIDs[*userId] = append(cleanupBuf.messageIDs[*userId],
-=======
-		cleanupBuf.messageCollection[userId][msgId] = &pb.CmixMessage{}
-		cleanupBuf.messageIDs[userId] = append(cleanupBuf.messageIDs[userId],
->>>>>>> 5cf3a506
 			msgId)
 	}
 
@@ -64,15 +59,9 @@
 func TestMapBuffer_GetMessage(t *testing.T) {
 	userId := id.ZeroID
 	msgId := "msg1"
-<<<<<<< HEAD
 	messageBuf.messageCollection[*userId] = make(map[string]*pb.CmixMessage)
 	messageBuf.messageCollection[*userId][msgId] = &pb.
 		CmixMessage{SenderID: userId.Bytes()}
-=======
-	messageBuf.messageCollection[userId] = make(map[string]*pb.CmixMessage)
-	messageBuf.messageCollection[userId][msgId] = &pb.
-		CmixMessage{SenderID: string(userId)}
->>>>>>> 5cf3a506
 	_, ok := messageBuf.GetMessage(userId, msgId)
 	if !ok {
 		t.Errorf("GetMessage: Unable to find message!")
@@ -82,19 +71,11 @@
 func TestMapBuffer_GetMessageIDs(t *testing.T) {
 	userId := id.NewUserIDFromUint(5, t)
 	msgId := "msg1"
-<<<<<<< HEAD
 	messageBuf.messageCollection[*userId] = make(map[string]*pb.CmixMessage)
 	messageBuf.messageCollection[*userId][msgId] = &pb.
 		CmixMessage{SenderID: userId.Bytes()}
 	messageBuf.messageIDs[*userId] = make([]string, 1)
 	messageBuf.messageIDs[*userId][0] = msgId
-=======
-	messageBuf.messageCollection[userId] = make(map[string]*pb.CmixMessage)
-	messageBuf.messageCollection[userId][msgId] = &pb.
-		CmixMessage{SenderID: string(userId)}
-	messageBuf.messageIDs[userId] = make([]string, 1)
-	messageBuf.messageIDs[userId][0] = msgId
->>>>>>> 5cf3a506
 	msgIds, ok := messageBuf.GetMessageIDs(userId, "")
 	if len(msgIds) < 1 || !ok {
 		t.Errorf("GetMessageIDs: Unable to get any message IDs!")
@@ -108,19 +89,11 @@
 func TestMapBuffer_DeleteMessage(t *testing.T) {
 	userId := id.NewUserIDFromUint(555, t)
 	msgId := "msg1"
-<<<<<<< HEAD
 	messageBuf.messageCollection[*userId] = make(map[string]*pb.CmixMessage)
 	messageBuf.messageIDs[*userId] = make([]string, 0)
 	messageBuf.messageIDs[*userId] = append(messageBuf.messageIDs[*userId], "msgId")
 	messageBuf.messageCollection[*userId][msgId] = &pb.
 		CmixMessage{SenderID: userId.Bytes()}
-=======
-	messageBuf.messageCollection[userId] = make(map[string]*pb.CmixMessage)
-	messageBuf.messageIDs[userId] = make([]string, 0)
-	messageBuf.messageIDs[userId] = append(messageBuf.messageIDs[userId], "msgId")
-	messageBuf.messageCollection[userId][msgId] = &pb.
-		CmixMessage{SenderID: string(userId)}
->>>>>>> 5cf3a506
 	messageBuf.DeleteMessage(userId, msgId)
 	_, ok := messageBuf.messageCollection[*userId][msgId]
 	if ok {
@@ -132,13 +105,8 @@
 	userId := id.NewUserIDFromUint(10, t)
 	msgId := "msg1"
 	messageBuf.AddMessage(userId, msgId,
-<<<<<<< HEAD
 		&pb.CmixMessage{SenderID: userId.Bytes()})
 	_, ok := messageBuf.messageCollection[*userId][msgId]
-=======
-		&pb.CmixMessage{SenderID: string(userId)})
-	_, ok := messageBuf.messageCollection[userId][msgId]
->>>>>>> 5cf3a506
 	if !ok {
 		t.Errorf("AddMessage: Message was not added to message buffer" +
 			" properly!")
@@ -147,11 +115,7 @@
 
 func TestMapBuffer_AddOutgoingMessage(t *testing.T) {
 	numOutgoingMsgs := len(messageBuf.outgoingMessages)
-<<<<<<< HEAD
 	messageBuf.AddOutgoingMessage(&pb.CmixMessage{SenderID: id.ZeroID.Bytes()})
-=======
-	messageBuf.AddOutgoingMessage(&pb.CmixMessage{SenderID: string(id.ZeroID)})
->>>>>>> 5cf3a506
 	if len(messageBuf.outgoingMessages) != numOutgoingMsgs+1 {
 		t.Errorf("AddOutgoingMessage: Message was not added to outgoing" +
 			" message buffer properly!")
@@ -160,11 +124,7 @@
 
 func TestMapBuffer_PopOutgoingBatch(t *testing.T) {
 	messageBuf.outgoingMessages = append(messageBuf.outgoingMessages,
-<<<<<<< HEAD
 		&pb.CmixMessage{SenderID: id.ZeroID.Bytes()})
-=======
-		&pb.CmixMessage{SenderID: string(id.ZeroID)})
->>>>>>> 5cf3a506
 	messageBuf.PopOutgoingBatch(1)
 	if len(messageBuf.outgoingMessages) > 0 {
 		t.Errorf("PopOutgoingBatch: Batch was not popped correctly!")
@@ -183,11 +143,7 @@
 	for i := 0; i < MaxUserMessagesLimit; i++ {
 		msgID := msgIDFmt + string(i)
 		messageBuf.AddMessage(userId, msgID,
-<<<<<<< HEAD
 			&pb.CmixMessage{SenderID: userId.Bytes()})
-=======
-			&pb.CmixMessage{SenderID: string(userId)})
->>>>>>> 5cf3a506
 	}
 
 	if len(messageBuf.messageIDs[*userId]) != MaxUserMessagesLimit {
@@ -197,11 +153,7 @@
 
 	msgID := msgIDFmt + "Hello"
 	messageBuf.AddMessage(userId, msgID,
-<<<<<<< HEAD
 		&pb.CmixMessage{SenderID: userId.Bytes()})
-=======
-		&pb.CmixMessage{SenderID: string(userId)})
->>>>>>> 5cf3a506
 
 	if len(messageBuf.messageIDs[*userId]) != MaxUserMessagesLimit {
 		t.Errorf("Message limit exceeded, but length incorrect: %d v. %d",

--- conflicted
+++ resolved
@@ -30,11 +30,7 @@
 
 // For storing userId and msgID key pairs in the message deletion queue
 type MessageKey struct {
-<<<<<<< HEAD
 	userID *id.UserID
-=======
-	userID id.UserID
->>>>>>> 5cf3a506
 	msgID  string
 }
 
@@ -82,13 +78,8 @@
 
 // Returns message contents for MessageID, or a null/randomized message
 // if that ID does not exist of the same size as a regular message
-<<<<<<< HEAD
 func (m *MapBuffer) GetMessage(userID *id.UserID,
 	msgID string) (*pb.CmixMessage, bool) {
-=======
-func (m *MapBuffer) GetMessage(userID id.UserID, msgID string) (*pb.CmixMessage,
-	bool) {
->>>>>>> 5cf3a506
 	m.mux.Lock()
 	msg, ok := m.messageCollection[*userID][msgID]
 	m.mux.Unlock()
@@ -96,20 +87,12 @@
 }
 
 // Return any MessageIDs in the globals for this UserID
-<<<<<<< HEAD
 func (m *MapBuffer) GetMessageIDs(userID *id.UserID, messageID string) (
-=======
-func (m *MapBuffer) GetMessageIDs(userID id.UserID, messageID string) (
->>>>>>> 5cf3a506
 	[]string, bool) {
 	m.mux.Lock()
 	// msgIDs is a view into the same memory that m.messageIDs has, so we must
 	// hold the lock until the end to avoid a read-after-write hazard
-<<<<<<< HEAD
 	msgIDs, ok := m.messageIDs[*userID]
-=======
-	msgIDs, ok := m.messageIDs[userID]
->>>>>>> 5cf3a506
 	foundIDs := make([]string, 0)
 	foundID := false
 	for i := range msgIDs {
@@ -130,11 +113,7 @@
 }
 
 // Deletes a given message from the MessageBuffer
-<<<<<<< HEAD
 func (m *MapBuffer) DeleteMessage(userID *id.UserID, msgID string) {
-=======
-func (m *MapBuffer) DeleteMessage(userID id.UserID, msgID string) {
->>>>>>> 5cf3a506
 	m.mux.Lock()
 	m.deleteMessage(userID, msgID)
 	m.mux.Unlock()
@@ -142,13 +121,8 @@
 
 // Delete message without locking
 // Call this from a method that's already locked the mutex
-<<<<<<< HEAD
 func (m *MapBuffer) deleteMessage(userID *id.UserID, msgID string) {
 	delete(m.messageCollection[*userID], msgID)
-=======
-func (m *MapBuffer) deleteMessage(userID id.UserID, msgID string) {
-	delete(m.messageCollection[userID], msgID)
->>>>>>> 5cf3a506
 
 	// Delete this ID from the messageIDs slice
 	msgIDs, _ := m.messageIDs[*userID]
@@ -159,19 +133,11 @@
 		}
 		newMsgIDs = append(newMsgIDs, msgIDs[i])
 	}
-<<<<<<< HEAD
 	m.messageIDs[*userID] = newMsgIDs
 }
 
 // AddMessage adds a message to the buffer for a specific user
 func (m *MapBuffer) AddMessage(userID *id.UserID, msgID string,
-=======
-	m.messageIDs[userID] = newMsgIDs
-}
-
-// AddMessage adds a message to the buffer for a specific user
-func (m *MapBuffer) AddMessage(userID id.UserID, msgID string,
->>>>>>> 5cf3a506
 	msg *pb.CmixMessage) {
 	jww.DEBUG.Printf("Adding message %v from user %v to buffer.", msgID, userID)
 	m.mux.Lock()
@@ -192,11 +158,7 @@
 		msgIDsToDelete := m.messageIDs[*userID][0:deleteCount]
 		jww.DEBUG.Printf("%v message limit exceeded, deleting %d messages: %v",
 			userID, deleteCount, msgIDsToDelete)
-<<<<<<< HEAD
 		defer func(m *MapBuffer, userID *id.UserID, msgIDs []string) {
-=======
-		defer func(m *MapBuffer, userID id.UserID, msgIDs []string) {
->>>>>>> 5cf3a506
 			for i := range msgIDs {
 				m.DeleteMessage(userID, msgIDs[i])
 			}

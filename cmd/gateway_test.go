--- conflicted
+++ resolved
@@ -8,13 +8,9 @@
 package cmd
 
 import (
-<<<<<<< HEAD
 	"bytes"
 	"encoding/binary"
-	"github.com/golang/protobuf/ptypes/any"
-=======
 	jww "github.com/spf13/jwalterweatherman"
->>>>>>> bfaeab2b
 	"gitlab.com/elixxir/comms/gateway"
 	pb "gitlab.com/elixxir/comms/mixmessages"
 	"gitlab.com/elixxir/comms/network"
@@ -344,153 +340,6 @@
 
 }
 
-// Tests that messages can get through even when their bucket is full.
-func TestGatewayImpl_PutMessage_IpWhitelist(t *testing.T) {
-	var msg pb.Slot
-	var err error
-	rndId := uint64(1)
-
-	msg = pb.Slot{SenderID: id.NewIdFromUInt(128, id.User, t).Marshal()}
-	slotMsg := &pb.GatewaySlot{
-		RoundID: rndId,
-		Message: &msg,
-	}
-
-	// Insert client information to database
-	newClient := &storage.Client{
-		Id:  msg.SenderID,
-		Key: []byte("test"),
-	}
-	slotMsg.MAC = generateClientMac(newClient, slotMsg)
-	gatewayInstance.database.InsertClient(newClient)
-	ri := &pb.RoundInfo{ID: rndId, BatchSize: 24}
-	gatewayInstance.UnmixedBuffer.SetAsRoundLeader(id.Round(rndId), ri.BatchSize)
-
-	_, err = gatewayInstance.PutMessage(slotMsg, "158.85.140.178")
-	errMsg := "PutMessage: Could not put any messages when IP " +
-		"address should not be blocked"
-	if err != nil {
-		t.Errorf(errMsg)
-	}
-
-	msg = pb.Slot{SenderID: id.NewIdFromUInt(129, id.User, t).Marshal()}
-	slotMsg = &pb.GatewaySlot{
-		RoundID: rndId,
-		Message: &msg,
-	}
-	// Insert client information to database
-	newClient = &storage.Client{
-		Id:  msg.SenderID,
-		Key: []byte("test"),
-	}
-
-	slotMsg.MAC = generateClientMac(newClient, slotMsg)
-	gatewayInstance.database.InsertClient(newClient)
-	_, err = gatewayInstance.PutMessage(slotMsg, "158.85.140.178")
-	if err != nil {
-		t.Errorf(errMsg)
-	}
-
-	msg = pb.Slot{SenderID: id.NewIdFromUInt(130, id.User, t).Marshal()}
-	slotMsg = &pb.GatewaySlot{
-		RoundID: rndId,
-		Message: &msg,
-	}
-	// Insert client information to database
-	newClient = &storage.Client{
-		Id:  msg.SenderID,
-		Key: []byte("test"),
-	}
-
-	slotMsg.MAC = generateClientMac(newClient, slotMsg)
-	gatewayInstance.database.InsertClient(newClient)
-	_, err = gatewayInstance.PutMessage(slotMsg, "158.85.140.178")
-	if err != nil {
-		t.Errorf(errMsg)
-	}
-
-	msg = pb.Slot{SenderID: id.NewIdFromUInt(131, id.User, t).Marshal()}
-	slotMsg = &pb.GatewaySlot{
-		RoundID: rndId,
-		Message: &msg,
-	}
-	// Insert client information to database
-	newClient = &storage.Client{
-		Id:  msg.SenderID,
-		Key: []byte("test"),
-	}
-
-	slotMsg.MAC = generateClientMac(newClient, slotMsg)
-	gatewayInstance.database.InsertClient(newClient)
-	_, err = gatewayInstance.PutMessage(slotMsg, "158.85.140.178")
-	if err != nil {
-		t.Errorf(errMsg)
-	}
-
-	time.Sleep(1 * time.Second)
-
-	msg = pb.Slot{SenderID: id.NewIdFromUInt(132, id.User, t).Marshal()}
-	slotMsg = &pb.GatewaySlot{
-		RoundID: rndId,
-		Message: &msg,
-	}
-	// Insert client information to database
-	newClient = &storage.Client{
-		Id:  msg.SenderID,
-		Key: []byte("test"),
-	}
-
-	slotMsg.MAC = generateClientMac(newClient, slotMsg)
-	gatewayInstance.database.InsertClient(newClient)
-	_, err = gatewayInstance.PutMessage(slotMsg, "158.85.140.178")
-	if err != nil {
-		t.Errorf("PutMessage: Could not put any messages when " +
-			"IP bucket is full but message IP is on whitelist")
-	}
-}
-
-// Error path: Test that a message is denied when the batch is full
-func TestInstance_PutMessage_FullRound(t *testing.T) {
-	// Business logic to set up test
-	var msg pb.Slot
-	rndId := uint64(1)
-	batchSize := 4
-	msg = pb.Slot{SenderID: id.NewIdFromUInt(128, id.User, t).Marshal()}
-	slotMsg := &pb.GatewaySlot{
-		RoundID: rndId,
-		Message: &msg,
-	}
-
-	// Insert client information to database
-	newClient := &storage.Client{
-		Id:  msg.SenderID,
-		Key: []byte("test"),
-	}
-	slotMsg.MAC = generateClientMac(newClient, slotMsg)
-	gatewayInstance.database.InsertClient(newClient)
-
-	// End of business logic
-
-	// Mark this as a round in which the gateway is the leader
-	ri := &pb.RoundInfo{ID: rndId, BatchSize: uint32(batchSize)}
-	gatewayInstance.UnmixedBuffer.SetAsRoundLeader(id.Round(rndId), ri.BatchSize)
-
-	// Put a message in the same round to fill up the batch size
-	for i := 0; i < batchSize; i++ {
-		_, err := gatewayInstance.PutMessage(slotMsg, "0")
-		if err != nil {
-			t.Errorf("Failed to put message number %d into gateway's buffer: %v", i, err)
-		}
-	}
-
-	_, err := gatewayInstance.PutMessage(slotMsg, "0")
-	if err == nil {
-		t.Errorf("Expected error path. Should not be able to put a message into a full round!")
-
-	}
-}
-
-<<<<<<< HEAD
 func TestInstance_RequestMessages(t *testing.T) {
 	// Create a message and insert them into a database
 	numMessages := 5
@@ -512,7 +361,7 @@
 		RoundID:  roundBytes,
 	}
 
-	receivedMsg, err := gatewayInstance.RequestMessages(requestMessage, "0.0.0")
+	receivedMsg, err := gatewayInstance.RequestMessages(requestMessage)
 	if err != nil {
 		t.Errorf("Unexpected in happy path: %v", err)
 	}
@@ -566,7 +415,7 @@
 		RoundID:  roundBytes,
 	}
 
-	receivedMsg, err := gatewayInstance.RequestMessages(badRequest, "0.0.0")
+	receivedMsg, err := gatewayInstance.RequestMessages(badRequest)
 	if err == nil {
 		t.Errorf("Error path should not have a nil error. " +
 			"Asking for a user ID not within the round should return an error")
@@ -601,7 +450,7 @@
 		RoundID:  roundBytes,
 	}
 
-	receivedMsg, err := gatewayInstance.RequestMessages(badRequest, "0.0.0")
+	receivedMsg, err := gatewayInstance.RequestMessages(badRequest)
 	if err == nil {
 		t.Errorf("Error path should not have a nil error. " +
 			"Asking for an unknown round should return an error")
@@ -633,7 +482,7 @@
 		RoundID:  nil,
 	}
 
-	receivedMsg, err := gatewayInstance.RequestMessages(badRequest, "0.0.0")
+	receivedMsg, err := gatewayInstance.RequestMessages(badRequest)
 	if err == nil {
 		t.Errorf("Error path should not have a nil error. " +
 			"Asking for a nil clientID should return an error")
@@ -649,7 +498,7 @@
 		RoundID:  nil,
 	}
 
-	receivedMsg, err = gatewayInstance.RequestMessages(badRequest, "0.0.0")
+	receivedMsg, err = gatewayInstance.RequestMessages(badRequest)
 	if err == nil {
 		t.Errorf("Error path should not have a nil error. " +
 			"Asking for a nil clientID should return an error")
@@ -711,12 +560,154 @@
 
 // Tests that messages can get through even when their bucket is full.
 func TestGatewayImpl_PutMessage_IpWhitelist(t *testing.T) {
-=======
+	var msg pb.Slot
+	var err error
+	rndId := uint64(1)
+
+	msg = pb.Slot{SenderID: id.NewIdFromUInt(128, id.User, t).Marshal()}
+	slotMsg := &pb.GatewaySlot{
+		RoundID: rndId,
+		Message: &msg,
+	}
+
+	// Insert client information to database
+	newClient := &storage.Client{
+		Id:  msg.SenderID,
+		Key: []byte("test"),
+	}
+	slotMsg.MAC = generateClientMac(newClient, slotMsg)
+	gatewayInstance.database.InsertClient(newClient)
+	ri := &pb.RoundInfo{ID: rndId, BatchSize: 24}
+	gatewayInstance.UnmixedBuffer.SetAsRoundLeader(id.Round(rndId), ri.BatchSize)
+
+	_, err = gatewayInstance.PutMessage(slotMsg, "158.85.140.178")
+	errMsg := "PutMessage: Could not put any messages when IP " +
+		"address should not be blocked"
+	if err != nil {
+		t.Errorf(errMsg)
+	}
+
+	msg = pb.Slot{SenderID: id.NewIdFromUInt(129, id.User, t).Marshal()}
+	slotMsg = &pb.GatewaySlot{
+		RoundID: rndId,
+		Message: &msg,
+	}
+	// Insert client information to database
+	newClient = &storage.Client{
+		Id:  msg.SenderID,
+		Key: []byte("test"),
+	}
+
+	slotMsg.MAC = generateClientMac(newClient, slotMsg)
+	gatewayInstance.database.InsertClient(newClient)
+	_, err = gatewayInstance.PutMessage(slotMsg, "158.85.140.178")
+	if err != nil {
+		t.Errorf(errMsg)
+	}
+
+	msg = pb.Slot{SenderID: id.NewIdFromUInt(130, id.User, t).Marshal()}
+	slotMsg = &pb.GatewaySlot{
+		RoundID: rndId,
+		Message: &msg,
+	}
+	// Insert client information to database
+	newClient = &storage.Client{
+		Id:  msg.SenderID,
+		Key: []byte("test"),
+	}
+
+	slotMsg.MAC = generateClientMac(newClient, slotMsg)
+	gatewayInstance.database.InsertClient(newClient)
+	_, err = gatewayInstance.PutMessage(slotMsg, "158.85.140.178")
+	if err != nil {
+		t.Errorf(errMsg)
+	}
+
+	msg = pb.Slot{SenderID: id.NewIdFromUInt(131, id.User, t).Marshal()}
+	slotMsg = &pb.GatewaySlot{
+		RoundID: rndId,
+		Message: &msg,
+	}
+	// Insert client information to database
+	newClient = &storage.Client{
+		Id:  msg.SenderID,
+		Key: []byte("test"),
+	}
+
+	slotMsg.MAC = generateClientMac(newClient, slotMsg)
+	gatewayInstance.database.InsertClient(newClient)
+	_, err = gatewayInstance.PutMessage(slotMsg, "158.85.140.178")
+	if err != nil {
+		t.Errorf(errMsg)
+	}
+
+	time.Sleep(1 * time.Second)
+
+	msg = pb.Slot{SenderID: id.NewIdFromUInt(132, id.User, t).Marshal()}
+	slotMsg = &pb.GatewaySlot{
+		RoundID: rndId,
+		Message: &msg,
+	}
+	// Insert client information to database
+	newClient = &storage.Client{
+		Id:  msg.SenderID,
+		Key: []byte("test"),
+	}
+
+	slotMsg.MAC = generateClientMac(newClient, slotMsg)
+	gatewayInstance.database.InsertClient(newClient)
+	_, err = gatewayInstance.PutMessage(slotMsg, "158.85.140.178")
+	if err != nil {
+		t.Errorf("PutMessage: Could not put any messages when " +
+			"IP bucket is full but message IP is on whitelist")
+	}
+}
+
+// Error path: Test that a message is denied when the batch is full
+func TestInstance_PutMessage_FullRound(t *testing.T) {
+	// Business logic to set up test
+	var msg pb.Slot
+	rndId := uint64(1)
+	batchSize := 4
+	msg = pb.Slot{SenderID: id.NewIdFromUInt(128, id.User, t).Marshal()}
+	slotMsg := &pb.GatewaySlot{
+		RoundID: rndId,
+		Message: &msg,
+	}
+
+	// Insert client information to database
+	newClient := &storage.Client{
+		Id:  msg.SenderID,
+		Key: []byte("test"),
+	}
+	slotMsg.MAC = generateClientMac(newClient, slotMsg)
+	gatewayInstance.database.InsertClient(newClient)
+
+	// End of business logic
+
+	// Mark this as a round in which the gateway is the leader
+	ri := &pb.RoundInfo{ID: rndId, BatchSize: uint32(batchSize)}
+	gatewayInstance.UnmixedBuffer.SetAsRoundLeader(id.Round(rndId), ri.BatchSize)
+
+	// Put a message in the same round to fill up the batch size
+	for i := 0; i < batchSize; i++ {
+		_, err := gatewayInstance.PutMessage(slotMsg, "0")
+		if err != nil {
+			t.Errorf("Failed to put message number %d into gateway's buffer: %v", i, err)
+		}
+	}
+
+	_, err := gatewayInstance.PutMessage(slotMsg, "0")
+	if err == nil {
+		t.Errorf("Expected error path. Should not be able to put a message into a full round!")
+
+	}
+}
+
 // Error path: Test that when the gateway is not the entry point for the round
 // that the message is rejected
 func TestInstance_PutMessage_NonLeader(t *testing.T) {
 	// Business logic to set up test
->>>>>>> bfaeab2b
 	var msg pb.Slot
 	rndId := uint64(1)
 	msg = pb.Slot{SenderID: id.NewIdFromUInt(128, id.User, t).Marshal()}

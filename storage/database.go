--- conflicted
+++ resolved
@@ -13,12 +13,9 @@
 	jww "github.com/spf13/jwalterweatherman"
 	"gitlab.com/xx_network/primitives/id"
 	"gitlab.com/xx_network/primitives/id/ephemeral"
-<<<<<<< HEAD
-=======
 	"gorm.io/driver/postgres"
 	"gorm.io/gorm"
 	"gorm.io/gorm/logger"
->>>>>>> ed70ffbc
 	"sync"
 	"time"
 )
@@ -38,13 +35,8 @@
 
 	countMixedMessagesByRound(roundId id.Round) (uint64, error)
 	getMixedMessages(recipientId *ephemeral.Id, roundId id.Round) ([]*MixedMessage, error)
-<<<<<<< HEAD
-	InsertMixedMessages(msgs []*MixedMessage) error
-	DeleteMixedMessageByRound(roundId id.Round) error
-=======
 	InsertMixedMessages(cr *ClientRound) error
 	deleteMixedMessages(ts time.Time) error
->>>>>>> ed70ffbc
 
 	GetClientBloomFilters(recipientId *ephemeral.Id, startEpoch, endEpoch uint32) ([]*ClientBloomFilter, error)
 	upsertClientBloomFilter(filter *ClientBloomFilter) error
@@ -91,35 +83,21 @@
 
 // Key-Value store used for persisting Gateway State information
 type State struct {
-<<<<<<< HEAD
-	Key   string `gorm:"primary_key"`
-	Value string `gorm:"NOT NULL"`
-=======
 	Key   string `gorm:"primaryKey"`
 	Value string `gorm:"not null"`
->>>>>>> ed70ffbc
 }
 
 // Enumerates Keys in the State table
 const (
-<<<<<<< HEAD
-	PeriodKey = "Period"
-=======
 	PeriodKey      = "Period"
 	LastUpdateKey  = "LastUpdateId"
 	KnownRoundsKey = "KnownRounds"
->>>>>>> ed70ffbc
 )
 
 // Represents a Client and its associated keys
 type Client struct {
-<<<<<<< HEAD
-	Id  []byte `gorm:"primary_key"`
-	Key []byte `gorm:"NOT NULL"`
-=======
 	Id  []byte `gorm:"primaryKey"`
 	Key []byte `gorm:"not null"`
->>>>>>> ed70ffbc
 }
 
 // Represents the Round information that is relevant to Gateways
@@ -130,23 +108,6 @@
 	LastUpdated time.Time `gorm:"index;not null"` // Timestamp of most recent Update
 }
 
-<<<<<<< HEAD
-// Represents a ClientBloomFilter
-type ClientBloomFilter struct {
-	Epoch       uint32 `gorm:"primary_key"`
-	RecipientId int64  `gorm:"primary_key"`
-	FirstRound  uint64 `gorm:"NOT NULL"`
-	RoundRange  uint32 `gorm:"NOT NULL"`
-	Filter      []byte `gorm:"NOT NULL"`
-}
-
-// Represents a MixedMessage and its contents
-type MixedMessage struct {
-	Id              uint64 `gorm:"primary_key;AUTO_INCREMENT:true"`
-	RoundId         uint64 `gorm:"INDEX;NOT NULL"`
-	RecipientId     int64  `gorm:"INDEX;NOT NULL"`
-	MessageContents []byte `gorm:"NOT NULL"`
-=======
 // Represents the Round information that is relevant to Clients
 type ClientRound struct {
 	Id        uint64    `gorm:"primaryKey;autoIncrement:false"`
@@ -170,7 +131,6 @@
 	RoundId         uint64 `gorm:"index;not null;references rounds(id)"`
 	RecipientId     int64  `gorm:"index;not null"`
 	MessageContents []byte `gorm:"not null"`
->>>>>>> ed70ffbc
 }
 
 // Creates a new MixedMessage object with the given attributes
@@ -247,12 +207,8 @@
 
 	// Initialize the database schema
 	// WARNING: Order is important. Do not change without database testing
-<<<<<<< HEAD
-	models := []interface{}{&Client{}, &Round{}, &MixedMessage{}, &ClientBloomFilter{}, State{}}
-=======
 	models := []interface{}{&Client{}, &Round{}, &ClientRound{},
 		&MixedMessage{}, &ClientBloomFilter{}, State{}}
->>>>>>> ed70ffbc
 	for _, model := range models {
 		err = db.AutoMigrate(model)
 		if err != nil {

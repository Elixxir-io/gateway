///////////////////////////////////////////////////////////////////////////////
// Copyright © 2020 xx network SEZC                                          //
//                                                                           //
// Use of this source code is governed by a license that can be found in the //
// LICENSE file                                                              //
///////////////////////////////////////////////////////////////////////////////

// Package cmd initializes the CLI and config parsers as well as the logger.
package cmd

import (
	"crypto/sha256"
	"encoding/binary"
	"fmt"
	"github.com/spf13/cobra"
	jww "github.com/spf13/jwalterweatherman"
	"github.com/spf13/viper"
	"gitlab.com/elixxir/comms/mixmessages"
<<<<<<< HEAD
	"gitlab.com/elixxir/primitives/utils"
=======
	"gitlab.com/elixxir/crypto/cmix"
	"gitlab.com/elixxir/gateway/storage"
	"gitlab.com/elixxir/primitives/rateLimiting"
	"gitlab.com/elixxir/primitives/utils"
	"gitlab.com/xx_network/comms/gossip"
	"gitlab.com/xx_network/primitives/id"
	"net"
>>>>>>> 36d4b0b5
	"os"
	"strconv"
	"strings"
	"time"
)

// Default path used to KnownRounds if one is not provided
const knownRoundsDefaultPath = "/opt/xxnetwork/gateway-logs/knownRounds.json"

// Flags to import from command line or config file
var (
	cfgFile, idfPath, logPath                                string
	certPath, keyPath, serverCertPath, permissioningCertPath string
	logLevel                                                 uint // 0 = info, 1 = debug, >1 = trace
	messageTimeout                                           time.Duration
	gwPort                                                   int
	validConfig                                              bool

	kr int

	// For gossip protocol
	bufferExpiration, monitorThreadFrequency time.Duration

	// For rate limiting
	capacity, leakedTokens                   uint32
	leakDuration, pollDuration, bucketMaxAge time.Duration
)

// RootCmd represents the base command when called without any sub-commands
var rootCmd = &cobra.Command{
	Use:   "gateway",
	Short: "Runs a cMix gateway",
	Long:  `The cMix gateways coordinate communications between servers and clients`,
	Args:  cobra.NoArgs,
	Run: func(cmd *cobra.Command, args []string) {
		initConfig()
		initLog()
		params := InitParams(viper.GetViper())

		// Build gateway implementation object
		gateway := NewGatewayInstance(params)

		// start gateway network interactions
		for {
			err := gateway.InitNetwork()
			if err == nil {
				break
			}
			errMsg := err.Error()
			tic := strings.Contains(errMsg, "transport is closing")
			cde := strings.Contains(errMsg, "DeadlineExceeded")
			if tic || cde {
				if gateway.Comms != nil {
					gateway.Comms.Shutdown()
				}

				jww.ERROR.Printf("Cannot connect to node, "+
					"retrying in 10s: %+v", err)
				time.Sleep(10 * time.Second)
				continue
			}
			jww.FATAL.Panicf(err.Error())
		}

		//add precannedIDs
		for i := uint64(0); i < 41; i++ {
			u := new(id.ID)
			binary.BigEndian.PutUint64(u[:], i)
			u.SetType(id.User)
			h := sha256.New()
			h.Reset()
			h.Write([]byte(strconv.Itoa(int(4000 + i))))
			baseKey := gateway.NetInf.GetCmixGroup().NewIntFromBytes(h.Sum(nil))
			jww.INFO.Printf("Added precan transmisssion key: %v",
				baseKey.Bytes())
			cgKey := cmix.GenerateClientGatewayKey(baseKey)
			// Insert client information to database
			newClient := &storage.Client{
				Id:  u.Marshal(),
				Key: cgKey,
			}

			err = gateway.database.InsertClient(newClient)
		}

		jww.INFO.Printf("Starting xx network gateway v%s", SEMVER)

		// Begin gateway persistent components
		gateway.StartPeersThread()
		gateway.Start()

		// Wait forever
		select {}
	},
}

<<<<<<< HEAD
=======
func InitParams(vip *viper.Viper) Params {
	if !validConfig {
		jww.FATAL.Panicf("Invalid Config File: %s", cfgFile)
	}

	//print all config options
	jww.INFO.Printf("All config params: %+v", vip.AllKeys())

	certPath = viper.GetString("certPath")
	if certPath == "" {
		jww.FATAL.Panicf("Gateway.yaml certPath is required, path provided is empty.")
	}

	idfPath = viper.GetString("idfPath")
	keyPath = viper.GetString("keyPath")
	listeningAddress := viper.GetString("listeningAddress")
	messageTimeout = viper.GetDuration("messageTimeout")
	nodeAddress := viper.GetString("nodeAddress")
	if nodeAddress == "" {
		jww.FATAL.Panicf("Gateway.yaml nodeAddress is required, address provided is empty.")
	}
	permissioningCertPath = viper.GetString("permissioningCertPath")
	if permissioningCertPath == "" {
		jww.FATAL.Panicf("Gateway.yaml permissioningCertPath is required, path provided is empty.")
	}
	gwPort = viper.GetInt("port")
	if gwPort == 0 {
		jww.FATAL.Panicf("Gateway.yaml port is required, provided port is empty/not set.")
	}
	serverCertPath = viper.GetString("serverCertPath")
	if serverCertPath == "" {
		jww.FATAL.Panicf("Gateway.yaml serverCertPath is required, path provided is empty.")
	}

	jww.INFO.Printf("config: %+v", viper.ConfigFileUsed())
	jww.INFO.Printf("Params: \n %+v", vip.AllSettings())
	jww.INFO.Printf("Gateway port: %d", gwPort)
	jww.INFO.Printf("Gateway listen IP address: %s", listeningAddress)
	jww.INFO.Printf("Gateway node: %s", nodeAddress)

	// If the values aren't default, repopulate flag values with customized values
	// Otherwise use the default values
	gossipFlags := gossip.DefaultManagerFlags()
	if gossipFlags.BufferExpirationTime != bufferExpiration ||
		gossipFlags.MonitorThreadFrequency != monitorThreadFrequency {

		gossipFlags = gossip.ManagerFlags{
			BufferExpirationTime:   bufferExpiration,
			MonitorThreadFrequency: monitorThreadFrequency,
		}
	}

	// Construct the rate limiting params
	bucketMapParams := &rateLimiting.MapParams{
		Capacity:     capacity,
		LeakedTokens: leakedTokens,
		LeakDuration: leakDuration,
		PollDuration: pollDuration,
		BucketMaxAge: bucketMaxAge,
	}

	viper.SetDefault("knownRoundsPath", knownRoundsDefaultPath)
	krPath := viper.GetString("knownRoundsPath")

	p := Params{
		Port:                  gwPort,
		Address:               listeningAddress,
		NodeAddress:           nodeAddress,
		CertPath:              certPath,
		KeyPath:               keyPath,
		ServerCertPath:        serverCertPath,
		IDFPath:               idfPath,
		PermissioningCertPath: permissioningCertPath,
		gossipFlags:           gossipFlags,
		rateLimitParams:       bucketMapParams,
		MessageTimeout:        messageTimeout,
		knownRoundsPath:       krPath,
	}

	return p
}

>>>>>>> 36d4b0b5
// Execute adds all child commands to the root command and sets flags
// appropriately.  This is called by main.main(). It only needs to
// happen once to the RootCmd.
func Execute() {
	if err := rootCmd.Execute(); err != nil {
		jww.ERROR.Println(err)
		os.Exit(1)
	}
}

// init is the initialization function for Cobra which defines commands
// and flags.
func init() {
	// NOTE: The point of init() is to be declarative.
	// There is one init in each sub command. Do not put variable declarations
	// here, and ensure all the Flags are of the *P variety, unless there's a
	// very good reason not to have them as local Params to sub command."

	// Here you will define your flags and configuration settings.
	// Cobra supports persistent flags, which, if defined here,
	// will be global for your application.
	rootCmd.Flags().StringVarP(&cfgFile, "config", "c", "",
		"Path to load the Gateway configuration file from. If not set, this "+
			"file must be named gateway.yaml and must be located in "+
			"~/.xxnetwork/, /opt/xxnetwork, or /etc/xxnetwork.")

	rootCmd.Flags().IntP("port", "p", -1,
		"Port for Gateway to listen on. Gateway must be the only listener "+
			"on this port. Required field.")
	err := viper.BindPFlag("port", rootCmd.Flags().Lookup("port"))
	handleBindingError(err, "port")

	rootCmd.Flags().StringVar(&idfPath, "idfPath", "./gateway-logs/gatewayIDF.json",
		"Path to where the IDF is saved. This is used by the wrapper management script.")
	err = viper.BindPFlag("idfPath", rootCmd.Flags().Lookup("idfPath"))
	handleBindingError(err, "idfPath")

	rootCmd.Flags().UintVarP(&logLevel, "logLevel", "l", 0,
		"Level of debugging to print (0 = info, 1 = debug, >1 = trace).")
	err = viper.BindPFlag("logLevel", rootCmd.Flags().Lookup("logLevel"))
	handleBindingError(err, "logLevel")

	rootCmd.Flags().StringVar(&logPath, "log", "./gateway-logs/gateway.log",
		"Path where log file will be saved.")
	err = viper.BindPFlag("log", rootCmd.Flags().Lookup("log"))
	handleBindingError(err, "log")

	rootCmd.Flags().DurationVar(&messageTimeout, "messageTimeout", 60*time.Second,
		"Period in which the message cleanup function executes. All users"+
			" who message buffer have exceeded the maximum size will get their"+
			" messages deleted. Recommended period is on the order of a minute to an hour.")
	err = viper.BindPFlag("messageTimeout", rootCmd.Flags().Lookup("messageTimeout"))
	handleBindingError(err, "messageTimeout")

	rootCmd.Flags().String("listeningAddress", "0.0.0.0",
		"Local IP address of the Gateway used for internal listening.")
	err = viper.BindPFlag("listeningAddress", rootCmd.Flags().Lookup("listeningAddress"))
	handleBindingError(err, "listeningAddress")

	rootCmd.Flags().String("nodeAddress", "",
		"Public IP address of the Node associated with this Gateway. Required field.")
	err = viper.BindPFlag("nodeAddress", rootCmd.Flags().Lookup("nodeAddress"))
	handleBindingError(err, "nodeAddress")

	rootCmd.Flags().StringVar(&certPath, "certPath", "",
		"Path to the self-signed TLS certificate for Gateway. Expects PEM "+
			"format. Required field.")
	err = viper.BindPFlag("certPath", rootCmd.Flags().Lookup("certPath"))
	handleBindingError(err, "certPath")

	rootCmd.Flags().StringVar(&keyPath, "keyPath", "",
		"Path to the private key associated with the self-signed TLS "+
			"certificate. Required field.")
	err = viper.BindPFlag("keyPath", rootCmd.Flags().Lookup("keyPath"))
	handleBindingError(err, "keyPath")

	rootCmd.Flags().StringVar(&serverCertPath, "serverCertPath", "",
		"Path to the self-signed TLS certificate for Server. Expects PEM "+
			"format. Required field.")
	err = viper.BindPFlag("serverCertPath", rootCmd.Flags().Lookup("serverCertPath"))
	handleBindingError(err, "serverCertPath")

	rootCmd.Flags().StringVar(&permissioningCertPath, "permissioningCertPath", "",
		"Path to the self-signed TLS certificate for the Permissioning "+
			"server. Expects PEM format. Required field.")
	err = viper.BindPFlag("permissioningCertPath", rootCmd.Flags().Lookup("permissioningCertPath"))
	handleBindingError(err, "permissioningCertPath")

	// RATE LIMITING FLAGS
	rootCmd.Flags().Uint32Var(&capacity, "capacity", 20,
		"Amount of buckets to keep track of for rate limiting communications")
	err = viper.BindPFlag("capacity", rootCmd.Flags().Lookup("capacity"))
	handleBindingError(err, "Rate_Limiting_Capacity")

	rootCmd.Flags().Uint32Var(&leakedTokens, "leakedTokens", 3,
		"Used to calculate the leak rate")
	err = viper.BindPFlag("leakedTokens", rootCmd.Flags().Lookup("leakedTokens"))
	handleBindingError(err, "Rate_Limiting_LeakedTokens")

	rootCmd.Flags().DurationVar(&leakDuration, "leakDuration", 1*time.Millisecond,
		"Used to calculate the leak rate")
	err = viper.BindPFlag("leakDuration", rootCmd.Flags().Lookup("leakDuration"))
	handleBindingError(err, "Rate_Limiting_LeakDuration")

	rootCmd.Flags().DurationVar(&pollDuration, "pollDuration", 10*time.Second,
		"Duration between polls for stale buckets")
	err = viper.BindPFlag("pollDuration", rootCmd.Flags().Lookup("pollDuration"))
	handleBindingError(err, "Rate_Limiting_PollDuration")

	rootCmd.Flags().DurationVar(&bucketMaxAge, "bucketMaxAge", 10*time.Second,
		"Max time of inactivity before removal")
	err = viper.BindPFlag("bucketMaxAge", rootCmd.Flags().Lookup("bucketMaxAge"))
	handleBindingError(err, "Rate_Limiting_BucketMaxAge")

	// GOSSIP MANAGER FLAGS
	rootCmd.Flags().DurationVar(&bufferExpiration, "bufferExpiration", 300*time.Second,
		"How long a message record should last in the buffer")
	err = viper.BindPFlag("bufferExpiration", rootCmd.Flags().Lookup("bufferExpiration"))
	handleBindingError(err, "Rate_Limiting_BufferExpiration")

	rootCmd.Flags().DurationVar(&monitorThreadFrequency, "monitorThreadFrequency", 150*time.Second,
		"Frequency with which to check the gossip's buffer.")
	err = viper.BindPFlag("monitorThreadFrequency", rootCmd.Flags().Lookup("monitorThreadFrequency"))
	handleBindingError(err, "Rate_Limiting_MonitorThreadFrequency")

	rootCmd.Flags().IntVar(&kr, "kr", 1024, // fixme: probably should be orders of magnitudes bigger?
		"Amount of rounds to keep track of in kr")
	err = viper.BindPFlag("kr", rootCmd.Flags().Lookup("kr"))
	handleBindingError(err, "Known_Rounds")

}

// Handle flag binding errors
func handleBindingError(err error, flag string) {
	if err != nil {
		jww.FATAL.Panicf("Error on binding flag \"%s\":%+v", flag, err)
	}
}

// initConfig reads in config file and ENV variables if set.
func initConfig() {
	validConfig = true
	if cfgFile == "" {
		var err error
		cfgFile, err = utils.SearchDefaultLocations("gateway.yaml", "xxnetwork")
		if err != nil {
			validConfig = false
			jww.FATAL.Panicf("Failed to find config file: %+v", err)
		}
	}
	viper.SetConfigFile(cfgFile)
	viper.AutomaticEnv() // read in environment variables that match

	// If a config file is found, read it in.
	if err := viper.ReadInConfig(); err != nil {
		fmt.Printf("Unable to read config file (%s): %+v", cfgFile, err.Error())
		validConfig = false
	}

}

// initLog initializes logging thresholds and the log path.
func initLog() {
	vipLogLevel := viper.GetUint("logLevel")

	// Check the level of logs to display
	if vipLogLevel > 1 {
		// Set the GRPC log level
		err := os.Setenv("GRPC_GO_LOG_SEVERITY_LEVEL", "info")
		if err != nil {
			jww.ERROR.Printf("Could not set GRPC_GO_LOG_SEVERITY_LEVEL: %+v", err)
		}

		err = os.Setenv("GRPC_GO_LOG_VERBOSITY_LEVEL", "99")
		if err != nil {
			jww.ERROR.Printf("Could not set GRPC_GO_LOG_VERBOSITY_LEVEL: %+v", err)
		}
		// Turn on trace logs
		jww.SetLogThreshold(jww.LevelTrace)
		jww.SetStdoutThreshold(jww.LevelTrace)
		mixmessages.TraceMode()
	} else if vipLogLevel == 1 {
		// Turn on debugging logs
		jww.SetLogThreshold(jww.LevelDebug)
		jww.SetStdoutThreshold(jww.LevelDebug)
		mixmessages.DebugMode()
	} else {
		// Turn on info logs
		jww.SetLogThreshold(jww.LevelInfo)
		jww.SetStdoutThreshold(jww.LevelInfo)
	}

	logPath = viper.GetString("log")

	logFile, err := os.OpenFile(logPath,
		os.O_CREATE|os.O_WRONLY|os.O_APPEND,
		0644)
	if err != nil {
		fmt.Printf("Could not open log file %s!\n", logPath)
	} else {
		jww.SetLogOutput(logFile)
	}
}<|MERGE_RESOLUTION|>--- conflicted
+++ resolved
@@ -16,9 +16,6 @@
 	jww "github.com/spf13/jwalterweatherman"
 	"github.com/spf13/viper"
 	"gitlab.com/elixxir/comms/mixmessages"
-<<<<<<< HEAD
-	"gitlab.com/elixxir/primitives/utils"
-=======
 	"gitlab.com/elixxir/crypto/cmix"
 	"gitlab.com/elixxir/gateway/storage"
 	"gitlab.com/elixxir/primitives/rateLimiting"
@@ -26,7 +23,6 @@
 	"gitlab.com/xx_network/comms/gossip"
 	"gitlab.com/xx_network/primitives/id"
 	"net"
->>>>>>> 36d4b0b5
 	"os"
 	"strconv"
 	"strings"
@@ -91,7 +87,7 @@
 			jww.FATAL.Panicf(err.Error())
 		}
 
-		//add precannedIDs
+		// add precannedIDs
 		for i := uint64(0); i < 41; i++ {
 			u := new(id.ID)
 			binary.BigEndian.PutUint64(u[:], i)
@@ -109,7 +105,10 @@
 				Key: cgKey,
 			}
 
-			err = gateway.database.InsertClient(newClient)
+			err := gateway.storage.InsertClient(newClient)
+			if err != nil {
+				jww.ERROR.Printf("Unable to insert precanned client: %+v", err)
+			}
 		}
 
 		jww.INFO.Printf("Starting xx network gateway v%s", SEMVER)
@@ -123,91 +122,6 @@
 	},
 }
 
-<<<<<<< HEAD
-=======
-func InitParams(vip *viper.Viper) Params {
-	if !validConfig {
-		jww.FATAL.Panicf("Invalid Config File: %s", cfgFile)
-	}
-
-	//print all config options
-	jww.INFO.Printf("All config params: %+v", vip.AllKeys())
-
-	certPath = viper.GetString("certPath")
-	if certPath == "" {
-		jww.FATAL.Panicf("Gateway.yaml certPath is required, path provided is empty.")
-	}
-
-	idfPath = viper.GetString("idfPath")
-	keyPath = viper.GetString("keyPath")
-	listeningAddress := viper.GetString("listeningAddress")
-	messageTimeout = viper.GetDuration("messageTimeout")
-	nodeAddress := viper.GetString("nodeAddress")
-	if nodeAddress == "" {
-		jww.FATAL.Panicf("Gateway.yaml nodeAddress is required, address provided is empty.")
-	}
-	permissioningCertPath = viper.GetString("permissioningCertPath")
-	if permissioningCertPath == "" {
-		jww.FATAL.Panicf("Gateway.yaml permissioningCertPath is required, path provided is empty.")
-	}
-	gwPort = viper.GetInt("port")
-	if gwPort == 0 {
-		jww.FATAL.Panicf("Gateway.yaml port is required, provided port is empty/not set.")
-	}
-	serverCertPath = viper.GetString("serverCertPath")
-	if serverCertPath == "" {
-		jww.FATAL.Panicf("Gateway.yaml serverCertPath is required, path provided is empty.")
-	}
-
-	jww.INFO.Printf("config: %+v", viper.ConfigFileUsed())
-	jww.INFO.Printf("Params: \n %+v", vip.AllSettings())
-	jww.INFO.Printf("Gateway port: %d", gwPort)
-	jww.INFO.Printf("Gateway listen IP address: %s", listeningAddress)
-	jww.INFO.Printf("Gateway node: %s", nodeAddress)
-
-	// If the values aren't default, repopulate flag values with customized values
-	// Otherwise use the default values
-	gossipFlags := gossip.DefaultManagerFlags()
-	if gossipFlags.BufferExpirationTime != bufferExpiration ||
-		gossipFlags.MonitorThreadFrequency != monitorThreadFrequency {
-
-		gossipFlags = gossip.ManagerFlags{
-			BufferExpirationTime:   bufferExpiration,
-			MonitorThreadFrequency: monitorThreadFrequency,
-		}
-	}
-
-	// Construct the rate limiting params
-	bucketMapParams := &rateLimiting.MapParams{
-		Capacity:     capacity,
-		LeakedTokens: leakedTokens,
-		LeakDuration: leakDuration,
-		PollDuration: pollDuration,
-		BucketMaxAge: bucketMaxAge,
-	}
-
-	viper.SetDefault("knownRoundsPath", knownRoundsDefaultPath)
-	krPath := viper.GetString("knownRoundsPath")
-
-	p := Params{
-		Port:                  gwPort,
-		Address:               listeningAddress,
-		NodeAddress:           nodeAddress,
-		CertPath:              certPath,
-		KeyPath:               keyPath,
-		ServerCertPath:        serverCertPath,
-		IDFPath:               idfPath,
-		PermissioningCertPath: permissioningCertPath,
-		gossipFlags:           gossipFlags,
-		rateLimitParams:       bucketMapParams,
-		MessageTimeout:        messageTimeout,
-		knownRoundsPath:       krPath,
-	}
-
-	return p
-}
-
->>>>>>> 36d4b0b5
 // Execute adds all child commands to the root command and sets flags
 // appropriately.  This is called by main.main(). It only needs to
 // happen once to the RootCmd.

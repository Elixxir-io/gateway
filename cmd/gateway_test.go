////////////////////////////////////////////////////////////////////////////////
// Copyright © 2018 Privategrity Corporation                                   /
//                                                                             /
// All rights reserved.                                                        /
////////////////////////////////////////////////////////////////////////////////

package cmd

import (
	"gitlab.com/privategrity/comms/gateway"
	pb "gitlab.com/privategrity/comms/mixmessages"
	"gitlab.com/privategrity/gateway/storage"
	"os"
	"testing"
	"gitlab.com/privategrity/crypto/id"
)

const GW_ADDRESS = "localhost:5555"

var gatewayInterface gateway.Handler

// This sets up a dummy/mock globals instance for testing purposes
func TestMain(m *testing.M) {
	cmixNodes := make([]string, 1)
	cmixNodes[0] = GW_ADDRESS
	gatewayInterface = &GatewayImpl{
		buffer:      storage.NewMessageBuffer(),
		batchSize:   1,
		gatewayNode: GW_ADDRESS,
		cmixNodes:   cmixNodes,
	}
	go gateway.StartGateway(GW_ADDRESS, gatewayInterface)
	os.Exit(m.Run())
}

func TestGatewayImpl(t *testing.T) {
<<<<<<< HEAD
	msg := pb.CmixMessage{SenderID: id.NewUserIDFromUint(666, t).Bytes()}
	userId := id.ZeroID
=======
	msg := pb.CmixMessage{SenderID: string(id.NewUserIDFromUint(666, t))}
	userId := id.ZeroID
	// msgId := "msg1"
>>>>>>> 5cf3a506

	ok := gatewayInterface.PutMessage(&msg)
	if !ok {
		t.Errorf("PutMessage: Could not put any messages!")
	}

	_, ok = gatewayInterface.CheckMessages(userId, "")

	if ok {
		t.Errorf("CheckMessages: Expected no messages!")
	}
}<|MERGE_RESOLUTION|>--- conflicted
+++ resolved
@@ -34,14 +34,8 @@
 }
 
 func TestGatewayImpl(t *testing.T) {
-<<<<<<< HEAD
 	msg := pb.CmixMessage{SenderID: id.NewUserIDFromUint(666, t).Bytes()}
 	userId := id.ZeroID
-=======
-	msg := pb.CmixMessage{SenderID: string(id.NewUserIDFromUint(666, t))}
-	userId := id.ZeroID
-	// msgId := "msg1"
->>>>>>> 5cf3a506
 
 	ok := gatewayInterface.PutMessage(&msg)
 	if !ok {

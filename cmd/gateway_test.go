--- conflicted
+++ resolved
@@ -93,26 +93,6 @@
 	grp["prime"] = prime
 	grp["generator"] = generator
 
-<<<<<<< HEAD
-	// Construct the rate limiting params
-	bucketMapParams := &rateLimiting.MapParams{
-		Capacity:     capacity,
-		LeakedTokens: leakedTokens,
-		LeakDuration: leakDuration,
-		PollDuration: pollDuration,
-		BucketMaxAge: bucketMaxAge,
-	}
-
-	//Build the gateway instance
-	params := Params{
-		NodeAddress:       NODE_ADDRESS,
-		ServerCertPath:    testkeys.GetNodeCertPath(),
-		CertPath:          testkeys.GetGatewayCertPath(),
-		KeyPath:           testkeys.GetGatewayKeyPath(),
-		MessageTimeout:    10 * time.Minute,
-		rateLimiterParams: bucketMapParams,
-	}
-=======
 	//Build the gateway instance
 	params := Params{
 		NodeAddress:    NODE_ADDRESS,
@@ -143,7 +123,6 @@
 	//	MaxDuration:   maxDurationDur,
 	//	WhitelistFile: rlPref + "user_whitelist.txt",
 	//}
->>>>>>> 9fa00b9d
 
 	gatewayInstance = NewGatewayInstance(params)
 	gatewayInstance.Comms = gComm
@@ -297,26 +276,14 @@
 	//Begin gateway comms
 	cmixNodes := make([]string, 1)
 	cmixNodes[0] = GW_ADDRESS
-
-<<<<<<< HEAD
-	// Construct the rate limiting params
-	bucketMapParams := &rateLimiting.MapParams{
-		Capacity:     capacity,
-		LeakedTokens: leakedTokens,
-		LeakDuration: leakDuration,
-		PollDuration: pollDuration,
-		BucketMaxAge: bucketMaxAge,
-	}
-
 	//Build the gateway instance
 	params := Params{
-		NodeAddress:       NODE_ADDRESS,
-		ServerCertPath:    testkeys.GetNodeCertPath(),
-		CertPath:          testkeys.GetGatewayCertPath(),
-		MessageTimeout:    10 * time.Minute,
-		rateLimiterParams: bucketMapParams,
-	}
-=======
+		NodeAddress:    NODE_ADDRESS,
+		ServerCertPath: testkeys.GetNodeCertPath(),
+		CertPath:       testkeys.GetGatewayCertPath(),
+		MessageTimeout: 10 * time.Minute,
+	}
+
 	// TODO: reenable when rate limiting is ready
 	//cleanPeriodDur := 3 * time.Second
 	//maxDurationDur := 10 * time.Second
@@ -337,7 +304,6 @@
 	//	MaxDuration:   maxDurationDur,
 	//	WhitelistFile: rlPref + "user_whitelist.txt",
 	//}
->>>>>>> 9fa00b9d
 
 	gw := NewGatewayInstance(params)
 	p := large.NewIntFromString(prime, 16)
@@ -408,260 +374,6 @@
 // TODO: reenable when rate limiting is ready
 // Tests that messages can get through when its IP address bucket is not full
 // and checks that they are blocked when the bucket is full.
-<<<<<<< HEAD
-func TestGatewayImpl_PutMessage_IpBlock(t *testing.T) {
-	time.Sleep(2 * time.Second)
-
-	data := format.NewMessage()
-	msg := pb.Slot{
-		SenderID: id.NewIdFromUInt(666, id.User, t).Marshal(),
-		PayloadA: data.GetPayloadA(),
-		PayloadB: data.GetPayloadB(),
-	}
-	slotMsg := &pb.GatewaySlot{
-		Message: &msg,
-	}
-
-	// Insert client information to database
-	newClient := &storage.Client{
-		Id:  msg.SenderID,
-		Key: []byte("test"),
-	}
-
-	slotMsg.MAC = generateClientMac(newClient, slotMsg)
-
-	gatewayInstance.database.InsertClient(newClient)
-
-	_, err := gatewayInstance.PutMessage(slotMsg, "0")
-	errMsg := ("PutMessage: Could not put any messages when IP address " +
-		"should not be blocked")
-	if err != nil {
-		t.Errorf("%s: %v", errMsg, err.Error())
-	}
-
-	gatewayInstance.database.InsertClient(newClient)
-
-	msg = pb.Slot{SenderID: id.NewIdFromUInt(67, id.User, t).Marshal()}
-	slotMsg = &pb.GatewaySlot{
-		Message: &msg,
-	}
-
-	// Insert client information to database
-	newClient = &storage.Client{
-		Id:  msg.SenderID,
-		Key: []byte("test"),
-	}
-
-	slotMsg.MAC = generateClientMac(newClient, slotMsg)
-	gatewayInstance.database.InsertClient(newClient)
-	gatewayInstance.database.InsertClient(newClient)
-
-	_, err = gatewayInstance.PutMessage(slotMsg, "0")
-	if err != nil {
-		t.Errorf("Unexpected error: %v", err)
-
-		t.Errorf("%s: %v", errMsg, err.Error())
-	}
-
-	msg = pb.Slot{SenderID: id.NewIdFromUInt(34, id.User, t).Marshal()}
-	slotMsg = &pb.GatewaySlot{
-		Message: &msg,
-	}
-	// Insert client information to database
-	newClient = &storage.Client{
-		Id:  msg.SenderID,
-		Key: []byte("test"),
-	}
-
-	slotMsg.MAC = generateClientMac(newClient, slotMsg)
-	gatewayInstance.database.InsertClient(newClient)
-
-	_, err = gatewayInstance.PutMessage(slotMsg, "0")
-	if err != nil {
-		t.Errorf("%s: %v", errMsg, err.Error())
-	}
-
-	msg = pb.Slot{SenderID: id.NewIdFromUInt(0, id.User, t).Marshal()}
-	slotMsg = &pb.GatewaySlot{
-		Message: &msg,
-	}
-	// Insert client information to database
-	newClient = &storage.Client{
-		Id:  msg.SenderID,
-		Key: []byte("test"),
-	}
-
-	slotMsg.MAC = generateClientMac(newClient, slotMsg)
-	gatewayInstance.database.InsertClient(newClient)
-
-	_, err = gatewayInstance.PutMessage(slotMsg, "0")
-	if err != nil {
-		t.Errorf("%s: %v", errMsg, err.Error())
-	}
-
-	msg = pb.Slot{SenderID: id.NewIdFromUInt(0, id.User, t).Marshal()}
-	slotMsg = &pb.GatewaySlot{
-		Message: &msg,
-	}
-	// Insert client information to database
-	newClient = &storage.Client{
-		Id:  msg.SenderID,
-		Key: []byte("test"),
-	}
-
-	slotMsg.MAC = generateClientMac(newClient, slotMsg)
-	gatewayInstance.database.InsertClient(newClient)
-
-	_, err = gatewayInstance.PutMessage(slotMsg, "1")
-	if err != nil {
-		t.Errorf("%s: %v", errMsg, err.Error())
-	}
-
-	msg = pb.Slot{SenderID: id.NewIdFromUInt(0, id.User, t).Marshal()}
-	slotMsg = &pb.GatewaySlot{
-		Message: &msg,
-	}
-	// Insert client information to database
-	newClient = &storage.Client{
-		Id:  msg.SenderID,
-		Key: []byte("test"),
-	}
-
-	slotMsg.MAC = generateClientMac(newClient, slotMsg)
-
-	// fixme: rate limiting checks aren't properly done
-	//  until the storage interface is implemented, so messages won't be denied until then
-	//_, err = gatewayInstance.PutMessage(slotMsg, "0")
-	//if err == nil {
-	//	t.Errorf(errMsg + " no error")
-	//}
-
-	time.Sleep(1 * time.Second)
-
-	msg = pb.Slot{SenderID: id.NewIdFromUInt(34, id.User, t).Marshal()}
-	slotMsg = &pb.GatewaySlot{
-		Message: &msg,
-	}
-	// Insert client information to database
-	newClient = &storage.Client{
-		Id:  msg.SenderID,
-		Key: []byte("test"),
-	}
-
-	slotMsg.MAC = generateClientMac(newClient, slotMsg)
-
-	_, err = gatewayInstance.PutMessage(slotMsg, "0")
-	if err != nil {
-		t.Errorf(errMsg + ": " + err.Error())
-	}
-
-	time.Sleep(1 * time.Second)
-
-	msg = pb.Slot{SenderID: id.NewIdFromUInt(0, id.User, t).Marshal()}
-	slotMsg = &pb.GatewaySlot{
-		Message: &msg,
-	}
-	// Insert client information to database
-	newClient = &storage.Client{
-		Id:  msg.SenderID,
-		Key: []byte("test"),
-	}
-
-	slotMsg.MAC = generateClientMac(newClient, slotMsg)
-
-	_, err = gatewayInstance.PutMessage(slotMsg, "0")
-	if err != nil {
-		t.Errorf(errMsg + ": " + err.Error())
-	}
-
-	msg = pb.Slot{SenderID: id.NewIdFromUInt(0, id.User, t).Marshal()}
-	slotMsg = &pb.GatewaySlot{
-		Message: &msg,
-	}
-	// Insert client information to database
-	newClient = &storage.Client{
-		Id:  msg.SenderID,
-		Key: []byte("test"),
-	}
-
-	slotMsg.MAC = generateClientMac(newClient, slotMsg)
-
-	_, err = gatewayInstance.PutMessage(slotMsg, "1")
-	if err != nil {
-		t.Errorf(errMsg + ": " + err.Error())
-	}
-
-	msg = pb.Slot{SenderID: id.NewIdFromUInt(0, id.User, t).Marshal()}
-	slotMsg = &pb.GatewaySlot{
-		Message: &msg,
-	}
-	// Insert client information to database
-	newClient = &storage.Client{
-		Id:  msg.SenderID,
-		Key: []byte("test"),
-	}
-
-	slotMsg.MAC = generateClientMac(newClient, slotMsg)
-
-	_, err = gatewayInstance.PutMessage(slotMsg, "0")
-	if err != nil {
-		t.Errorf(errMsg + ": " + err.Error())
-	}
-
-	msg = pb.Slot{SenderID: id.NewIdFromUInt(0, id.User, t).Marshal()}
-	slotMsg = &pb.GatewaySlot{
-		Message: &msg,
-	}
-	// Insert client information to database
-	newClient = &storage.Client{
-		Id:  msg.SenderID,
-		Key: []byte("test"),
-	}
-
-	slotMsg.MAC = generateClientMac(newClient, slotMsg)
-
-	_, err = gatewayInstance.PutMessage(slotMsg, "0")
-	if err != nil {
-		t.Errorf(errMsg + ": " + err.Error())
-	}
-
-	msg = pb.Slot{SenderID: id.NewIdFromUInt(0, id.User, t).Marshal()}
-	slotMsg = &pb.GatewaySlot{
-		Message: &msg,
-	}
-	// Insert client information to database
-	newClient = &storage.Client{
-		Id:  msg.SenderID,
-		Key: []byte("test"),
-	}
-
-	slotMsg.MAC = generateClientMac(newClient, slotMsg)
-
-	_, err = gatewayInstance.PutMessage(slotMsg, "0")
-	if err != nil {
-		t.Errorf(errMsg + ": " + err.Error())
-	}
-
-	msg = pb.Slot{SenderID: id.NewIdFromUInt(0, id.User, t).Marshal()}
-	slotMsg = &pb.GatewaySlot{
-		Message: &msg,
-	}
-	// Insert client information to database
-	newClient = &storage.Client{
-		Id:  msg.SenderID,
-		Key: []byte("test"),
-	}
-
-	slotMsg.MAC = generateClientMac(newClient, slotMsg)
-
-	// fixme: rate limiting checks aren't properly done
-	//  until the storage interface is implemented, so messages won't be denied until then
-	//_, err = gatewayInstance.PutMessage(slotMsg, "0")
-	//if err == nil {
-	//	t.Errorf(errMsg)
-	//}
-}
-=======
 //func TestGatewayImpl_PutMessage_IpBlock(t *testing.T) {
 //	time.Sleep(2 * time.Second)
 //
@@ -906,7 +618,6 @@
 //		t.Errorf(errMsg)
 //	}
 //}
->>>>>>> 9fa00b9d
 
 // Tests that messages can get through when its user ID bucket is not full and
 // checks that they are blocked when the bucket is full.

--- conflicted
+++ resolved
@@ -27,10 +27,7 @@
 	"gitlab.com/elixxir/primitives/format"
 	"gitlab.com/elixxir/primitives/utils"
 	"gitlab.com/xx_network/comms/connect"
-<<<<<<< HEAD
 	"gitlab.com/xx_network/comms/gossip"
-=======
->>>>>>> 9fa00b9d
 	"gitlab.com/xx_network/primitives/id"
 	"gitlab.com/xx_network/primitives/ndf"
 	"strconv"
@@ -69,11 +66,6 @@
 	// Gateway object created at start
 	Comms *gateway.Comms
 
-<<<<<<< HEAD
-	// Gateway's rate limiter. Manages and
-	rateLimiter   *rateLimiting.BucketMap
-	rateLimitQuit chan struct{}
-=======
 	// TODO: reenable when rate limiting is ready
 	//// Map of leaky buckets for IP addresses
 	//ipBuckets *rateLimiting.BucketMap
@@ -83,7 +75,6 @@
 	//ipWhitelist *rateLimiting.Whitelist
 	//// Whitelist of IP addresses
 	//userWhitelist *rateLimiting.Whitelist
->>>>>>> 9fa00b9d
 
 	// struct for tracking notifications
 	un notifications.UserNotifications
@@ -131,20 +122,11 @@
 	IDFPath               string
 	PermissioningCertPath string
 
-<<<<<<< HEAD
-=======
 	// TODO: reenable when rate limiting is ready
 	//IpBucket   rateLimiting.Params
 	//UserBucket rateLimiting.Params
 
->>>>>>> 9fa00b9d
 	MessageTimeout time.Duration
-
-	// Gossip protocol flags
-	gossiperFlags gossip.ManagerFlags
-
-	// Rate limiting parameters
-	rateLimiterParams *rateLimiting.MapParams
 }
 
 // NewGatewayInstance initializes a gateway Handler interface
@@ -156,28 +138,9 @@
 		viper.GetString("dbPort"),
 	)
 	if err != nil {
-<<<<<<< HEAD
-		jww.FATAL.Panicf("Unable to initialize storage: %+v", err)
-	}
-
-	rateLimitKill := make(chan struct{}, 1)
-
-	// Todo: populate with newDatabase once conforms to interface
-	gwBucketMap := rateLimiting.CreateBucketMapFromParams(params.rateLimiterParams, nil, rateLimitKill)
-
+		jww.WARN.Printf("Could not initialize database")
+	}
 	i := &Instance{
-		UnmixedBuffer: storage.NewUnmixedMessageBuffer(),
-		Params:        params,
-		database:      newDatabase,
-		rateLimiter:   gwBucketMap,
-		rateLimitQuit: rateLimitKill,
-	}
-
-=======
-		jww.WARN.Printf("Could not initialize database")
-	}
-	i := &Instance{
-		MixedBuffer:   storage.NewMixedMessageBuffer(params.MessageTimeout),
 		UnmixedBuffer: storage.NewUnmixedMessageBuffer(),
 		Params:        params,
 		database:      newDatabase,
@@ -200,7 +163,6 @@
 	//
 	//i.ipWhitelist = whitelistTemp
 
->>>>>>> 9fa00b9d
 	return i
 }
 
@@ -224,9 +186,6 @@
 	impl.Functions.PollForNotifications = func(auth *connect.Auth) (i []*id.ID, e error) {
 		return instance.PollForNotifications(auth)
 	}
-<<<<<<< HEAD
-
-=======
 	// Client -> Gateway historical round request
 	impl.Functions.RequestHistoricalRounds = func(msg *pb.HistoricalRounds) (*pb.HistoricalRoundsResponse, error) {
 		return instance.RequestHistoricalRounds(msg)
@@ -239,7 +198,6 @@
 	impl.Functions.RequestBloom = func(msg *pb.GetBloom) (*pb.GetBloomResponse, error) {
 		return instance.RequestBloom(msg)
 	}
->>>>>>> 9fa00b9d
 	return impl
 }
 
@@ -614,17 +572,6 @@
 	//	}, errors.New("Could not authenticate client. Please try again later")
 	//}
 
-<<<<<<< HEAD
-	// Check if sender has exceeded the rate limit
-	senderBucket := gw.rateLimiter.LookupBucket(ipAddress)
-	// fixme: Hardcoded, or base it on something like the length of the message?
-	success := senderBucket.Add(1)
-	if !success {
-		return &pb.GatewaySlotResponse{}, errors.New("Receiving messages at a high rate. Please " +
-			"wait before sending more messages")
-	}
-
-=======
 	// TODO: reenable when rate limiting is ready
 	//err := gw.FilterMessage(hex.EncodeToString(msg.Message.SenderID), ipAddress,
 	//	TokensPutMessage)
@@ -636,7 +583,6 @@
 	//		Accepted: false,
 	//	}, err
 	//}
->>>>>>> 9fa00b9d
 	jww.DEBUG.Printf("Putting message from user %v in outgoing queue...",
 		msg.Message.GetSenderID())
 
@@ -673,17 +619,6 @@
 // Pass-through for Registration Nonce Communication
 func (gw *Instance) RequestNonce(msg *pb.NonceRequest, ipAddress string) (*pb.Nonce, error) {
 	jww.INFO.Print("Checking rate limiting check on Nonce Request")
-<<<<<<< HEAD
-
-	// Check if sender has exceeded the rate limit
-	senderBucket := gw.rateLimiter.LookupBucket(ipAddress)
-	// fixme: Hardcoded, or base it on something like the length of the message
-	success := senderBucket.Add(1)
-	if !success {
-		return &pb.Nonce{}, errors.New("Receiving messages at a high rate. Please " +
-			"wait before sending more messages")
-	}
-=======
 	// TODO: reenable when rate limiting is ready
 	//userPublicKey, err := rsa.LoadPublicKeyFromPem([]byte(msg.ClientRSAPubKey))
 	//
@@ -705,7 +640,6 @@
 	//	return nil, err
 	//}
 
->>>>>>> 9fa00b9d
 	jww.INFO.Print("Passing on registration nonce request")
 	return gw.Comms.SendRequestNonceMessage(gw.ServerHost, msg)
 
@@ -715,23 +649,12 @@
 func (gw *Instance) ConfirmNonce(msg *pb.RequestRegistrationConfirmation,
 	ipAddress string) (*pb.RegistrationConfirmation, error) {
 
-<<<<<<< HEAD
-	// Check if sender has exceeded the rate limit
-	senderBucket := gw.rateLimiter.LookupBucket(ipAddress)
-	// fixme: Hardcoded, or base it on something like the length of the message
-	success := senderBucket.Add(1)
-	if !success {
-		return &pb.RegistrationConfirmation{}, errors.New("Receiving messages at a high rate. Please " +
-			"wait before sending more messages")
-	}
-=======
 	// TODO: reenable when rate limiting is ready
 	//err := gw.FilterMessage(hex.EncodeToString(msg.UserID), ipAddress, TokensConfirmNonce)
 	//
 	//if err != nil {
 	//	return nil, err
 	//}
->>>>>>> 9fa00b9d
 
 	jww.INFO.Print("Passing on registration nonce confirmation")
 
@@ -940,8 +863,6 @@
 	}()
 }
 
-<<<<<<< HEAD
-=======
 // FilterMessage determines if the message should be kept or discarded based on
 // the capacity of its related buckets. The message is kept if one or more of
 // these three conditions is met:
@@ -974,7 +895,6 @@
 //	return nil
 //}
 
->>>>>>> 9fa00b9d
 // Notification Server polls Gateway for mobile notifications at this endpoint
 func (gw *Instance) PollForNotifications(auth *connect.Auth) (i []*id.ID, e error) {
 	// Check that authentication is good and the sender is our gateway, otherwise error
@@ -984,27 +904,4 @@
 		return nil, connect.AuthError(auth.Sender.GetId())
 	}
 	return gw.un.Notified(), nil
-}
-
-<<<<<<< HEAD
-// KillRateLimiter is a helper function which sends the kill
-// signal to the gateway's rate limiter
-func (gw *Instance) KillRateLimiter() {
-	gw.rateLimitQuit <- struct{}{}
-
-=======
-// Client -> Gateway historical round request
-func (gw *Instance) RequestHistoricalRounds(msg *pb.HistoricalRounds) (*pb.HistoricalRoundsResponse, error) {
-	return nil, nil
-}
-
-// Client -> Gateway message request
-func (gw *Instance) RequestMessages(msg *pb.GetMessages) (*pb.GetMessagesResponse, error) {
-	return nil, nil
-}
-
-// Client -> Gateway bloom request
-func (gw *Instance) RequestBloom(msg *pb.GetBloom) (*pb.GetBloomResponse, error) {
-	return nil, nil
->>>>>>> 9fa00b9d
 }
///////////////////////////////////////////////////////////////////////////////
// Copyright © 2020 xx network SEZC                                          //
//                                                                           //
// Use of this source code is governed by a license that can be found in the //
// LICENSE file                                                              //
///////////////////////////////////////////////////////////////////////////////

package cmd

import (
	"bytes"
	"encoding/binary"
	"fmt"
	"github.com/golang/protobuf/proto"
	"github.com/pkg/errors"
	jww "github.com/spf13/jwalterweatherman"
	"gitlab.com/elixxir/comms/gateway"
	pb "gitlab.com/elixxir/comms/mixmessages"
	"gitlab.com/elixxir/comms/network"
	ds "gitlab.com/elixxir/comms/network/dataStructures"
	"gitlab.com/elixxir/crypto/cmix"
	"gitlab.com/elixxir/crypto/cyclic"
	"gitlab.com/elixxir/crypto/hash"
	"gitlab.com/elixxir/gateway/notifications"
	"gitlab.com/elixxir/gateway/storage"
	"gitlab.com/elixxir/primitives/format"
	"gitlab.com/elixxir/primitives/knownRounds"
	"gitlab.com/elixxir/primitives/rateLimiting"
	"gitlab.com/elixxir/primitives/states"
	"gitlab.com/xx_network/comms/connect"
	"gitlab.com/xx_network/comms/gossip"
	"gitlab.com/xx_network/primitives/id"
	"gitlab.com/xx_network/primitives/ndf"
	"gitlab.com/xx_network/primitives/utils"
	"os"
	"strconv"
	"strings"
	"sync"
	"time"
)

var dummyUser = id.DummyUser

// Errors to suppress
const (
	ErrInvalidHost = "Invalid host ID:"
	ErrAuth        = "Failed to authenticate id:"
	gwChanLen      = 1000
)

// The max number of rounds to be stored in the KnownRounds buffer.
const knownRoundsSize = 1000

type Instance struct {
	// Storage buffer for messages to be submitted to the network
	UnmixedBuffer storage.UnmixedMessageBuffer

	// Contains all Gateway relevant fields
	Params Params

	// Contains Server Host Information
	ServerHost *connect.Host

	// Gateway object created at start
	Comms *gateway.Comms

	// Map of leaky buckets for user IDs
	rateLimitQuit chan struct{}
	rateLimit     *rateLimiting.BucketMap

	// struct for tracking notifications
	un notifications.UserNotifications

	// Tracker of the gateway's known rounds
	knownRound *knownRounds.KnownRounds

	storage *storage.Storage
	// TODO: Integrate and remove duplication with the stuff above.
	// NetInf is the network interface for working with the NDF poll
	// functionality in comms.
	NetInf        *network.Instance
	addGateway    chan network.NodeGateway
	removeGateway chan *id.ID

	lastUpdate uint64

	curentRound    id.Round
	hasCurentRound bool

	address           string
	bloomFilterGossip sync.Mutex
}

func (gw *Instance) GetBloom(msg *pb.GetBloom, ipAddress string) (*pb.GetBloomResponse, error) {
	panic("implement me")
}

// Handler for a client's poll to a gateway. Returns all the last updates and known rounds
func (gw *Instance) Poll(clientRequest *pb.GatewayPoll) (
	*pb.GatewayPollResponse, error) {
	// Nil check to check for valid clientRequest
	if clientRequest == nil {
		return &pb.GatewayPollResponse{}, errors.Errorf(
			"Poll() clientRequest is empty")
	}

	// Check if the clientID is populated and valid
	clientId, err := id.Unmarshal(clientRequest.ClientID)
	if clientRequest.ClientID == nil || err != nil {
		return &pb.GatewayPollResponse{}, errors.Errorf(
			"Poll() clientRequest.ClientID required")
	}

	//lastKnownRound := gw.NetInf.GetLastRoundID()
	// Get the range of updates from the network instance
	updates := gw.NetInf.GetRoundUpdates(int(clientRequest.LastUpdate))

	kr, err := gw.knownRound.Marshal()
	if err != nil {
		errStr := fmt.Sprintf("couldn't get known rounds for client "+
			"[%v]'s request: %v", clientRequest.ClientID, err)
		jww.WARN.Printf(errStr)
		return &pb.GatewayPollResponse{}, errors.New(errStr)

	}

	// These errors are suppressed, as DB errors shouldn't go to client
	//  and if there is trouble getting filters returned, nil filters
	//  are returned to the client
	clientFilters, err := gw.storage.GetBloomFilters(clientId, id.Round(clientRequest.LastRound))
	jww.INFO.Printf("Adding %d client filters for %s", len(clientFilters), clientId)
	if err != nil {
		jww.WARN.Printf("Could not get filters for %s when polling: %v", clientId, err)
	}

	var filters [][]byte
	for _, f := range clientFilters {
		filters = append(filters, f.Filter)
	}

	jww.TRACE.Printf("KnownRounds: %v", kr)

	var ndf *pb.NDF
	isSame := gw.NetInf.GetPartialNdf().CompareHash(clientRequest.Partial.Hash)
	if !isSame {
		ndf = gw.NetInf.GetPartialNdf().GetPb()
	}

	return &pb.GatewayPollResponse{
		PartialNDF:       ndf,
		Updates:          updates,
		LastTrackedRound: uint64(0), // FIXME: This should be the
		// earliest tracked network round
		KnownRounds:  kr,
		BloomFilters: filters,
	}, nil
}

// NewGatewayInstance initializes a gateway Handler interface
func NewGatewayInstance(params Params) *Instance {
	newDatabase, _, err := storage.NewStorage(params.DbUsername,
		params.DbPassword,
		params.DbName,
		params.DbAddress,
		params.DbPort,
	)
	if err != nil {
		eMsg := fmt.Sprintf("Could not initialize database: "+
			"psql://%s@%s:%s/%s", params.DbUsername,
			params.DbAddress, params.DbPort, params.DbName)
		if params.DevMode {
			jww.WARN.Printf(eMsg)
		} else {
			jww.FATAL.Panicf(eMsg)
		}
	}
	i := &Instance{
		UnmixedBuffer: storage.NewUnmixedMessagesMap(),
		Params:        params,
		storage:       newDatabase,
		knownRound:    knownRounds.NewKnownRound(knownRoundsSize),
	}

	//There is no round 0
	i.knownRound.Check(0)
	jww.DEBUG.Printf("Initial KnownRound State: %+v", i.knownRound)
	msh, _ := i.knownRound.Marshal()
	jww.DEBUG.Printf("Initial KnownRound Marshal: %s",
		string(msh))

	return i
}

func NewImplementation(instance *Instance) *gateway.Implementation {
	impl := gateway.NewImplementation()
	impl.Functions.CheckMessages = func(userID *id.ID, messageID, ipaddress string) (i []string, b error) {
		return instance.CheckMessages(userID, messageID, ipaddress)
	}
	impl.Functions.ConfirmNonce = func(message *pb.RequestRegistrationConfirmation, ipaddress string) (confirmation *pb.RegistrationConfirmation, e error) {
		return instance.ConfirmNonce(message, ipaddress)
	}
	impl.Functions.GetMessage = func(userID *id.ID, msgID, ipaddress string) (slot *pb.Slot, b error) {
		return instance.GetMessage(userID, msgID, ipaddress)
	}
	impl.Functions.PutMessage = func(message *pb.GatewaySlot, ipaddress string) (*pb.GatewaySlotResponse, error) {
		return instance.PutMessage(message, ipaddress)
	}
	impl.Functions.RequestNonce = func(message *pb.NonceRequest, ipaddress string) (nonce *pb.Nonce, e error) {
		return instance.RequestNonce(message, ipaddress)
	}
	impl.Functions.PollForNotifications = func(auth *connect.Auth) (i []*id.ID, e error) {
		return instance.PollForNotifications(auth)
	}
	// Client -> Gateway historical round request
	impl.Functions.RequestHistoricalRounds = func(msg *pb.HistoricalRounds) (response *pb.HistoricalRoundsResponse, err error) {
		return instance.RequestHistoricalRounds(msg)
	}
	// Client -> Gateway message request
	impl.Functions.RequestMessages = func(msg *pb.GetMessages) (*pb.GetMessagesResponse, error) {
		return instance.RequestMessages(msg)
	}
	// Client -> Gateway bloom request
	impl.Functions.RequestBloom = func(msg *pb.GetBloom) (*pb.GetBloomResponse, error) {
		return instance.RequestBloom(msg)
	}
	impl.Functions.Poll = func(msg *pb.GatewayPoll) (response *pb.GatewayPollResponse, err error) {
		return instance.Poll(msg)
	}
	return impl
}

// PollServer sends a poll message to the server and returns a response.
func PollServer(conn *gateway.Comms, pollee *connect.Host, ndf,
	partialNdf *network.SecuredNdf, lastUpdate uint64, addr string) (
	*pb.ServerPollResponse, error) {
	jww.TRACE.Printf("Address being sent to server: [%v]", addr)

	var ndfHash, partialNdfHash *pb.NDFHash
	ndfHash = &pb.NDFHash{
		Hash: make([]byte, 0),
	}

	partialNdfHash = &pb.NDFHash{
		Hash: make([]byte, 0),
	}

	if ndf != nil {
		ndfHash = &pb.NDFHash{Hash: ndf.GetHash()}
	}
	if partialNdf != nil {
		partialNdfHash = &pb.NDFHash{Hash: partialNdf.GetHash()}
	}

	pollMsg := &pb.ServerPoll{
		Full:           ndfHash,
		Partial:        partialNdfHash,
		LastUpdate:     lastUpdate,
		Error:          "",
		GatewayAddress: addr,
		GatewayVersion: currentVersion,
	}

	resp, err := conn.SendPoll(pollee, pollMsg)
	return resp, err
}

// CreateNetworkInstance will generate a new network instance object given
// properly formed ndf, partialNdf, connection, and Storage object
func CreateNetworkInstance(conn *gateway.Comms, ndf, partialNdf *pb.NDF, ers *storage.Storage) (
	*network.Instance, error) {
	newNdf := &ds.Ndf{}
	newPartialNdf := &ds.Ndf{}
	err := newNdf.Update(ndf)
	if err != nil {
		return nil, err
	}
	err = newPartialNdf.Update(partialNdf)
	if err != nil {
		return nil, err
	}
	pc := conn.ProtoComms
	return network.NewInstance(pc, newNdf.Get(), newPartialNdf.Get(), ers)
}

// UpdateInstance reads a ServerPollResponse object and updates the instance
// state accordingly.
func (gw *Instance) UpdateInstance(newInfo *pb.ServerPollResponse) error {
	// Update the NDFs, and update the round info, which is currently
	// recorded but not used for anything. (maybe we should print state
	// of each round?)
	if newInfo.FullNDF != nil {
		err := gw.NetInf.UpdateFullNdf(newInfo.FullNDF)
		if err != nil {
			return err
		}
	}
	if newInfo.PartialNDF != nil {
		err := gw.NetInf.UpdatePartialNdf(newInfo.PartialNDF)
		if err != nil {
			return err
		}
	}

	if err := gw.NetInf.UpdateGatewayConnections(); err != nil {
		jww.ERROR.Printf("Failed to update gateway connections: %+v",
			err)
	}

	if newInfo.Updates != nil {

		for _, update := range newInfo.Updates {
			if update.UpdateID > gw.lastUpdate {
				gw.lastUpdate = update.UpdateID

				// Save lastUpdate ID to file
				if err := gw.SaveLastUpdateID(); err != nil {
					jww.ERROR.Print(err)
				}
			}
			// Parse the topology into an id list
			idList, err := id.NewIDListFromBytes(update.Topology)
			if err != nil {
				return err
			}

			err = gw.NetInf.RoundUpdate(update)
			if err != nil {
				return err
			}

			// Convert the ID list to a circuit
			topology := ds.NewCircuit(idList)

			// Chek if our node is the entry point fo the circuit
			if states.Round(update.State) == states.PRECOMPUTING &&
				topology.IsFirstNode(gw.ServerHost.GetId()) {
				gw.UnmixedBuffer.SetAsRoundLeader(id.Round(update.ID), update.BatchSize)
			}

			roundState := states.Round(update.State)

			if topology.GetNodeLocation(gw.ServerHost.GetId()) != -1 &&
				(roundState == states.COMPLETED ||
					roundState == states.FAILED) {
				gw.curentRound = id.Round(update.ID)
				gw.hasCurentRound = true
			}
		}
	}

	// Send a new batch to the server when it asks for one
	if newInfo.BatchRequest != nil {
		gw.SendBatch(newInfo.BatchRequest)
	}
	// Process a batch that has been completed by this server
	if newInfo.Slots != nil {
		if !gw.hasCurentRound {
			jww.FATAL.Panicf("No round known about, cannot process slots")
		}
		gw.hasCurentRound = false
		gw.ProcessCompletedBatch(newInfo.Slots, gw.curentRound)
	}

	return nil
}

// InitNetwork initializes the network on this gateway instance
// After the network object is created, you need to use it to connect
// to the corresponding server in the network using ConnectToNode.
// Additionally, to clean up the network object (especially in tests), call
// Shutdown() on the network object.
func (gw *Instance) InitNetwork() error {
	address := fmt.Sprintf("%s:%d", gw.Params.Address, gw.Params.Port)
	var err error
	var gwCert, gwKey, nodeCert, permissioningCert []byte

	// Read our cert from file
	gwCert, err = utils.ReadFile(gw.Params.CertPath)
	if err != nil {
		return errors.New(fmt.Sprintf("Failed to read certificate at %s: %+v",
			gw.Params.CertPath, err))
	}

	// Read our private key from file
	gwKey, err = utils.ReadFile(gw.Params.KeyPath)
	if err != nil {
		return errors.New(fmt.Sprintf("Failed to read gwKey at %s: %+v",
			gw.Params.KeyPath, err))
	}

	// Read our node's cert from file
	nodeCert, err = utils.ReadFile(gw.Params.ServerCertPath)
	if err != nil {
		return errors.New(fmt.Sprintf(
			"Failed to read server gwCert at %s: %+v", gw.Params.ServerCertPath, err))
	}

	// Read the permissioning server's cert from
	permissioningCert, err = utils.ReadFile(gw.Params.PermissioningCertPath)
	if err != nil {
		return errors.WithMessagef(err,
			"Failed to read permissioning cert at %v",
			gw.Params.PermissioningCertPath)
	}

	// Load knownRounds data from file
	if err := gw.LoadKnownRounds(); err != nil {
		return err
	}
	// Ensure that knowRounds can be saved and crash if it cannot
	if err := gw.SaveKnownRounds(); err != nil {
		jww.FATAL.Panicf("Failed to save KnownRounds: %v", err)
	}

	// Load lastUpdate ID from file
	if err := gw.LoadLastUpdateID(); err != nil {
		return err
	}
	// Ensure that lastUpdate ID can be saved and crash if it cannot
	if err := gw.SaveLastUpdateID(); err != nil {
		jww.FATAL.Panicf("Failed to save lastUpdate: %v", err)
	}

	// Set up temporary gateway listener
	gatewayHandler := NewImplementation(gw)
	gw.Comms = gateway.StartGateway(&id.TempGateway, address, gatewayHandler,
		gwCert, gwKey, gossip.DefaultManagerFlags())

	// Set up temporary server host
	// (id, address string, cert []byte, disableTimeout, enableAuth bool)
	dummyServerID := id.DummyUser.DeepCopy()
	dummyServerID.SetType(id.Node)
	params := connect.GetDefaultHostParams()
	params.MaxRetries = 0
	gw.ServerHost, err = connect.NewHost(dummyServerID, gw.Params.NodeAddress,
		nodeCert, params)
	if err != nil {
		return errors.Errorf("Unable to create tmp server host: %+v",
			err)
	}

	// Begin polling server for NDF
	jww.INFO.Printf("Beginning polling NDF...")
	var nodeId []byte
	var serverResponse *pb.ServerPollResponse

	// fixme: determine if this a proper conditional for when server is not ready
	for serverResponse == nil {
		// TODO: Probably not great to always sleep immediately
		time.Sleep(3 * time.Second)

		// Poll Server for the NDFs, then use it to create the
		// network instance and begin polling for server updates
		serverResponse, err = PollServer(gw.Comms, gw.ServerHost, nil, nil, 0, gw.address)
		if err != nil {
			eMsg := err.Error()
			// Catch recoverable error
			if strings.Contains(eMsg, ErrInvalidHost) {
				jww.WARN.Printf("Node not ready...: %s",
					eMsg)
				continue
				// NO_NDF will be returned if the node
				// has not retrieved an NDF from
				// permissioning yet
			} else if strings.Contains(eMsg, ndf.NO_NDF) {
				continue
			} else if strings.Contains(eMsg, ErrAuth) {
				jww.WARN.Printf(eMsg)
				continue
			} else {
				return errors.Errorf(
					"Error polling NDF: %+v", err)
			}
		}

		// Install the NDF once we get it
		if serverResponse.FullNDF != nil && serverResponse.Id != nil {
			ndf, _, err := ndf.DecodeNDF(string(serverResponse.FullNDF.Ndf))
			if err != nil {
				jww.WARN.Printf("failed to unmarshal the ndf: %+v", err)
				return err
			}
			err = gw.setupIDF(serverResponse.Id, ndf)
			nodeId = serverResponse.Id
			if err != nil {
				jww.WARN.Printf("failed to update node information: %+v", err)
				return err
			}
		}
		jww.INFO.Printf("Successfully obtained NDF!")

		// Replace the comms server with the newly-signed certificate
		// fixme: determine if we need to restart gw for restart with new id
		gw.Comms.Shutdown()

		serverID, err2 := id.Unmarshal(nodeId)
		if err2 != nil {
			jww.ERROR.Printf("Unmarshalling serverID failed during network "+
				"init: %+v", err2)
		}
		gw.ServerHost.Disconnect()

		// Update the host information with the new server ID
		params = connect.GetDefaultHostParams()
		params.MaxRetries = 0
		gw.ServerHost, err = connect.NewHost(serverID.DeepCopy(), gw.Params.NodeAddress, nodeCert,
			params)
		if err != nil {
			return errors.Errorf(
				"Unable to create updated server host: %+v", err)
		}

		gatewayId := serverID
		gatewayId.SetType(id.Gateway)
		gw.Comms = gateway.StartGateway(gatewayId, address, gatewayHandler,
			gwCert, gwKey, gossip.DefaultManagerFlags())

		jww.DEBUG.Printf("Creating instance!")
		gw.NetInf, err = CreateNetworkInstance(gw.Comms,
			serverResponse.FullNDF,
			serverResponse.PartialNDF, gw.storage)
		if err != nil {
			jww.ERROR.Printf("Unable to create network"+
				" instance: %v", err)
			continue
		}

		// Add permissioning as a host
		params := connect.GetDefaultHostParams()
		params.MaxRetries = 0
		params.AuthEnabled = false
		_, err = gw.Comms.AddHost(&id.Permissioning, gw.NetInf.GetPermissioningAddress(),
			permissioningCert, params)
		if err != nil {
			return errors.Errorf("Couldn't add permissioning host to comms: %v", err)
		}

		gw.addGateway = make(chan network.NodeGateway, gwChanLen)
		gw.removeGateway = make(chan *id.ID, gwChanLen)
		gw.NetInf.SetAddGatewayChan(gw.addGateway)
		gw.NetInf.SetRemoveGatewayChan(gw.removeGateway)

		// Update the network instance
		jww.DEBUG.Printf("Updating instance")
		err = gw.UpdateInstance(serverResponse)
		if err != nil {
			jww.ERROR.Printf("Update instance error: %v", err)
			continue
		}

		if enableGossip{
			gw.InitRateLimitGossip()
			gw.InitBloomGossip()
		}


		gw.Params.Address, err = CheckPermConn(gw.Params.Address, gw.Params.Port, gw.Comms)
		if err != nil {
			return errors.Errorf("Couldn't complete CheckPermConn: %v", err)
		}
		gw.address = fmt.Sprintf("%s:%d", gw.Params.Address, gw.Params.Port)

		// newNdf := gw.NetInf.GetPartialNdf().Get()

		// Add notification bot as a host
		// _, err = gw.Comms.AddHost(&id.NotificationBot, newNdf.Notification.Address,
		// 	[]byte(newNdf.Notification.TlsCertificate), false, true)
		// if err != nil {
		// 	return errors.Errorf("Unable to add notifications host: %+v", err)
		// }
	}

	return nil
}

// Helper that updates parses the NDF in order to create our IDF
func (gw *Instance) setupIDF(nodeId []byte, ourNdf *ndf.NetworkDefinition) (err error) {

	// Determine the index of this gateway
	for i, node := range ourNdf.Nodes {
		// Find our node in the ndf
		if bytes.Compare(node.ID, nodeId) == 0 {

			// Save the IDF to the idfPath
			err := writeIDF(ourNdf, i, idfPath)
			if err != nil {
				jww.WARN.Printf("Could not write ID File: %s",
					idfPath)
			}

			return nil
		}
	}

	return errors.Errorf("Unable to locate ID %v in NDF!", nodeId)
}

// TODO: Refactor to get messages once the old endpoint is ready to be fully deprecated
// Client -> Gateway handler. Looks up messages based on a userID and a roundID.
// If the gateway participated in this round, and the requested client had messages in that round,
// we return these message(s) to the requester
func (gw *Instance) RequestMessages(req *pb.GetMessages) (*pb.GetMessagesResponse, error) {
	// Error check for a invalidly crafted message
	if req == nil || req.ClientID == nil || req.RoundID == 0 {
		return &pb.GetMessagesResponse{}, errors.New("Could not parse message! " +
			"Please try again with a properly crafted message!")
	}

	// Parse the requested clientID within the message for the database request
	userId, err := id.Unmarshal(req.ClientID)
	if err != nil {
		return &pb.GetMessagesResponse{}, errors.New("Could not parse requested user ID!")
	}

	// Parse the roundID within the message
	roundID := id.Round(req.RoundID)

	// Search the database for the requested messages
	msgs, isValidGateway, err := gw.storage.GetMixedMessages(userId, roundID)
	if err != nil {
		jww.WARN.Printf("Could not find any MixedMessages with "+
			"recipient ID %v and round ID %v: %+v", userId, roundID, err)
		return &pb.GetMessagesResponse{
				HasRound: true,
			}, errors.Errorf("Could not find any MixedMessages with "+
				"recipient ID %v and round ID %v: %+v", userId, roundID, err)
	} else if !isValidGateway {
		jww.WARN.Printf("A client (%s) has requested messages for a "+
			"round (%v) which is not recorded with messages", userId, roundID)
		return &pb.GetMessagesResponse{
			HasRound: false,
		}, nil
	}

	// Parse the database response to construct individual slots
	var slots []*pb.Slot
	for _, msg := range msgs {
		// Get the message contents
		payloadA, payloadB := msg.GetMessageContents()
		// Construct the slot and place in the list
		data := &pb.Slot{
			PayloadA: payloadA,
			PayloadB: payloadB,
		}
		jww.DEBUG.Printf("Message Retrieved: %s, %s, %s",
			userId.String(), payloadA, payloadB)

		slots = append(slots, data)
	}

	// Return all messages to the requester
	return &pb.GetMessagesResponse{
		HasRound: true,
		Messages: slots,
	}, nil

}

// Returns message contents for MessageID, or a null/randomized message
// if that ID does not exist of the same size as a regular message
func (gw *Instance) GetMessage(userID *id.ID, msgID string, ipAddress string) (*pb.Slot, error) {
	// Fixme: populate function with requestMessage logic when comms is ready to be refactored
	return &pb.Slot{}, nil
}

// Return any MessageIDs in the globals for this User
// FIXME: Remove this function
func (gw *Instance) CheckMessages(userID *id.ID, msgID string, ipAddress string) ([]string, error) {
	jww.DEBUG.Printf("Getting message IDs for %q after %s from buffer...",
		userID, msgID)

	msgs, _, err := gw.storage.GetMixedMessages(userID, gw.NetInf.GetLastRoundID())
	if err != nil {
		return nil, errors.Errorf("Could not look up message ids")
	}

	// Parse the message ids returned and send back to sender
	var msgIds []string
	for _, msg := range msgs {
		data := strconv.FormatUint(msg.Id, 10)
		msgIds = append(msgIds, data)
	}
	return msgIds, nil
}

// RequestHistoricalRounds retrieves all rounds requested within the HistoricalRounds
// message from the gateway's database. A list of round info messages are returned
// to the sender
func (gw *Instance) RequestHistoricalRounds(msg *pb.HistoricalRounds) (*pb.HistoricalRoundsResponse, error) {
	// Nil check external messages to avoid potential crashes
	if msg == nil || msg.Rounds == nil {
		return &pb.HistoricalRoundsResponse{}, errors.New("Invalid historical" +
			" round request, could not look up rounds. Please send a valid message.")
	}

	// Parse the message for all requested rounds
	var roundIds []id.Round
	for _, rnd := range msg.Rounds {
		roundIds = append(roundIds, id.Round(rnd))
	}
	// Look up requested rounds in the database
	retrievedRounds, err := gw.storage.GetRounds(roundIds)
	if err != nil {
		return &pb.HistoricalRoundsResponse{}, errors.New("Could not look up rounds requested.")
	}

	// Parse the retrieved rounds into the roundInfo message type
	// Fixme: there is a back and forth type casting going on between placing
	//  data into the database per the spec laid out
	//  and taking that data out and casting it back to the original format.
	//  it's really dumb and shouldn't happen, it should be fixed.
	var rounds []*pb.RoundInfo
	for _, rnd := range retrievedRounds {
		ri := &pb.RoundInfo{}
		err = proto.Unmarshal(rnd.InfoBlob, ri)
		if err != nil {
			// If trouble unmarshalling, move to next round
			// Note this should never happen with
			// rounds placed by us in our own database
			jww.WARN.Printf("Could not unmarshal round %d in our database. "+
				"Could the database be corrupted?", rnd.Id)
			continue
		}

		rounds = append(rounds, ri)
	}

	// Return the retrievedRounds
	return &pb.HistoricalRoundsResponse{
		Rounds: rounds,
	}, nil

}

// PutMessage adds a message to the outgoing queue
func (gw *Instance) PutMessage(msg *pb.GatewaySlot, ipAddress string) (*pb.GatewaySlotResponse, error) {
	// Construct Client ID for database lookup
	clientID, err := id.Unmarshal(msg.Message.SenderID)
	if err != nil {
		return &pb.GatewaySlotResponse{
			Accepted: false,
		}, errors.Errorf("Could not parse message: Unrecognized ID")
	}

	//Retrieve the client from the database
	cl, err := gw.storage.GetClient(clientID)
	if err != nil {
		return &pb.GatewaySlotResponse{
			Accepted: false,
		}, errors.New("Did not recognize ID. Have you registered successfully?")
	}

	//Generate the MAC and check against the message's MAC
	clientMac := generateClientMac(cl, msg)
	if !bytes.Equal(clientMac, msg.MAC) {
		return &pb.GatewaySlotResponse{
			Accepted: false,
		}, errors.New("Could not authenticate client. Please try again later")
	}
	thisRound := id.Round(msg.RoundID)

	// Rate limit messages
	senderId, err := id.Unmarshal(msg.GetMessage().GetSenderID())
	if err != nil {
		return nil, errors.Errorf("Unable to unmarshal sender ID: %+v", err)
	}
	err = gw.FilterMessage(senderId)
	if err != nil {
		jww.INFO.Printf("Rate limiting check failed on send message from "+
			"%v", msg.Message.GetSenderID())
		return &pb.GatewaySlotResponse{
			Accepted: false,
		}, err
	}

	if err = gw.UnmixedBuffer.AddUnmixedMessage(msg.Message, thisRound); err != nil {
		return &pb.GatewaySlotResponse{Accepted: false},
			errors.WithMessage(err, "could not add to round. "+
				"Please try a different round.")
	}

	jww.DEBUG.Printf("Putting message from user %v in outgoing queue "+
		"for round %d...", msg.Message.GetSenderID(), thisRound)

	return &pb.GatewaySlotResponse{
		Accepted: true,
		RoundID:  msg.GetRoundID(),
	}, nil
}

// Helper function which generates the client MAC for checking the clients
// authenticity
func generateClientMac(cl *storage.Client, msg *pb.GatewaySlot) []byte {
	// Digest the message for the MAC generation
	gatewaySlotDigest := network.GenerateSlotDigest(msg)

	// Hash the clientGatewayKey and the the slot's salt
	h, _ := hash.NewCMixHash()
	h.Write(cl.Key)
	h.Write(msg.Message.Salt)
	hashed := h.Sum(nil)

	h.Reset()

	// Hash the gatewaySlotDigest and the above hashed data
	h.Write(hashed)
	h.Write(gatewaySlotDigest)

	return h.Sum(nil)
}

// Pass-through for Registration Nonce Communication
func (gw *Instance) RequestNonce(msg *pb.NonceRequest, ipAddress string) (*pb.Nonce, error) {
	jww.INFO.Print("Passing on registration nonce request")
	return gw.Comms.SendRequestNonceMessage(gw.ServerHost, msg)

}

// Pass-through for Registration Nonce Confirmation
func (gw *Instance) ConfirmNonce(msg *pb.RequestRegistrationConfirmation,
	ipAddress string) (*pb.RegistrationConfirmation, error) {

	jww.INFO.Print("Passing on registration nonce confirmation")

	resp, err := gw.Comms.SendConfirmNonceMessage(gw.ServerHost, msg)

	if err != nil {
		return resp, err
	}

	// Insert client information to database
	newClient := &storage.Client{
		Id:  msg.UserID,
		Key: resp.ClientGatewayKey,
	}

	err = gw.storage.UpsertClient(newClient)
	if err != nil {
		return resp, nil
	}

	return resp, nil
}

// GenJunkMsg generates a junk message using the gateway's client key
func GenJunkMsg(grp *cyclic.Group, numNodes int, msgNum uint32) *pb.Slot {

	baseKey := grp.NewIntFromBytes((dummyUser)[:])

	var baseKeys []*cyclic.Int

	for i := 0; i < numNodes; i++ {
		baseKeys = append(baseKeys, baseKey)
	}

	salt := make([]byte, 32)
	salt[0] = 0x01

	msg := format.NewMessage(grp.GetP().ByteLen())
	payloadBytes := make([]byte, grp.GetP().ByteLen())
	bs := make([]byte, 4)
	// Note: Cannot be 0, must be inside group
	// So we add 1, and start at offset in payload
	// to avoid both conditions
	binary.LittleEndian.PutUint32(bs, msgNum+1)
	for i := 0; i < len(bs); i++ {
		payloadBytes[i+1] = bs[i]
	}
	msg.SetPayloadA(payloadBytes)
	msg.SetPayloadB(payloadBytes)
	msg.SetRecipientID(&dummyUser)

	ecrMsg := cmix.ClientEncrypt(grp, msg, salt, baseKeys)

	h, err := hash.NewCMixHash()
	if err != nil {
		jww.FATAL.Printf("Could not get hash: %+v", err)
	}

	KMACs := cmix.GenerateKMACs(salt, baseKeys, h)
	return &pb.Slot{
		PayloadB: ecrMsg.GetPayloadB(),
		PayloadA: ecrMsg.GetPayloadA(),
		Salt:     salt,
		SenderID: (dummyUser)[:],
		KMACs:    KMACs,
	}
}

// SendBatch polls sends whatever messages are in the batch assoceated with the
// requested round to the server
func (gw *Instance) SendBatch(roundInfo *pb.RoundInfo) {

	batchSize := uint64(roundInfo.BatchSize)
	if batchSize == 0 {
		jww.WARN.Printf("Server sent empty roundBufferSize!")
		return
	}

	batch := gw.UnmixedBuffer.PopRound(id.Round(roundInfo.ID))

	batch.Round = roundInfo

	jww.INFO.Printf("Sending batch for round %d with %d messages...", roundInfo.ID, len(batch.Slots))

	numNodes := len(roundInfo.GetTopology())

	if numNodes == 0 {
		jww.ERROR.Println("Round topology empty, sending bad messages!")
	}

	// Now fill with junk and send
	for i := uint64(len(batch.Slots)); i < batchSize; i++ {
		junkMsg := GenJunkMsg(gw.NetInf.GetCmixGroup(), numNodes,
			uint32(i))
		batch.Slots = append(batch.Slots, junkMsg)
	}

	// Send the completed batch
	err := gw.Comms.PostNewBatch(gw.ServerHost, batch)
	if err != nil {
		// TODO: handle failure sending batch
		jww.WARN.Printf("Error while sending batch: %v", err)
	}

	if enableGossip{
		// Gossip senders included in the batch to other gateways
		err = gw.GossipBatch(batch)
		if err != nil {
			jww.WARN.Printf("Unable to gossip batch information: %+v", err)
		}
	}
}

// ProcessCompletedBatch handles messages coming out of the mixnet
func (gw *Instance) ProcessCompletedBatch(msgs []*pb.Slot, roundID id.Round) {
	if len(msgs) == 0 {
		return
	}

	numReal := 0
	// At this point, the returned batch and its fields should be non-nil
	msgsToInsert := make([]*storage.MixedMessage, len(msgs))
	recipients := make(map[id.ID]interface{})
	for _, msg := range msgs {
		serialmsg := format.NewMessage(gw.NetInf.GetCmixGroup().GetP().ByteLen())
		serialmsg.SetPayloadB(msg.PayloadB)
		userId := serialmsg.GetRecipientID()

		if !userId.Cmp(&dummyUser) {
			recipients[*userId] = nil

			jww.DEBUG.Printf("Message Received for: %s, %s, %s",
				userId.String(), msg.GetPayloadA(), msg.GetPayloadB())

			// Create new message and add it to the list for insertion
			msgsToInsert[numReal] = storage.NewMixedMessage(roundID, userId, msg.PayloadA, msg.PayloadB)
			numReal++
		}
	}

	// Perform the message insertion into Storage
	err := gw.storage.InsertMixedMessages(msgsToInsert[:numReal])
	if err != nil {
		jww.ERROR.Printf("Inserting new mixed messages failed in "+
			"ProcessCompletedBatch: %+v", err)
	}

	// Update filters in our storage system
	err = gw.UpsertFilters(recipients, gw.NetInf.GetLastRoundID())
	if err != nil {
		jww.ERROR.Printf("Unable to update local bloom filters: %+v", err)
	}

	// Gossip recipients included in the completed batch to other gateways
	// in a new thread
<<<<<<< HEAD
	go func() {
		err = gw.GossipBloom(recipients, gw.NetInf.GetLastRoundID())
		if err != nil {
			jww.ERROR.Printf("Unable to gossip bloom information: %+v", err)
		}
	}()
=======
	if enableGossip{
		go func(){
			err = gw.GossipBloom(recipients, gw.NetInf.GetLastRoundID())
			if err != nil {
				jww.ERROR.Printf("Unable to gossip bloom information: %+v", err)
			}
		}()
	}
>>>>>>> cd6eded5

	jww.INFO.Printf("Round received, %d real messages "+
		"processed, %d dummies ignored", numReal, len(msgs)-numReal)

	go PrintProfilingStatistics()
}

// Start sets up the threads and network server to run the gateway
func (gw *Instance) Start() {
	// Now that we're set up, run a thread that constantly
	// polls for updates
	go func() {
		//fix-me: this last update needs to be persistant across resets
		ticker := time.NewTicker(1 * time.Second)
		for range ticker.C {
			msg, err := PollServer(gw.Comms,
				gw.ServerHost,
				gw.NetInf.GetFullNdf(),
				gw.NetInf.GetPartialNdf(),
				gw.lastUpdate,
				gw.address)
			if err != nil {
				jww.WARN.Printf(
					"Failed to Poll: %v",
					err)
				continue
			}
			err = gw.UpdateInstance(msg)
			if err != nil {
				jww.WARN.Printf("Unable to update instance: %+v", err)
			}
		}
	}()
}

// FilterMessage determines if the message should be kept or discarded based on
// the capacity of the sender's ID bucket.
func (gw *Instance) FilterMessage(userId *id.ID) error {
	// If the user ID bucket is full AND the message's user ID is not on the
	// whitelist, then reject the message
	if !gw.rateLimit.LookupBucket(userId.String()).Add(1) {
		return errors.New("Rate limit exceeded. Try again later.")
	}

	// Otherwise, if the user ID bucket has room then let the message through
	return nil
}

// Notification Server polls Gateway for mobile notifications at this endpoint
func (gw *Instance) PollForNotifications(auth *connect.Auth) (i []*id.ID, e error) {
	// Check that authentication is good and the sender is our gateway, otherwise error
	if !auth.IsAuthenticated || auth.Sender.GetId() != &id.NotificationBot || auth.Sender.IsDynamicHost() {
		jww.WARN.Printf("PollForNotifications failed auth (sender ID: %s, auth: %v, expected: %s)",
			auth.Sender.GetId(), auth.IsAuthenticated, id.NotificationBot)
		return nil, connect.AuthError(auth.Sender.GetId())
	}
	return gw.un.Notified(), nil
}

// Client -> Gateway bloom request
func (gw *Instance) RequestBloom(msg *pb.GetBloom) (*pb.GetBloomResponse, error) {
	return nil, nil
}

// SaveKnownRounds saves the KnownRounds to a file.
func (gw *Instance) SaveKnownRounds() error {
	path := gw.Params.knownRoundsPath
	data, err := gw.knownRound.Marshal()
	if err != nil {
		return errors.Errorf("Failed to marshal KnownRounds: %v", err)
	}

	err = utils.WriteFile(path, data, utils.FilePerms, utils.DirPerms)
	if err != nil {
		return errors.Errorf("Failed to save KnownRounds to file: %v", err)
	}

	return nil
}

// LoadKnownRounds loads the KnownRounds from file into the Instance, if the
// file exists. Returns nil on successful loading or if the file does not exist.
// Returns an error if the file cannot be accessed or the data cannot be
// unmarshaled.
func (gw *Instance) LoadKnownRounds() error {
	data, err := utils.ReadFile(gw.Params.knownRoundsPath)
	if os.IsNotExist(err) {
		return nil
	} else if err != nil {
		return errors.Errorf("Failed to read KnownRounds from file: %v", err)
	}

	err = gw.knownRound.Unmarshal(data)
	if err != nil {
		return errors.Errorf("Failed to unmarshal KnownRounds: %v", err)
	}

	return nil
}

// SaveLastUpdateID saves the Instance.lastUpdate to a file.
func (gw *Instance) SaveLastUpdateID() error {
	path := gw.Params.lastUpdateIdPath
	data := []byte(strconv.FormatUint(gw.lastUpdate, 10))

	err := utils.WriteFile(path, data, utils.FilePerms, utils.DirPerms)
	if err != nil {
		return errors.Errorf("Failed to save lastUpdate to file: %v", err)
	}

	return nil
}

// LoadLastUpdateID loads the Instance.lastUpdate from file into the Instance,
// if the file exists. Returns nil on successful loading or if the file does not
// exist. Returns an error if the file cannot be accessed or the data cannot be
// parsed.
func (gw *Instance) LoadLastUpdateID() error {
	data, err := utils.ReadFile(gw.Params.lastUpdateIdPath)
	if os.IsNotExist(err) {
		return nil
	} else if err != nil {
		return errors.Errorf("Failed to read lastUpdate from file: %v", err)
	}

	dataStr := strings.TrimSpace(string(data))

	lastUpdate, err := strconv.ParseUint(dataStr, 10, 64)
	if err != nil {
		return errors.Errorf("Failed to parse lastUpdate from file: %v", err)
	}

	gw.lastUpdate = lastUpdate

	return nil
}<|MERGE_RESOLUTION|>--- conflicted
+++ resolved
@@ -974,14 +974,6 @@
 
 	// Gossip recipients included in the completed batch to other gateways
 	// in a new thread
-<<<<<<< HEAD
-	go func() {
-		err = gw.GossipBloom(recipients, gw.NetInf.GetLastRoundID())
-		if err != nil {
-			jww.ERROR.Printf("Unable to gossip bloom information: %+v", err)
-		}
-	}()
-=======
 	if enableGossip{
 		go func(){
 			err = gw.GossipBloom(recipients, gw.NetInf.GetLastRoundID())
@@ -990,7 +982,6 @@
 			}
 		}()
 	}
->>>>>>> cd6eded5
 
 	jww.INFO.Printf("Round received, %d real messages "+
 		"processed, %d dummies ignored", numReal, len(msgs)-numReal)

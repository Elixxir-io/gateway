--- conflicted
+++ resolved
@@ -120,21 +120,11 @@
 		krw:           krw,
 	}
 
-<<<<<<< HEAD
 	err = hw.LogHardware()
 	if err != nil {
 		jww.ERROR.Print(err)
 	}
 
-	// There is no round 0
-	i.knownRound.Check(0)
-	jww.DEBUG.Printf("Initial KnownRound State: %+v", i.knownRound)
-	msh, _ := i.knownRound.Marshal()
-	jww.DEBUG.Printf("Initial KnownRound Marshal: %s",
-		string(msh))
-
-=======
->>>>>>> 6e4f693a
 	return i
 }
 

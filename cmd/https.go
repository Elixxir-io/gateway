--- conflicted
+++ resolved
@@ -147,13 +147,13 @@
 			return nil, nil, err
 		}
 
-<<<<<<< HEAD
 		jww.INFO.Printf("ADD TXT RECORD: %s\t%s\n", chalDomain, challenge)
+
+		ts := time.Now()
 
 		// Sign ACME token
 		rng := csprng.NewSystemRNG()
-		ts := uint64(time.Now().UnixNano())
-		sig, err := crypto.SignAcmeToken(rng, gw.Comms.GetPrivateKey(), challenge, ts)
+		sig, err := crypto.SignCertRequest(rng, gw.Comms.GetPrivateKey(), challenge, ts)
 		if err != nil {
 			return nil, nil, err
 		}
@@ -168,7 +168,7 @@
 			_, err = gw.Comms.SendAuthorizerCertRequest(authHost,
 				&mixmessages.AuthorizerCertRequest{
 					GwID:      gw.Comms.GetId().Bytes(),
-					Timestamp: ts,
+					Timestamp: ts.UnixNano(),
 					ACMEToken: challenge,
 					Signature: sig,
 				})
@@ -183,28 +183,6 @@
 			}
 			certReqComplete = true
 		}
-=======
-	ts := time.Now()
-
-	// Sign ACME token
-	rng := csprng.NewSystemRNG()
-	sig, err := crypto.SignCertRequest(rng, gw.Comms.GetPrivateKey(), challenge, ts)
-	if err != nil {
-		return nil, nil, err
-	}
-
-	// Send ACME token to name server
-	_, err = gw.Comms.SendAuthorizerCertRequest(authHost,
-		&mixmessages.AuthorizerCertRequest{
-			GwID:      gw.Comms.GetId().Bytes(),
-			Timestamp: ts.UnixNano(),
-			ACMEToken: challenge,
-			Signature: sig,
-		})
-	if err != nil {
-		return nil, nil, err
-	}
->>>>>>> 186a033a
 
 		csrPem, csrDer, err := gw.autoCert.CreateCSR(dnsName, httpsEmail,
 			httpsCountry, gw.Comms.GetId().String(), rng)

--- conflicted
+++ resolved
@@ -310,51 +310,24 @@
 		return result, err
 	}
 
-<<<<<<< HEAD
 	thisRound := id.Round(msg.RoundID)
 
 	// Rate limit messages
 	senderId, err := id.Unmarshal(msg.GetMessage().GetSenderID())
 	if err != nil {
 		return nil, errors.Errorf("Unable to unmarshal sender ID: %+v", err)
-=======
-	if len(messages.Messages)>maxManyMessages{
-		return  nil, errors.Errorf("Cannot process PutManyMessages with " +
-			"more than %d messages, recevied %d", maxManyMessages, len(messages.Messages))
-	}
-
-	// Process all messages to be queued
-	for i := 0; i < len(messages.Messages); i++ {
-		if result, err := gw.processPutMessage(messages.Messages[i]); err != nil {
-			return result, err
-		}
->>>>>>> fa4c11ef
-	}
-	thisRound := id.Round(messages.RoundID)
-
-<<<<<<< HEAD
+	}
+
 	// Check if either the ID or IP is whitelisted
 	isIpAddrSuccess, isIpAddrWhitelisted := gw.ipAddrRateLimiting.LookupBucket(ipAddr).Add(1)
 	idBucketSuccess, isIdWhitelisted := gw.idRateLimiting.LookupBucket(senderId.String()).Add(1)
 	if !(isIpAddrWhitelisted || isIdWhitelisted) &&
 		!(isIpAddrSuccess && idBucketSuccess) {
-=======
-	// Check rate limiting of IP addresses and IDs
-	isWhitelistedIpAddr := gw.messageRateLimiting.LookupBucket(ipAddr).IsWhitelisted()
-	idBucketSuccess := gw.messageRateLimiting.LookupBucket(senderId.String()).AddWithoutOverflow(uint32(len(messages.Messages)))
-	if !isWhitelistedIpAddr && !idBucketSuccess {
->>>>>>> fa4c11ef
 		return nil, errors.Errorf("Too many messages sent "+
 			"from ID %v with IP address %s in a specific time frame by user", senderId.String(), ipAddr)
 	}
 
-<<<<<<< HEAD
 	if err := gw.UnmixedBuffer.AddUnmixedMessage(msg.Message, thisRound); err != nil {
-=======
-	// Add messages to buffer
-	err = gw.UnmixedBuffer.AddManyUnmixedMessages(messages.Messages, thisRound)
-	if err != nil {
->>>>>>> fa4c11ef
 		return &pb.GatewaySlotResponse{Accepted: false},
 			errors.WithMessage(err, "could not add to round. "+
 				"Please try a different round.")
@@ -402,6 +375,11 @@
 
 			return gw.Comms.SendPutManyMessages(host, messages, sendTimeout)
 		}
+	}
+
+	if len(messages.Messages) > maxManyMessages {
+		return nil, errors.Errorf("Cannot process PutManyMessages with "+
+			"more than %d messages, recevied %d", maxManyMessages, len(messages.Messages))
 	}
 
 	// Report message addition to log (on DEBUG)
@@ -427,14 +405,10 @@
 			senderId.String(), ipAddr)
 	}
 
-<<<<<<< HEAD
 	// Add messages to buffer
 	thisRound := id.Round(messages.RoundID)
 	err = gw.UnmixedBuffer.AddManyUnmixedMessages(messages.Messages, thisRound)
 	if err != nil {
-=======
-	if err = gw.UnmixedBuffer.AddUnmixedMessage(msg.Message, thisRound); err != nil {
->>>>>>> fa4c11ef
 		return &pb.GatewaySlotResponse{Accepted: false},
 			errors.WithMessage(err, "could not add to round. "+
 				"Please try a different round.")

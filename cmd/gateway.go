--- conflicted
+++ resolved
@@ -10,16 +10,8 @@
 import (
 	"bytes"
 	"encoding/binary"
-<<<<<<< HEAD
-	"fmt"
-	"strconv"
-	"strings"
-	"sync"
 	"time"
 
-	"github.com/jinzhu/gorm"
-=======
->>>>>>> 2a2f5f4f
 	"github.com/pkg/errors"
 	jww "github.com/spf13/jwalterweatherman"
 	pb "gitlab.com/elixxir/comms/mixmessages"
@@ -30,17 +22,9 @@
 	"gitlab.com/elixxir/gateway/storage"
 	"gitlab.com/elixxir/primitives/format"
 	"gitlab.com/elixxir/primitives/states"
-	"gitlab.com/elixxir/primitives/version"
 	"gitlab.com/xx_network/comms/connect"
 	"gitlab.com/xx_network/primitives/id"
 	"gitlab.com/xx_network/primitives/id/ephemeral"
-<<<<<<< HEAD
-	"gitlab.com/xx_network/primitives/ndf"
-	"gitlab.com/xx_network/primitives/rateLimiting"
-	"gitlab.com/xx_network/primitives/utils"
-=======
-	"time"
->>>>>>> 2a2f5f4f
 )
 
 // Zeroed identity fingerprint identifies dummy messages
@@ -61,566 +45,6 @@
 	return period * int64(epoch)
 }
 
-<<<<<<< HEAD
-// Handler for a client's poll to a gateway. Returns all the last updates and known rounds
-func (gw *Instance) Poll(clientRequest *pb.GatewayPoll) (
-	*pb.GatewayPollResponse, error) {
-	// Nil check to check for valid clientRequest
-	if clientRequest == nil {
-		return &pb.GatewayPollResponse{}, errors.Errorf(
-			"clientRequest is empty")
-	}
-
-	// Make sure Gateway network instance is not nil
-	if gw.NetInf == nil {
-		return &pb.GatewayPollResponse{}, errors.New(ndf.NO_NDF)
-	}
-
-	// Get version sent from client
-	clientVersion, err := version.ParseVersion(string(clientRequest.ClientVersion))
-	if err != nil {
-		return &pb.GatewayPollResponse{}, errors.Errorf(
-			"Unable to ParseVersion for clientRequest: %+v", err)
-	}
-	// Get version from NDF
-	expectedClientVersion, err := version.ParseVersion(gw.NetInf.GetFullNdf().Get().ClientVersion)
-	if err != nil {
-		return &pb.GatewayPollResponse{}, errors.Errorf(
-			"Unable to ParseVersion for gateway's NDF: %+v", err)
-	}
-	// Check that the two versions are compatible
-	if version.IsCompatible(clientVersion, expectedClientVersion) == false {
-		return &pb.GatewayPollResponse{}, errors.Errorf(
-			"client version \"%s\" was not compatible with NDF defined minimum version", clientRequest.ClientVersion)
-	}
-
-	// Check if the clientID is populated and valid
-	receptionId, err := ephemeral.Marshal(clientRequest.GetReceptionID())
-	if err != nil {
-		return &pb.GatewayPollResponse{}, errors.Errorf(
-			"Valid ReceptionID required: %+v", err)
-	}
-
-	// Get the range of updates from the network instance
-	updates := gw.NetInf.GetRoundUpdates(int(clientRequest.LastUpdate))
-
-	kr, err := gw.knownRound.Marshal()
-	if err != nil {
-		errStr := fmt.Sprintf("couldn't get known rounds for client "+
-			"%d's request: %v", receptionId.Int64(), err)
-		jww.WARN.Printf(errStr)
-		return &pb.GatewayPollResponse{}, errors.New(errStr)
-	}
-
-	// Determine Client epoch range
-	startEpoch := GetEpoch(time.Unix(0, clientRequest.StartTimestamp).UnixNano(), gw.period)
-	endEpoch := GetEpoch(time.Unix(0, clientRequest.EndTimestamp).UnixNano(), gw.period)
-
-	// These errors are suppressed, as DB errors shouldn't go to client
-	//  and if there is trouble getting filters returned, nil filters
-	//  are returned to the client
-	clientFilters, err := gw.storage.GetClientBloomFilters(
-		receptionId, startEpoch, endEpoch)
-	jww.INFO.Printf("Adding %d client filters for %d", len(clientFilters), receptionId.Int64())
-	if err != nil {
-		jww.WARN.Printf("Could not get filters in range %d - %d for %d when polling: %v", startEpoch, endEpoch, receptionId.Int64(), err)
-	}
-
-	// Build ClientBlooms metadata
-	filtersMsg := &pb.ClientBlooms{
-		Period:         gw.period,
-		FirstTimestamp: GetEpochTimestamp(startEpoch, gw.period),
-	}
-
-	if len(clientFilters) > 0 {
-		filtersMsg.Filters = make([]*pb.ClientBloom, endEpoch-startEpoch+1)
-		// Build ClientBloomFilter list for client
-		for _, f := range clientFilters {
-			index := f.Epoch - startEpoch
-			filtersMsg.Filters[index] = &pb.ClientBloom{
-				Filter:     f.Filter,
-				FirstRound: f.FirstRound,
-				RoundRange: f.RoundRange,
-			}
-		}
-	}
-
-	var netDef *pb.NDF
-	isSame := gw.NetInf.GetPartialNdf().CompareHash(clientRequest.Partial.Hash)
-	if !isSame {
-		netDef = gw.NetInf.GetPartialNdf().GetPb()
-	}
-
-	return &pb.GatewayPollResponse{
-		PartialNDF:  netDef,
-		Updates:     updates,
-		KnownRounds: kr,
-		Filters:     filtersMsg,
-	}, nil
-}
-
-// NewGatewayInstance initializes a gateway Handler interface
-func NewGatewayInstance(params Params) *Instance {
-	newDatabase, err := storage.NewStorage(params.DbUsername,
-		params.DbPassword,
-		params.DbName,
-		params.DbAddress,
-		params.DbPort,
-	)
-	if err != nil {
-		eMsg := fmt.Sprintf("Could not initialize database: "+
-			"psql://%s@%s:%s/%s", params.DbUsername,
-			params.DbAddress, params.DbPort, params.DbName)
-		if params.DevMode {
-			jww.WARN.Printf(eMsg)
-		} else {
-			jww.FATAL.Panicf(eMsg)
-		}
-	}
-	i := &Instance{
-		UnmixedBuffer: storage.NewUnmixedMessagesMap(),
-		Params:        params,
-		storage:       newDatabase,
-		knownRound:    knownRounds.NewKnownRound(knownRoundsSize),
-	}
-
-	// There is no round 0
-	i.knownRound.Check(0)
-	jww.DEBUG.Printf("Initial KnownRound State: %+v", i.knownRound)
-	msh, _ := i.knownRound.Marshal()
-	jww.DEBUG.Printf("Initial KnownRound Marshal: %s",
-		string(msh))
-
-	return i
-}
-
-func NewImplementation(instance *Instance) *gateway.Implementation {
-	impl := gateway.NewImplementation()
-	impl.Functions.ConfirmNonce = func(message *pb.RequestRegistrationConfirmation) (confirmation *pb.RegistrationConfirmation, e error) {
-		return instance.ConfirmNonce(message)
-	}
-	impl.Functions.PutMessage = func(message *pb.GatewaySlot) (*pb.GatewaySlotResponse, error) {
-		return instance.PutMessage(message)
-	}
-	impl.Functions.RequestNonce = func(message *pb.NonceRequest) (nonce *pb.Nonce, e error) {
-		return instance.RequestNonce(message)
-	}
-	impl.Functions.PollForNotifications = func(auth *connect.Auth) (i []*id.ID, e error) {
-		return instance.PollForNotifications(auth)
-	}
-	// Client -> Gateway historical round request
-	impl.Functions.RequestHistoricalRounds = func(msg *pb.HistoricalRounds) (response *pb.HistoricalRoundsResponse, err error) {
-		return instance.RequestHistoricalRounds(msg)
-	}
-	// Client -> Gateway message request
-	impl.Functions.RequestMessages = func(msg *pb.GetMessages) (*pb.GetMessagesResponse, error) {
-		return instance.RequestMessages(msg)
-	}
-	impl.Functions.Poll = func(msg *pb.GatewayPoll) (response *pb.GatewayPollResponse, err error) {
-		return instance.Poll(msg)
-	}
-
-	impl.Functions.ShareMessages = func(msg *pb.RoundMessages, auth *connect.Auth) error {
-		return instance.ShareMessages(msg, auth)
-	}
-	return impl
-}
-
-// PollServer sends a poll message to the server and returns a response.
-func PollServer(conn *gateway.Comms, pollee *connect.Host, ndf,
-	partialNdf *network.SecuredNdf, lastUpdate uint64, addr string) (
-	*pb.ServerPollResponse, error) {
-	jww.TRACE.Printf("Address being sent to server: [%v]", addr)
-
-	var ndfHash, partialNdfHash *pb.NDFHash
-	ndfHash = &pb.NDFHash{
-		Hash: make([]byte, 0),
-	}
-
-	partialNdfHash = &pb.NDFHash{
-		Hash: make([]byte, 0),
-	}
-
-	if ndf != nil {
-		ndfHash = &pb.NDFHash{Hash: ndf.GetHash()}
-	}
-	if partialNdf != nil {
-		partialNdfHash = &pb.NDFHash{Hash: partialNdf.GetHash()}
-	}
-
-	pollMsg := &pb.ServerPoll{
-		Full:           ndfHash,
-		Partial:        partialNdfHash,
-		LastUpdate:     lastUpdate,
-		Error:          "",
-		GatewayAddress: addr,
-		GatewayVersion: currentVersion,
-	}
-
-	resp, err := conn.SendPoll(pollee, pollMsg)
-	return resp, err
-}
-
-// CreateNetworkInstance will generate a new network instance object given
-// properly formed ndf, partialNdf, connection, and Storage object
-func CreateNetworkInstance(conn *gateway.Comms, ndf, partialNdf *pb.NDF, ers *storage.Storage) (
-	*network.Instance, error) {
-	newNdf := &ds.Ndf{}
-	newPartialNdf := &ds.Ndf{}
-	err := newNdf.Update(ndf)
-	if err != nil {
-		return nil, err
-	}
-	err = newPartialNdf.Update(partialNdf)
-	if err != nil {
-		return nil, err
-	}
-	pc := conn.ProtoComms
-	return network.NewInstance(pc, newNdf.Get(), newPartialNdf.Get(), ers)
-}
-
-// UpdateInstance reads a ServerPollResponse object and updates the instance
-// state accordingly.
-func (gw *Instance) UpdateInstance(newInfo *pb.ServerPollResponse) error {
-	// Update the NDFs, and update the round info, which is currently
-	// recorded but not used for anything. (maybe we should print state
-	// of each round?)
-	if newInfo.FullNDF != nil {
-		err := gw.NetInf.UpdateFullNdf(newInfo.FullNDF)
-		if err != nil {
-			return err
-		}
-	}
-	if newInfo.PartialNDF != nil {
-		err := gw.NetInf.UpdatePartialNdf(newInfo.PartialNDF)
-		if err != nil {
-			return err
-		}
-	}
-
-	if err := gw.NetInf.UpdateGatewayConnections(); err != nil {
-		jww.ERROR.Printf("Failed to update gateway connections: %+v",
-			err)
-	}
-
-	if newInfo.Updates != nil {
-
-		for _, update := range newInfo.Updates {
-			jww.DEBUG.Printf("Processing Round Update: %s",
-				SprintRoundInfo(update))
-			if update.UpdateID > gw.lastUpdate {
-				gw.lastUpdate = update.UpdateID
-
-				// Save lastUpdate ID to file
-				if err := gw.SaveLastUpdateID(); err != nil {
-					jww.ERROR.Print(err)
-				}
-			}
-			// Parse the topology into an id list
-			idList, err := id.NewIDListFromBytes(update.Topology)
-			if err != nil {
-				return err
-			}
-
-			err = gw.NetInf.RoundUpdate(update)
-			if err != nil {
-				// do not return on round update failure, that will cause the
-				// gateway to cease to process further updates, just warn
-				jww.WARN.Printf("failed to insert round update: %s", err)
-			}
-
-			// Convert the ID list to a circuit
-			topology := ds.NewCircuit(idList)
-
-			// Chek if our node is the entry point fo the circuit
-			if states.Round(update.State) == states.PRECOMPUTING &&
-				topology.IsFirstNode(gw.ServerHost.GetId()) {
-				gw.UnmixedBuffer.SetAsRoundLeader(id.Round(update.ID), update.BatchSize)
-			}
-		}
-	}
-
-	// Send a new batch to the server when it asks for one
-	if newInfo.BatchRequest != nil {
-		gw.SendBatch(newInfo.BatchRequest)
-	}
-	// Process a batch that has been completed by this server
-	if newInfo.Batch != nil {
-		gw.ProcessCompletedBatch(newInfo.Batch.Slots, id.Round(newInfo.Batch.RoundID))
-	}
-
-	return nil
-}
-
-// SprintRoundInfo prints the interesting parts of the round info object.
-func SprintRoundInfo(ri *pb.RoundInfo) string {
-	roundStates := []string{"NOT_STARTED", "Waiting", "Precomp", "Standby",
-		"Realtime", "Completed", "Error", "Crash"}
-	topology := "v"
-	for i := 0; i < len(ri.Topology); i++ {
-		topology += "->" + base64.StdEncoding.EncodeToString(
-			ri.Topology[i])
-	}
-	riStr := fmt.Sprintf("ID: %d, UpdateID: %d, State: %s, BatchSize: %d,"+
-		"Topology: %s, RQTimeout: %d, Errors: %v",
-		ri.ID, ri.UpdateID, roundStates[ri.State], ri.BatchSize, topology,
-		ri.ResourceQueueTimeoutMillis, ri.Errors)
-	return riStr
-}
-
-// InitNetwork initializes the network on this gateway instance
-// After the network object is created, you need to use it to connect
-// to the corresponding server in the network using ConnectToNode.
-// Additionally, to clean up the network object (especially in tests), call
-// Shutdown() on the network object.
-func (gw *Instance) InitNetwork() error {
-	var err error
-	var gwCert, gwKey, nodeCert, permissioningCert []byte
-
-	// Read our cert from file
-	gwCert, err = utils.ReadFile(gw.Params.CertPath)
-	if err != nil {
-		return errors.Errorf("Failed to read certificate at %s: %+v",
-			gw.Params.CertPath, err)
-	}
-
-	// Read our private key from file
-	gwKey, err = utils.ReadFile(gw.Params.KeyPath)
-	if err != nil {
-		return errors.Errorf("Failed to read gwKey at %s: %+v",
-			gw.Params.KeyPath, err)
-	}
-
-	// Read our node's cert from file
-	nodeCert, err = utils.ReadFile(gw.Params.ServerCertPath)
-	if err != nil {
-		return errors.Errorf("Failed to read server gwCert at %s: %+v",
-			gw.Params.ServerCertPath, err)
-	}
-
-	// Read the permissioning server's cert from
-	permissioningCert, err = utils.ReadFile(gw.Params.PermissioningCertPath)
-	if err != nil {
-		return errors.WithMessagef(err,
-			"Failed to read permissioning cert at %v",
-			gw.Params.PermissioningCertPath)
-	}
-
-	// Load knownRounds data from storage if it exists
-	if err := gw.LoadKnownRounds(); err != nil {
-		jww.WARN.Printf("Unable to load KnownRounds: %+v", err)
-	}
-
-	// Load lastUpdate ID from storage if it exists
-	if err := gw.LoadLastUpdateID(); err != nil {
-		jww.WARN.Printf("Unable to load LastUpdateID: %+v", err)
-	}
-
-	// Set up temporary gateway listener
-	gatewayHandler := NewImplementation(gw)
-	gw.Comms = gateway.StartGateway(&id.TempGateway, gw.Params.ListeningAddress,
-		gatewayHandler, gwCert, gwKey, gossip.DefaultManagerFlags())
-
-	// Set up temporary server host
-	// (id, address string, cert []byte, disableTimeout, enableAuth bool)
-	dummyServerID := id.DummyUser.DeepCopy()
-	dummyServerID.SetType(id.Node)
-	params := connect.GetDefaultHostParams()
-	params.MaxRetries = 0
-	gw.ServerHost, err = connect.NewHost(dummyServerID, gw.Params.NodeAddress,
-		nodeCert, params)
-	if err != nil {
-		return errors.Errorf("Unable to create tmp server host: %+v",
-			err)
-	}
-
-	// Get permissioning address from server
-	permissioningAddr, err := gw.Comms.SendGetPermissioningAddress(gw.ServerHost)
-	if err != nil {
-		return errors.Errorf("Failed to get permissioning address from "+
-			"server: %+v", err)
-	}
-
-	// Add permissioning host
-	permissioningParams := connect.GetDefaultHostParams()
-	permissioningParams.MaxRetries = 0
-	permissioningParams.AuthEnabled = false
-	_, err = gw.Comms.AddHost(&id.Permissioning, permissioningAddr,
-		permissioningCert, permissioningParams)
-	if err != nil {
-		return errors.Errorf("Failed to add permissioning host: %+v", err)
-	}
-
-	// Begin polling server for NDF
-	jww.INFO.Printf("Beginning polling NDF...")
-	var nodeId []byte
-	var serverResponse *pb.ServerPollResponse
-
-	// fixme: determine if this a proper conditional for when server is not ready
-	for serverResponse == nil {
-		// TODO: Probably not great to always sleep immediately
-		time.Sleep(3 * time.Second)
-
-		// Poll Server for the NDFs, then use it to create the
-		// network instance and begin polling for server updates
-		serverResponse, err = PollServer(gw.Comms, gw.ServerHost, nil, nil, 0,
-			gw.Params.PublicAddress)
-		if err != nil {
-			eMsg := err.Error()
-			// Catch recoverable error
-			if strings.Contains(eMsg, ErrInvalidHost) {
-				jww.WARN.Printf("Node not ready...: %s",
-					eMsg)
-				continue
-				// NO_NDF will be returned if the node
-				// has not retrieved an NDF from
-				// permissioning yet
-			} else if strings.Contains(eMsg, ndf.NO_NDF) {
-				continue
-			} else if strings.Contains(eMsg, ErrAuth) {
-				jww.WARN.Printf(eMsg)
-				continue
-			} else {
-				return errors.Errorf(
-					"Error polling NDF: %+v", err)
-			}
-		}
-
-		// Install the NDF once we get it
-		if serverResponse.FullNDF != nil && serverResponse.Id != nil {
-			netDef, err := ndf.Unmarshal(serverResponse.FullNDF.Ndf)
-			if err != nil {
-				jww.WARN.Printf("failed to unmarshal the ndf: %+v", err)
-				return err
-			}
-			err = gw.setupIDF(serverResponse.Id, netDef)
-			nodeId = serverResponse.Id
-			if err != nil {
-				jww.WARN.Printf("failed to update node information: %+v", err)
-				return err
-			}
-		}
-		jww.INFO.Printf("Successfully obtained NDF!")
-
-		// Replace the comms server with the newly-signed certificate
-		// fixme: determine if we need to restart gw for restart with new id
-		gw.Comms.Shutdown()
-
-		serverID, err2 := id.Unmarshal(nodeId)
-		if err2 != nil {
-			jww.ERROR.Printf("Unmarshalling serverID failed during network "+
-				"init: %+v", err2)
-		}
-		gw.ServerHost.Disconnect()
-
-		// Update the host information with the new server ID
-		params = connect.GetDefaultHostParams()
-		params.MaxRetries = 0
-		gw.ServerHost, err = connect.NewHost(serverID.DeepCopy(), gw.Params.NodeAddress, nodeCert,
-			params)
-		if err != nil {
-			return errors.Errorf(
-				"Unable to create updated server host: %+v", err)
-		}
-
-		gatewayId := serverID
-		gatewayId.SetType(id.Gateway)
-		gw.Comms = gateway.StartGateway(gatewayId, gw.Params.ListeningAddress,
-			gatewayHandler, gwCert, gwKey, gossip.DefaultManagerFlags())
-
-		jww.DEBUG.Printf("Creating instance!")
-		gw.NetInf, err = CreateNetworkInstance(gw.Comms,
-			serverResponse.FullNDF,
-			serverResponse.PartialNDF, gw.storage)
-		if err != nil {
-			jww.ERROR.Printf("Unable to create network"+
-				" instance: %v", err)
-			continue
-		}
-
-		// Add permissioning as a host
-		params := connect.GetDefaultHostParams()
-		params.MaxRetries = 0
-		params.AuthEnabled = false
-		_, err = gw.Comms.AddHost(&id.Permissioning, permissioningAddr,
-			permissioningCert, params)
-		if err != nil {
-			return errors.Errorf("Couldn't add permissioning host to comms: %v", err)
-		}
-
-		gw.addGateway = make(chan network.NodeGateway, gwChanLen)
-		gw.removeGateway = make(chan *id.ID, gwChanLen)
-		gw.NetInf.SetAddGatewayChan(gw.addGateway)
-		gw.NetInf.SetRemoveGatewayChan(gw.removeGateway)
-
-		if !gw.Params.DisableGossip {
-			gw.InitRateLimitGossip()
-			gw.InitBloomGossip()
-		}
-
-		// Update the network instance
-		// This must be below the enabling of the gossip above because it uses
-		// components they initialize
-		jww.DEBUG.Printf("Updating instance")
-		err = gw.UpdateInstance(serverResponse)
-		if err != nil {
-			jww.ERROR.Printf("Update instance error: %v", err)
-			continue
-		}
-
-		// newNdf := gw.NetInf.GetPartialNdf().Get()
-
-		// Add notification bot as a host
-		// _, err = gw.Comms.AddHost(&id.NotificationBot, newNdf.Notification.Address,
-		// 	[]byte(newNdf.Notification.TlsCertificate), false, true)
-		// if err != nil {
-		// 	return errors.Errorf("Unable to add notifications host: %+v", err)
-		// }
-	}
-
-	// Start storage cleanup thread
-	go func() {
-		ticker := time.NewTicker(gw.Params.cleanupInterval)
-		retentionPeriod := gw.Params.retentionPeriod
-		for true {
-			select {
-			case <-ticker.C:
-				now := time.Now()
-				err := gw.clearOldStorage(now.Add(-retentionPeriod))
-				if err != nil {
-					jww.WARN.Printf("Issue clearing old storage: %v", err)
-				}
-			}
-		}
-	}()
-
-	return nil
-}
-
-// Helper that updates parses the NDF in order to create our IDF
-func (gw *Instance) setupIDF(nodeId []byte, ourNdf *ndf.NetworkDefinition) (err error) {
-
-	// Determine the index of this gateway
-	for i, node := range ourNdf.Nodes {
-		// Find our node in the ndf
-		if bytes.Compare(node.ID, nodeId) == 0 {
-
-			// Save the IDF to the idfPath
-			err := writeIDF(ourNdf, i, idfPath)
-			if err != nil {
-				jww.WARN.Printf("Could not write ID File: %s",
-					idfPath)
-			}
-
-			return nil
-		}
-	}
-
-	return errors.Errorf("Unable to locate ID %v in NDF!", nodeId)
-}
-
-=======
->>>>>>> 2a2f5f4f
 // Client -> Gateway handler. Looks up messages based on a userID and a roundID.
 // If the gateway participated in this round, and the requested client had messages in that round,
 // we return these message(s) to the requester

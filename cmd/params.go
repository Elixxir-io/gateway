--- conflicted
+++ resolved
@@ -39,16 +39,10 @@
 	gossipFlags     gossip.ManagerFlags
 	MessageTimeout  time.Duration
 
-<<<<<<< HEAD
-	knownRoundsPath string
-	lastUpdateIdPath string
-
-=======
 	knownRoundsPath  string
 	lastUpdateIdPath string
 
 	DevMode bool
->>>>>>> 1f884fef
 }
 
 func InitParams(vip *viper.Viper) Params {

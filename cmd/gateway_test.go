///////////////////////////////////////////////////////////////////////////////
// Copyright © 2020 xx network SEZC                                          //
//                                                                           //
// Use of this source code is governed by a license that can be found in the //
// LICENSE file                                                              //
///////////////////////////////////////////////////////////////////////////////

package cmd

import (
	"bytes"
	"encoding/binary"
	jww "github.com/spf13/jwalterweatherman"
	"gitlab.com/elixxir/comms/gateway"
	pb "gitlab.com/elixxir/comms/mixmessages"
	"gitlab.com/elixxir/comms/network"
	"gitlab.com/elixxir/comms/node"
	"gitlab.com/elixxir/comms/testkeys"
	"gitlab.com/elixxir/crypto/cyclic"
	"gitlab.com/elixxir/crypto/large"
	"gitlab.com/elixxir/gateway/storage"
	"gitlab.com/elixxir/primitives/format"
	"gitlab.com/elixxir/primitives/rateLimiting"
	"gitlab.com/elixxir/primitives/utils"
	"gitlab.com/xx_network/comms/connect"
	"gitlab.com/xx_network/comms/gossip"
	"gitlab.com/xx_network/crypto/signature"
	"gitlab.com/xx_network/crypto/signature/rsa"
	"gitlab.com/xx_network/primitives/id"
	"gitlab.com/xx_network/primitives/ndf"
	"os"
	"reflect"
	"testing"
	"time"
)

const GW_ADDRESS = "0.0.0.0:5555"
const NODE_ADDRESS = "0.0.0.0:5556"

var gatewayInstance *Instance
var gComm *gateway.Comms
var n *node.Comms

var mockMessage *pb.Slot
var nodeIncomingBatch *pb.Batch

var gatewayCert []byte
var gatewayKey []byte

var nodeCert []byte
var nodeKey []byte

var grp map[string]string

const prime = "" +
	"9DB6FB5951B66BB6FE1E140F1D2CE5502374161FD6538DF1648218642F0B5C48" +
	"C8F7A41AADFA187324B87674FA1822B00F1ECF8136943D7C55757264E5A1A44F" +
	"FE012E9936E00C1D3E9310B01C7D179805D3058B2A9F4BB6F9716BFE6117C6B5" +
	"B3CC4D9BE341104AD4A80AD6C94E005F4B993E14F091EB51743BF33050C38DE2" +
	"35567E1B34C3D6A5C0CEAA1A0F368213C3D19843D0B4B09DCB9FC72D39C8DE41" +
	"F1BF14D4BB4563CA28371621CAD3324B6A2D392145BEBFAC748805236F5CA2FE" +
	"92B871CD8F9C36D3292B5509CA8CAA77A2ADFC7BFD77DDA6F71125A7456FEA15" +
	"3E433256A2261C6A06ED3693797E7995FAD5AABBCFBE3EDA2741E375404AE25B"
const generator = "" +
	"5C7FF6B06F8F143FE8288433493E4769C4D988ACE5BE25A0E24809670716C613" +
	"D7B0CEE6932F8FAA7C44D2CB24523DA53FBE4F6EC3595892D1AA58C4328A06C4" +
	"6A15662E7EAA703A1DECF8BBB2D05DBE2EB956C142A338661D10461C0D135472" +
	"085057F3494309FFA73C611F78B32ADBB5740C361C9F35BE90997DB2014E2EF5" +
	"AA61782F52ABEB8BD6432C4DD097BC5423B285DAFB60DC364E8161F4A2A35ACA" +
	"3A10B1C4D203CC76A470A33AFDCBDD92959859ABD8B56E1725252D78EAC66E71" +
	"BA9AE3F1DD2487199874393CD4D832186800654760E1E34C09E4D155179F9EC0" +
	"DC4473F996BDCE6EED1CABED8B6F116F7AD9CF505DF0F998E34AB27514B0FFE7"

// This sets up a dummy/mock globals instance for testing purposes
func TestMain(m *testing.M) {
	jww.SetStdoutThreshold(jww.LevelTrace)

	//Begin gateway comms
	cmixNodes := make([]string, 1)
	cmixNodes[0] = GW_ADDRESS

	gatewayCert, _ = utils.ReadFile(testkeys.GetGatewayCertPath())
	gatewayKey, _ = utils.ReadFile(testkeys.GetGatewayKeyPath())

	gComm = gateway.StartGateway(&id.TempGateway, GW_ADDRESS,
		gatewayInstance, gatewayCert, gatewayKey, gossip.DefaultManagerFlags())

	//Start mock node
	nodeHandler := buildTestNodeImpl()

	nodeCert, _ = utils.ReadFile(testkeys.GetNodeCertPath())
	nodeKey, _ = utils.ReadFile(testkeys.GetNodeKeyPath())
	n = node.StartNode(id.NewIdFromString("node", id.Node, m), NODE_ADDRESS, 0, nodeHandler, nodeCert, nodeKey)

	grp = make(map[string]string)
	grp["prime"] = prime
	grp["generator"] = generator

	//Build the gateway instance
	params := Params{
		NodeAddress:    NODE_ADDRESS,
		ServerCertPath: testkeys.GetNodeCertPath(),
		CertPath:       testkeys.GetGatewayCertPath(),
		KeyPath:        testkeys.GetGatewayKeyPath(),
		MessageTimeout: 10 * time.Minute,
	}

	params.rateLimitParams = &rateLimiting.MapParams{
		Capacity:     10,
		LeakedTokens: 1,
		LeakDuration: 10 * time.Second,
		PollDuration: 10 * time.Second,
		BucketMaxAge: 10 * time.Second,
	}

	gatewayInstance = NewGatewayInstance(params)
	gatewayInstance.Comms = gComm
	hostParams := connect.GetDefaultHostParams()
	hostParams.MaxRetries = 0
	hostParams.AuthEnabled = false
	gatewayInstance.ServerHost, _ = connect.NewHost(id.NewIdFromString("node", id.Node, m), NODE_ADDRESS,
		nodeCert, hostParams)

	p := large.NewIntFromString(prime, 16)
	g := large.NewIntFromString(generator, 16)
	grp2 := cyclic.NewGroup(p, g)

	testNDF, _, _ := ndf.DecodeNDF(ExampleJSON + "\n" + ExampleSignature)

	// This is bad. It needs to be fixed (Ben's fault for not fixing correctly)
	t := testing.T{}
	var err error
	gatewayInstance.NetInf, err = network.NewInstanceTesting(gatewayInstance.Comms.ProtoComms, testNDF, testNDF, grp2, grp2, &t)
	if err != nil {
		t.Errorf("NewInstanceTesting encountered an error: %+v", err)
	}

	// build a single mock message
	msg := format.NewMessage()

	payloadA := make([]byte, format.PayloadLen)
	payloadA[0] = 1
	msg.SetPayloadA(payloadA)

	recipientID := id.NewIdFromUInt(1, id.User, m).Marshal()
	msg.AssociatedData.SetRecipientID(recipientID[:len(recipientID)-1])

	mockMessage = &pb.Slot{
		Index:    42,
		PayloadA: msg.GetPayloadA(),
		PayloadB: msg.GetPayloadB(),
	}
	defer testWrapperShutdown()
	os.Exit(m.Run())
}

func testWrapperShutdown() {
	gComm.Shutdown()
	n.Shutdown()
}

func buildTestNodeImpl() *node.Implementation {
	nodeHandler := node.NewImplementation()
	nodeHandler.Functions.GetRoundBufferInfo = func(auth *connect.Auth) (
		int, error) {
		return 1, nil
	}
	nodeHandler.Functions.PostNewBatch = func(batch *pb.Batch,
		auth *connect.Auth) error {
		nodeIncomingBatch = batch
		return nil
	}
	nodeHandler.Functions.GetCompletedBatch = func(auth *connect.Auth) (
		*pb.Batch, error) {
		//build a batch
		b := pb.Batch{
			Round: &pb.RoundInfo{
				ID: 42, //meaning of life
			},
			FromPhase: 0,
			Slots: []*pb.Slot{
				mockMessage,
			},
		}

		return &b, nil
	}

	nodeHandler.Functions.Poll = func(p *pb.ServerPoll,
		auth *connect.Auth, gatewayAddress string) (*pb.ServerPollResponse,
		error) {
		netDef := pb.ServerPollResponse{}
		return &netDef, nil
	}
	return nodeHandler
}

//Tests that receiving messages and sending them to the node works
func TestGatewayImpl_SendBatch(t *testing.T) {
	gatewayInstance.InitGossip()
	defer gatewayInstance.KillRateLimiter()

	data := format.NewMessage()
	rndId := uint64(1)

	msg := pb.Slot{
		SenderID: id.NewIdFromUInt(666, id.User, t).Marshal(),
		PayloadA: data.GetPayloadA(),
		PayloadB: data.GetPayloadB(),
	}

	slotMsg := &pb.GatewaySlot{RoundID: rndId,
		Message: &msg,
	}

	// Insert client information to database
	newClient := &storage.Client{
		Id:  msg.SenderID,
		Key: []byte("test"),
	}

	slotMsg.MAC = generateClientMac(newClient, slotMsg)
	gatewayInstance.database.InsertClient(newClient)
	pub := testkeys.LoadFromPath(testkeys.GetNodeCertPath())
	_, err := gatewayInstance.Comms.AddHost(&id.Permissioning,
		"0.0.0.0:4200", pub, false, true)

	ri := &pb.RoundInfo{ID: rndId, BatchSize: 4}
	gatewayInstance.UnmixedBuffer.SetAsRoundLeader(id.Round(rndId), ri.BatchSize)

	rnd := &storage.Round{
		Id:       rndId,
		UpdateId: 0,
	}
	gatewayInstance.database.UpsertRound(rnd)
	_, err = gatewayInstance.PutMessage(slotMsg, "0")
	if err != nil {
		t.Errorf("PutMessage: Could not put any messages!"+
			"Error received: %v", err)
	}

	ri = &pb.RoundInfo{ID: 1, BatchSize: 4}
	gatewayInstance.SendBatchWhenReady(ri)

	time.Sleep(1 * time.Second)

	if nodeIncomingBatch == nil {
		t.Errorf("Batch not received by node!")
	} else {
		if !reflect.DeepEqual(nodeIncomingBatch.Slots[0].SenderID,
			msg.SenderID) {
			t.Errorf("Message in batch not the same as sent;"+
				"\n  Expected: %+v \n  Received: %+v", msg,
				*nodeIncomingBatch.Slots[0])
		}
	}
}

func TestGatewayImpl_SendBatch_LargerBatchSize(t *testing.T) {
	//Begin gateway comms
	cmixNodes := make([]string, 1)
	cmixNodes[0] = GW_ADDRESS
	//Build the gateway instance
	params := Params{
		NodeAddress:    NODE_ADDRESS,
		ServerCertPath: testkeys.GetNodeCertPath(),
		CertPath:       testkeys.GetGatewayCertPath(),
		MessageTimeout: 10 * time.Minute,
	}

	params.rateLimitParams = &rateLimiting.MapParams{
		Capacity:     capacity,
		LeakedTokens: leakedTokens,
		LeakDuration: leakDuration,
		PollDuration: pollDuration,
		BucketMaxAge: bucketMaxAge,
	}

	gw := NewGatewayInstance(params)
	p := large.NewIntFromString(prime, 16)
	g := large.NewIntFromString(generator, 16)
	grp2 := cyclic.NewGroup(p, g)

	testNDF, _, _ := ndf.DecodeNDF(ExampleJSON + "\n" + ExampleSignature)

	var err error
	gw.NetInf, err = network.NewInstanceTesting(nil, testNDF, testNDF, grp2, grp2, t)
	if err != nil {
		t.Errorf("NewInstanceTesting encountered an error: %+v", err)
	}

	gw.Comms = gComm
	hostParams := connect.GetDefaultHostParams()
	hostParams.MaxRetries = 0
	hostParams.AuthEnabled = false
	gw.ServerHost, err = connect.NewHost(id.NewIdFromString("test", id.Node, t), NODE_ADDRESS,
		nodeCert, hostParams)
	if err != nil {
		t.Errorf(err.Error())
	}

	gw.InitGossip()
	defer gw.KillRateLimiter()

	data := format.NewMessage()
	rndId := uint64(1)

	msg := pb.Slot{
		SenderID: id.NewIdFromUInt(666, id.User, t).Marshal(),
		PayloadA: data.GetPayloadA(),
		PayloadB: data.GetPayloadB(),
	}

	slotMsg := &pb.GatewaySlot{RoundID: rndId,
		Message: &msg,
	}

	// Insert client information to database
	newClient := &storage.Client{
		Id:  msg.SenderID,
		Key: []byte("test"),
	}

<<<<<<< HEAD
	slotMsg.MAC = generateClientMac(newClient, slotMsg)
	gw.database.InsertClient(newClient)
	pub := testkeys.LoadFromPath(testkeys.GetNodeCertPath())
	_, err = gw.Comms.AddHost(&id.Permissioning,
		"0.0.0.0:4200", pub, false, true)
=======
	ctx, cancel := connect.MessagingContext()
	hostParams := connect.GetDefaultHostParams()
	hostParams.MaxRetries = 0
	hostParams.AuthEnabled = false
	gatewayInstance.ServerHost, _ = connect.NewHost(id.NewIdFromString("node", id.Node, t), NODE_ADDRESS,
		nodeCert, hostParams)
>>>>>>> 4209e826

	ri := &pb.RoundInfo{ID: rndId, BatchSize: 4}
	gw.UnmixedBuffer.SetAsRoundLeader(id.Round(rndId), ri.BatchSize)

	rnd := &storage.Round{
		Id:       rndId,
		UpdateId: 0,
	}
	gw.database.UpsertRound(rnd)
	_, err = gw.PutMessage(slotMsg, "0")
	if err != nil {
		t.Errorf("PutMessage: Could not put any messages!"+
			"Error received: %v", err)
	}

	si := &pb.RoundInfo{ID: 1, BatchSize: 4}
	gw.SendBatchWhenReady(si)

}

func TestInstance_RequestMessages(t *testing.T) {
	// Create a message and insert them into a database
	numMessages := 5
	expectedRound := id.Round(1)
	recipientID := id.NewIdFromBytes([]byte("test"), t)
	payload := "test"
	for i := 0; i < numMessages; i++ {
		messageContents := []byte(payload)
		dbMsg := storage.NewMixedMessage(&expectedRound, recipientID, messageContents, messageContents)
		gatewayInstance.database.InsertMixedMessage(dbMsg)

	}

	// Craft the request message and send
	requestMessage := &pb.GetMessages{
		ClientID: recipientID.Bytes(),
		RoundID:  uint64(1),
	}

	receivedMsg, err := gatewayInstance.RequestMessages(requestMessage)
	if err != nil {
		t.Errorf("Unexpected in happy path: %v", err)
	}

	// Check that the amount of messages returned is expected
	if len(receivedMsg.Messages) != numMessages {
		t.Errorf("Messages returned is not expected."+
			"\n\tReceived: %d"+
			"\n\tExpected: %d", len(receivedMsg.Messages), numMessages)
	}

	// Check that the data within the messages is of expected value
	for i, msg := range receivedMsg.Messages {
		expectedMsg := []byte(payload)

		if !bytes.Contains(msg.PayloadA, expectedMsg) {
			t.Errorf("Received message %d did not contain expected PayloadA!"+
				"\n\tReceived: %v"+
				"\n\tExpected: %v", i, msg.PayloadA, expectedMsg)
		}

		if !bytes.Contains(msg.PayloadB, expectedMsg) {
			t.Errorf("Received message %d did not contain expected PayloadB!"+
				"\n\tReceived: %v"+
				"\n\tExpected: %v", i, msg.PayloadB, expectedMsg)
		}
	}
}

// Error path: Request a round that exists in the database but the requested user
//  is not within this round
func TestInstance_RequestMessages_NoUser(t *testing.T) {
	// Create a message and insert them into a database
	numMessages := 5
	expectedRound := id.Round(0)
	recipientID := id.NewIdFromBytes([]byte("test"), t)
	payload := "test"
	for i := 0; i < numMessages; i++ {
		messageContents := []byte(payload)
		dbMsg := storage.NewMixedMessage(&expectedRound, recipientID, messageContents, messageContents)
		gatewayInstance.database.InsertMixedMessage(dbMsg)

	}

	// Craft the request message with an unrecognized userID
	roundBytes := make([]byte, 8)
	badClientId := id.NewIdFromBytes([]byte("badClientId"), t)
	binary.BigEndian.PutUint64(roundBytes, uint64(expectedRound))
	badRequest := &pb.GetMessages{
		ClientID: badClientId.Bytes(),
		RoundID:  uint64(2),
	}

	receivedMsg, err := gatewayInstance.RequestMessages(badRequest)
	if err == nil {
		t.Errorf("Error path should not have a nil error. " +
			"Asking for a user ID not within the round should return an error")
	}

	if len(receivedMsg.Messages) != 0 {
		t.Errorf("Received messages should be zero!")
	}

}

// Error path: Request a round that doesn't exist in the database
func TestInstance_RequestMessages_NoRound(t *testing.T) {
	// Create a message and insert them into a database
	numMessages := 5
	expectedRound := id.Round(0)
	recipientID := id.NewIdFromBytes([]byte("test"), t)
	payload := "test"
	for i := 0; i < numMessages; i++ {
		messageContents := []byte(payload)
		dbMsg := storage.NewMixedMessage(&expectedRound, recipientID, messageContents, messageContents)
		gatewayInstance.database.InsertMixedMessage(dbMsg)

	}

	// Craft the request message with an unknown round
	roundBytes := make([]byte, 8)
	badRoundId := id.Round(42)
	binary.BigEndian.PutUint64(roundBytes, uint64(badRoundId))
	badRequest := &pb.GetMessages{
		ClientID: recipientID.Bytes(),
		RoundID:  uint64(3),
	}

	receivedMsg, err := gatewayInstance.RequestMessages(badRequest)
	if err == nil {
		t.Errorf("Error path should not have a nil error. " +
			"Asking for an unknown round should return an error")
	}

	if len(receivedMsg.Messages) != 0 {
		t.Errorf("Received messages should be zero!")
	}

}

// Error path: Craft a nil message which should not be accepted
func TestInstance_RequestMessages_NilCheck(t *testing.T) {
	// Create a message and insert them into a database
	numMessages := 5
	expectedRound := id.Round(0)
	recipientID := id.NewIdFromBytes([]byte("test"), t)
	payload := "test"
	for i := 0; i < numMessages; i++ {
		messageContents := []byte(payload)
		dbMsg := storage.NewMixedMessage(&expectedRound, recipientID, messageContents, messageContents)
		gatewayInstance.database.InsertMixedMessage(dbMsg)

	}

	// Craft the request message with a nil ClientID
	badRequest := &pb.GetMessages{
		ClientID: recipientID.Bytes(),
		RoundID:  uint64(0),
	}

	receivedMsg, err := gatewayInstance.RequestMessages(badRequest)
	if err == nil {
		t.Errorf("Error path should not have a nil error. " +
			"Asking for a nil clientID should return an error")
	}

	if len(receivedMsg.Messages) != 0 {
		t.Errorf("Received messages should be zero!")
	}

	// Craft the request message with a nil RoundID
	badRequest = &pb.GetMessages{
		ClientID: recipientID.Bytes(),
		RoundID:  uint64(0),
	}

	receivedMsg, err = gatewayInstance.RequestMessages(badRequest)
	if err == nil {
		t.Errorf("Error path should not have a nil error. " +
			"Asking for a nil clientID should return an error")
	}

	if len(receivedMsg.Messages) != 0 {
		t.Errorf("Received messages should be zero!")
	}

}

// Tests that messages can get through when its user ID bucket is not full and
// checks that they are blocked when the bucket is full.
// TODO: re-enable after user ID limiting is working
/*func TestGatewayImpl_PutMessage_UserBlock(t *testing.T) {
	errMsg := ("PutMessage: Could not put any messages user ID " +
		"should not be blocked")
	msg := pb.Slot{SenderID: id.NewUserFromUint(12, t).Bytes()}
	ok := gatewayInstance.PutMessage(&msg, "12")
	if !ok {
		t.Errorf(errMsg)
	}

	msg = pb.Slot{SenderID: id.NewUserFromUint(234, t).Bytes()}
	ok = gatewayInstance.PutMessage(&msg, "2")
	if !ok {
		t.Errorf(errMsg)
	}

	ok = gatewayInstance.PutMessage(&msg, "2")
	if !ok {
		t.Errorf(errMsg)
	}

	ok = gatewayInstance.PutMessage(&msg, "3")
	if ok {
		t.Errorf("PutMessage: Put message when it should have" +
" been blocked based on user ID")
	}

	time.Sleep(1 * time.Second)

	ok = gatewayInstance.PutMessage(&msg, "4")
	if !ok {
		t.Errorf(errMsg)
	}

	ok = gatewayInstance.PutMessage(&msg, "4")
	if !ok {
		t.Errorf(errMsg)
	}

	ok = gatewayInstance.PutMessage(&msg, "5")
	if ok {
		t.Errorf("PutMessage: Put message when it should have" +
" been blocked based on user ID")
	}
}*/

// Tests that messages can get through even when their bucket is full.
func TestGatewayImpl_PutMessage_IpWhitelist(t *testing.T) {
	var msg pb.Slot
	var err error
	rndId := uint64(1)

	msg = pb.Slot{SenderID: id.NewIdFromUInt(128, id.User, t).Marshal()}
	slotMsg := &pb.GatewaySlot{
		RoundID: rndId,
		Message: &msg,
	}

	// Insert client information to database
	newClient := &storage.Client{
		Id:  msg.SenderID,
		Key: []byte("test"),
	}
	slotMsg.MAC = generateClientMac(newClient, slotMsg)
	gatewayInstance.database.InsertClient(newClient)
	ri := &pb.RoundInfo{ID: rndId, BatchSize: 24}
	gatewayInstance.UnmixedBuffer.SetAsRoundLeader(id.Round(rndId), ri.BatchSize)

	_, err = gatewayInstance.PutMessage(slotMsg, "158.85.140.178")
	errMsg := "PutMessage: Could not put any messages when IP " +
		"address should not be blocked"
	if err != nil {
		t.Errorf(errMsg)
	}

	msg = pb.Slot{SenderID: id.NewIdFromUInt(129, id.User, t).Marshal()}
	slotMsg = &pb.GatewaySlot{
		RoundID: rndId,
		Message: &msg,
	}
	// Insert client information to database
	newClient = &storage.Client{
		Id:  msg.SenderID,
		Key: []byte("test"),
	}

	slotMsg.MAC = generateClientMac(newClient, slotMsg)
	gatewayInstance.database.InsertClient(newClient)
	_, err = gatewayInstance.PutMessage(slotMsg, "158.85.140.178")
	if err != nil {
		t.Errorf(errMsg)
	}

	msg = pb.Slot{SenderID: id.NewIdFromUInt(130, id.User, t).Marshal()}
	slotMsg = &pb.GatewaySlot{
		RoundID: rndId,
		Message: &msg,
	}
	// Insert client information to database
	newClient = &storage.Client{
		Id:  msg.SenderID,
		Key: []byte("test"),
	}

	slotMsg.MAC = generateClientMac(newClient, slotMsg)
	gatewayInstance.database.InsertClient(newClient)
	_, err = gatewayInstance.PutMessage(slotMsg, "158.85.140.178")
	if err != nil {
		t.Errorf(errMsg)
	}

	msg = pb.Slot{SenderID: id.NewIdFromUInt(131, id.User, t).Marshal()}
	slotMsg = &pb.GatewaySlot{
		RoundID: rndId,
		Message: &msg,
	}
	// Insert client information to database
	newClient = &storage.Client{
		Id:  msg.SenderID,
		Key: []byte("test"),
	}

	slotMsg.MAC = generateClientMac(newClient, slotMsg)
	gatewayInstance.database.InsertClient(newClient)
	_, err = gatewayInstance.PutMessage(slotMsg, "158.85.140.178")
	if err != nil {
		t.Errorf(errMsg)
	}

	time.Sleep(1 * time.Second)

	msg = pb.Slot{SenderID: id.NewIdFromUInt(132, id.User, t).Marshal()}
	slotMsg = &pb.GatewaySlot{
		RoundID: rndId,
		Message: &msg,
	}
	// Insert client information to database
	newClient = &storage.Client{
		Id:  msg.SenderID,
		Key: []byte("test"),
	}

	slotMsg.MAC = generateClientMac(newClient, slotMsg)
	gatewayInstance.database.InsertClient(newClient)
	_, err = gatewayInstance.PutMessage(slotMsg, "158.85.140.178")
	if err != nil {
		t.Errorf("PutMessage: Could not put any messages when " +
			"IP bucket is full but message IP is on whitelist")
	}
}

// Error path: Test that a message is denied when the batch is full
func TestInstance_PutMessage_FullRound(t *testing.T) {
	// Business logic to set up test
	var msg pb.Slot
	rndId := uint64(1)
	batchSize := 4
	msg = pb.Slot{SenderID: id.NewIdFromUInt(128, id.User, t).Marshal()}
	slotMsg := &pb.GatewaySlot{
		RoundID: rndId,
		Message: &msg,
	}

	// Insert client information to database
	newClient := &storage.Client{
		Id:  msg.SenderID,
		Key: []byte("test"),
	}
	slotMsg.MAC = generateClientMac(newClient, slotMsg)
	gatewayInstance.database.InsertClient(newClient)

	// End of business logic

	// Mark this as a round in which the gateway is the leader
	ri := &pb.RoundInfo{ID: rndId, BatchSize: uint32(batchSize)}
	gatewayInstance.UnmixedBuffer.SetAsRoundLeader(id.Round(rndId), ri.BatchSize)

	// Put a message in the same round to fill up the batch size
	for i := 0; i < batchSize; i++ {
		_, err := gatewayInstance.PutMessage(slotMsg, "0")
		if err != nil {
			t.Errorf("Failed to put message number %d into gateway's buffer: %v", i, err)
		}
	}

	_, err := gatewayInstance.PutMessage(slotMsg, "0")
	if err == nil {
		t.Errorf("Expected error path. Should not be able to put a message into a full round!")

	}
}

// Error path: Test that when the gateway is not the entry point for the round
// that the message is rejected
func TestInstance_PutMessage_NonLeader(t *testing.T) {
	// Business logic to set up test
	var msg pb.Slot
	rndId := uint64(1)
	msg = pb.Slot{SenderID: id.NewIdFromUInt(128, id.User, t).Marshal()}
	slotMsg := &pb.GatewaySlot{
		RoundID: rndId,
		Message: &msg,
	}

	// Insert client information to database
	newClient := &storage.Client{
		Id:  msg.SenderID,
		Key: []byte("test"),
	}
	slotMsg.MAC = generateClientMac(newClient, slotMsg)
	gatewayInstance.database.InsertClient(newClient)

	// End of business logic

	// Commented out explicitly. For this test we do NOT want the
	// gateway to be the leader for this round
	//ri := &pb.RoundInfo{ID:(rndId), BatchSize:uint32(batchSize)}
	//gatewayInstance.UnmixedBuffer.SetAsRoundLeader(id.Round(rndId), ri.BatchSize)

	_, err := gatewayInstance.PutMessage(slotMsg, "0")
	if err == nil {
		t.Errorf("Expected error path. Should not be able to put a message into a round when not the leader!")

	}
}

// Tests that messages can get through even when their bucket is full.
func TestGatewayImpl_PutMessage_UserWhitelist(t *testing.T) {
	var msg pb.Slot
	var err error
	rndId := uint64(1)
	msg = pb.Slot{SenderID: id.NewIdFromUInt(174, id.User, t).Marshal()}
	slotMsg := &pb.GatewaySlot{
		RoundID: rndId,
		Message: &msg,
	}

	ri := &pb.RoundInfo{ID: rndId, BatchSize: 24}
	gatewayInstance.UnmixedBuffer.SetAsRoundLeader(id.Round(rndId), ri.BatchSize)

	// Insert client information to database
	newClient := &storage.Client{
		Id:  msg.SenderID,
		Key: []byte("test"),
	}

	slotMsg.MAC = generateClientMac(newClient, slotMsg)
	gatewayInstance.database.InsertClient(newClient)

	_, err = gatewayInstance.PutMessage(slotMsg, "aa")
	if err != nil {
		t.Errorf("PutMessage: Could not put any messages when " +
			"IP address should not be blocked")
	}

	msg = pb.Slot{SenderID: id.NewIdFromUInt(174, id.User, t).Marshal()}
	slotMsg = &pb.GatewaySlot{
		RoundID: rndId,
		Message: &msg,
	}
	// Insert client information to database
	newClient = &storage.Client{
		Id:  msg.SenderID,
		Key: []byte("test"),
	}

	slotMsg.MAC = generateClientMac(newClient, slotMsg)
	gatewayInstance.database.InsertClient(newClient)
	_, err = gatewayInstance.PutMessage(slotMsg, "bb")
	if err != nil {
		t.Errorf("PutMessage: Could not put any messages when " +
			"IP address should not be blocked")
	}

	msg = pb.Slot{SenderID: id.NewIdFromUInt(174, id.User, t).Marshal()}
	slotMsg = &pb.GatewaySlot{
		RoundID: rndId,
		Message: &msg,
	}
	// Insert client information to database
	newClient = &storage.Client{
		Id:  msg.SenderID,
		Key: []byte("test"),
	}

	slotMsg.MAC = generateClientMac(newClient, slotMsg)
	gatewayInstance.database.InsertClient(newClient)
	_, err = gatewayInstance.PutMessage(slotMsg, "cc")
	if err != nil {
		t.Errorf("PutMessage: Could not put any messages when user " +
			"ID bucket is full but user ID is on whitelist")
	}
}

// TestPollServer tests that the message is properly formed when sent to the
// connection manager.
func TestPollServer(t *testing.T) {
	// FIXME: This does nothing since the SendPoll in gateway comms uses
	//        a type and not the interface (so we can't do a unit test)
}

func buildMockNdf(nodeId *id.ID, nodeAddress, gwAddress string, cert,
	key []byte) *ndf.NetworkDefinition {
	node := ndf.Node{
		ID:             nodeId.Bytes(),
		TlsCertificate: string(cert),
		Address:        nodeAddress,
	}
	gw := ndf.Gateway{
		Address:        gwAddress,
		TlsCertificate: string(cert),
	}
	testNdf := &ndf.NetworkDefinition{
		Timestamp: time.Now(),
		Nodes:     []ndf.Node{node},
		Gateways:  []ndf.Gateway{gw},
		E2E: ndf.Group{
			Prime:      "123",
			SmallPrime: "456",
			Generator:  "2",
		},
		CMIX: ndf.Group{
			Prime:      "123",
			SmallPrime: "456",
			Generator:  "2",
		},
		UDB: ndf.UDB{},
	}
	return testNdf
}

// TestCreateNetworkInstance tests that, without an NDF, we can
// build a netinf object in the instance object
func TestCreateNetworkInstance(t *testing.T) {
	pub := testkeys.LoadFromPath(testkeys.GetNodeCertPath())
	_, err := gatewayInstance.Comms.AddHost(&id.Permissioning,
		"0.0.0.0:4200", pub, connect.GetDefaultHostParams())
	if err != nil {
		t.Errorf("Failed to add permissioning host: %+v", err)
	}

	nodeB := []byte{'n', 'o', 'd', 'e'}
	nodeId := id.NewIdFromBytes(nodeB, t)
	testNdf := buildMockNdf(nodeId, NODE_ADDRESS, GW_ADDRESS, nodeCert, nodeKey)

	ndfBytes, err := testNdf.Marshal()
	if err != nil {
		t.Errorf("%v", err)
	}
	ndfMsg := &pb.NDF{
		Ndf: ndfBytes,
	}
	pKey, err := rsa.LoadPrivateKeyFromPem(nodeKey)
	if err != nil {
		t.Errorf("%v", err)
	}
	err = signature.Sign(ndfMsg, pKey)
	if err != nil {
		t.Errorf("%v", err)
	}

	netInst, err := CreateNetworkInstance(
		gatewayInstance.Comms, ndfMsg, ndfMsg)

	gatewayInstance.NetInf = netInst
	if err != nil {
		t.Errorf("%v", err)
	}
	if netInst == nil {
		t.Errorf("Could not create network instance!")
	}

}

// Happy path
func TestInstance_Poll(t *testing.T) {
	//Build the gateway instance
	params := Params{
		NodeAddress:    NODE_ADDRESS,
		ServerCertPath: testkeys.GetNodeCertPath(),
		CertPath:       testkeys.GetGatewayCertPath(),
		MessageTimeout: 10 * time.Minute,
		knownRounds:    5,
	}

	gw := NewGatewayInstance(params)
	gw.InitNetwork()
	clientId := id.NewIdFromBytes([]byte("test"), t)

	clientReq := &pb.GatewayPoll{
		Partial:    nil,
		LastUpdate: 0,
		ClientID:   clientId.Bytes(),
	}

	testNDF, _, _ := ndf.DecodeNDF(ExampleJSON + "\n" + ExampleSignature)

	// This is bad. It needs to be fixed (Ben's fault for not fixing correctly)
	var err error
	ers := &storage.ERS{}
	gw.NetInf, err = network.NewInstance(gatewayInstance.Comms.ProtoComms, testNDF, testNDF, ers)

	_, err = gw.Poll(clientReq)
	if err != nil {
		t.Errorf("Failed to poll: %v", err)
	}

}

// Error path: Pass in invalid messages
func TestInstance_Poll_NilCheck(t *testing.T) {
	//Build the gateway instance
	params := Params{
		NodeAddress:    NODE_ADDRESS,
		ServerCertPath: testkeys.GetNodeCertPath(),
		CertPath:       testkeys.GetGatewayCertPath(),
		MessageTimeout: 10 * time.Minute,
		knownRounds:    5,
	}

	gw := NewGatewayInstance(params)
	gw.InitNetwork()

	// Pass in a nil client ID
	clientReq := &pb.GatewayPoll{
		Partial:    nil,
		LastUpdate: 0,
		ClientID:   nil,
	}

	testNDF, _, _ := ndf.DecodeNDF(ExampleJSON + "\n" + ExampleSignature)

	// This is bad. It needs to be fixed (Ben's fault for not fixing correctly)
	var err error
	ers := &storage.ERS{}
	gw.NetInf, err = network.NewInstance(gatewayInstance.Comms.ProtoComms, testNDF, testNDF, ers)

	_, err = gw.Poll(clientReq)
	if err == nil {
		t.Errorf("Expected error path. Should error when passing a nil clientID")
	}

	// Pass in a completely nil message
	_, err = gw.Poll(nil)
	if err == nil {
		t.Errorf("Expected error path. Should error when passing a nil message")
	}
}

// TestUpdateInstance tests that the instance updates itself appropriately
// FIXME: This test cannot test the Ndf functionality, since we don't have
//        signable ndf function that would enforce correctness, so not useful
//        at the moment.
// FIXME: the following will fail with a nil pointer deref if the
//        CreateNetworkInstance test doesn't run....
//func TestUpdateInstance(t *testing.T) {
//	nodeId := id.NewIdFromString("node", id.Node, t)
//	testNdf := buildMockNdf(nodeId, NODE_ADDRESS, GW_ADDRESS, nodeCert, nodeKey)
//
//	ndfBytes, err := testNdf.Marshal()
//	if err != nil {
//		t.Errorf("%v", err)
//	}
//	ndfMsg := &pb.NDF{
//		Ndf: ndfBytes,
//	}
//	pKey, err := rsa.LoadPrivateKeyFromPem(nodeKey)
//	if err != nil {
//		t.Errorf("%v", err)
//	}
//	err = signature.Sign(ndfMsg, pKey)
//	if err != nil {
//		t.Errorf("%v", err)
//	}
//
//	// FIXME: the following will fail with a nil pointer deref if the
//	//        CreateNetworkInstance test doesn't run....
//	ri := &pb.RoundInfo{
//		ID:        uint64(1),
//		UpdateID:  uint64(1),
//		State:     6,
//		BatchSize: 8,
//	}
//	err = signature.Sign(ri, pKey)
//	roundUpdates := []*pb.RoundInfo{ri}
//	data := format.NewMessage()
//	msg := &pb.Slot{
//		SenderID: id.NewIdFromUInt(666, id.User, t).Marshal(),
//		PayloadA: data.GetPayloadA(),
//		PayloadB: data.GetPayloadB(),
//	}
//
//	serialmsg := format.NewMessage()
//	serialmsg.SetPayloadB(msg.PayloadB)
//	userId, err := serialmsg.GetRecipient()
//
//	slots := []*pb.Slot{msg}
//
//	update := &pb.ServerPollResponse{
//		FullNDF:      ndfMsg,
//		PartialNDF:   ndfMsg,
//		Updates:      roundUpdates,
//		BatchRequest: ri,
//		Slots:        slots,
//	}
//
//	err = gatewayInstance.UpdateInstance(update)
//	if err != nil {
//		t.Errorf("UpdateInstance() produced an error: %+v", err)
//	}
//
//	// Check that updates made it
//	r, err := gatewayInstance.NetInf.GetRoundUpdate(1)
//	if err != nil || r == nil {
//		t.Errorf("Failed to retrieve round update: %+v", err)
//	}
//
//	// Check that mockMessage made it
//	mockMsgUserId := id.NewIdFromUInt(1, id.User, t)
//	msgTst, err := gatewayInstance.database.GetMixedMessages(userId, id.Round(1))
//	if err != nil {
//		t.Errorf("%+v", err)
//		msgIDs, _ := gatewayInstance.database.GetMixedMessages(
//			mockMsgUserId, id.Round(1))
//		for i := 0; i < len(msgIDs); i++ {
//			print("%s", msgIDs[i])
//		}
//	}
//	if msgTst == nil {
//		t.Errorf("Did not return mock message!")
//	}
//
//	// Check that batchRequest was sent
//	if len(nodeIncomingBatch.Slots) != 8 {
//		t.Errorf("Did not send batch: %d", len(nodeIncomingBatch.Slots))
//	}
//
//}

var (
	ExampleJSON = `{
	"Timestamp": "2019-06-04T20:48:48-07:00",
	"gateways": [
		{
			"Id": [0, 0, 0, 0, 0, 0, 0, 0, 0, 0, 0, 0, 0, 0, 0, 0, 0, 0, 0, 0, 0, 0, 0, 0, 0, 0, 0, 0, 0, 0, 0, 0, 1],
			"Address": "2.5.3.122",
			"Tls_certificate": "-----BEGIN CERTIFICATE-----\nMIIDgTCCAmmgAwIBAgIJAKLdZ8UigIAeMA0GCSqGSIb3DQEBBQUAMG8xCzAJBgNV\nBAYTAlVTMRMwEQYDVQQIDApDYWxpZm9ybmlhMRIwEAYDVQQHDAlDbGFyZW1vbnQx\nGzAZBgNVBAoMElByaXZhdGVncml0eSBDb3JwLjEaMBgGA1UEAwwRZ2F0ZXdheSou\nY21peC5yaXAwHhcNMTkwMzA1MTgzNTU0WhcNMjkwMzAyMTgzNTU0WjBvMQswCQYD\nVQQGEwJVUzETMBEGA1UECAwKQ2FsaWZvcm5pYTESMBAGA1UEBwwJQ2xhcmVtb250\nMRswGQYDVQQKDBJQcml2YXRlZ3JpdHkgQ29ycC4xGjAYBgNVBAMMEWdhdGV3YXkq\nLmNtaXgucmlwMIIBIjANBgkqhkiG9w0BAQEFAAOCAQ8AMIIBCgKCAQEA9+AaxwDP\nxHbhLmn4HoZu0oUM48Qufc6T5XEZTrpMrqJAouXk+61Jc0EFH96/sbj7VyvnXPRo\ngIENbk2Y84BkB9SkRMIXya/gh9dOEDSgnvj/yg24l3bdKFqBMKiFg00PYB30fU+A\nbe3OI/le0I+v++RwH2AV0BMq+T6PcAGjCC1Q1ZB0wP9/VqNMWq5lbK9wD46IQiSi\n+SgIQeE7HoiAZXrGO0Y7l9P3+VRoXjRQbqfn3ETNL9ZvQuarwAYC9Ix5MxUrS5ag\nOmfjc8bfkpYDFAXRXmdKNISJmtCebX2kDrpP8Bdasx7Fzsx59cEUHCl2aJOWXc7R\n5m3juOVL1HUxjQIDAQABoyAwHjAcBgNVHREEFTATghFnYXRld2F5Ki5jbWl4LnJp\ncDANBgkqhkiG9w0BAQUFAAOCAQEAMu3xoc2LW2UExAAIYYWEETggLNrlGonxteSu\njuJjOR+ik5SVLn0lEu22+z+FCA7gSk9FkWu+v9qnfOfm2Am+WKYWv3dJ5RypW/hD\nNXkOYxVJNYFxeShnHohNqq4eDKpdqSxEcuErFXJdLbZP1uNs4WIOKnThgzhkpuy7\ntZRosvOF1X5uL1frVJzHN5jASEDAa7hJNmQ24kh+ds/Ge39fGD8pK31CWhnIXeDo\nvKD7wivi/gSOBtcRWWLvU8SizZkS3hgTw0lSOf5geuzvasCEYlqrKFssj6cTzbCB\nxy3ra3WazRTNTW4TmkHlCUC9I3oWTTxw5iQxF/I2kQQnwR7L3w==\n-----END CERTIFICATE-----"
		},
		{
			"Id": [0, 0, 0, 0, 0, 0, 0, 0, 0, 0, 0, 0, 0, 0, 0, 0, 0, 0, 0, 0, 0, 0, 0, 0, 0, 0, 0, 0, 0, 0, 0, 0, 1],
			"Address": "2.2.58.38",
			"Tls_certificate": "-----BEGIN CERTIFICATE-----\nMIIDgTCCAmmgAwIBAgIJAKLdZ8UigIAeMA0GCSqGSIb3DQEBBQUAMG8xCzAJBgNV\nBAYTAlVTMRMwEQYDVQQIDApDYWxpZm9ybmlhMRIwEAYDVQQHDAlDbGFyZW1vbnQx\nGzAZBgNVBAoMElByaXZhdGVncml0eSBDb3JwLjEaMBgGA1UEAwwRZ2F0ZXdheSou\nY21peC5yaXAwHhcNMTkwMzA1MTgzNTU0WhcNMjkwMzAyMTgzNTU0WjBvMQswCQYD\nVQQGEwJVUzETMBEGA1UECAwKQ2FsaWZvcm5pYTESMBAGA1UEBwwJQ2xhcmVtb250\nMRswGQYDVQQKDBJQcml2YXRlZ3JpdHkgQ29ycC4xGjAYBgNVBAMMEWdhdGV3YXkq\nLmNtaXgucmlwMIIBIjANBgkqhkiG9w0BAQEFAAOCAQ8AMIIBCgKCAQEA9+AaxwDP\nxHbhLmn4HoZu0oUM48Qufc6T5XEZTrpMrqJAouXk+61Jc0EFH96/sbj7VyvnXPRo\ngIENbk2Y84BkB9SkRMIXya/gh9dOEDSgnvj/yg24l3bdKFqBMKiFg00PYB30fU+A\nbe3OI/le0I+v++RwH2AV0BMq+T6PcAGjCC1Q1ZB0wP9/VqNMWq5lbK9wD46IQiSi\n+SgIQeE7HoiAZXrGO0Y7l9P3+VRoXjRQbqfn3ETNL9ZvQuarwAYC9Ix5MxUrS5ag\nOmfjc8bfkpYDFAXRXmdKNISJmtCebX2kDrpP8Bdasx7Fzsx59cEUHCl2aJOWXc7R\n5m3juOVL1HUxjQIDAQABoyAwHjAcBgNVHREEFTATghFnYXRld2F5Ki5jbWl4LnJp\ncDANBgkqhkiG9w0BAQUFAAOCAQEAMu3xoc2LW2UExAAIYYWEETggLNrlGonxteSu\njuJjOR+ik5SVLn0lEu22+z+FCA7gSk9FkWu+v9qnfOfm2Am+WKYWv3dJ5RypW/hD\nNXkOYxVJNYFxeShnHohNqq4eDKpdqSxEcuErFXJdLbZP1uNs4WIOKnThgzhkpuy7\ntZRosvOF1X5uL1frVJzHN5jASEDAa7hJNmQ24kh+ds/Ge39fGD8pK31CWhnIXeDo\nvKD7wivi/gSOBtcRWWLvU8SizZkS3hgTw0lSOf5geuzvasCEYlqrKFssj6cTzbCB\nxy3ra3WazRTNTW4TmkHlCUC9I3oWTTxw5iQxF/I2kQQnwR7L3w==\n-----END CERTIFICATE-----"
		},
		{
			"Id": [0, 0, 0, 0, 0, 0, 0, 0, 0, 0, 0, 0, 0, 0, 0, 0, 0, 0, 0, 0, 0, 0, 0, 0, 0, 0, 0, 0, 0, 0, 0, 0, 1],
			"Address": "52.41.80.104",
			"Tls_certificate": "-----BEGIN CERTIFICATE-----\nMIIDgTCCAmmgAwIBAgIJAKLdZ8UigIAeMA0GCSqGSIb3DQEBBQUAMG8xCzAJBgNV\nBAYTAlVTMRMwEQYDVQQIDApDYWxpZm9ybmlhMRIwEAYDVQQHDAlDbGFyZW1vbnQx\nGzAZBgNVBAoMElByaXZhdGVncml0eSBDb3JwLjEaMBgGA1UEAwwRZ2F0ZXdheSou\nY21peC5yaXAwHhcNMTkwMzA1MTgzNTU0WhcNMjkwMzAyMTgzNTU0WjBvMQswCQYD\nVQQGEwJVUzETMBEGA1UECAwKQ2FsaWZvcm5pYTESMBAGA1UEBwwJQ2xhcmVtb250\nMRswGQYDVQQKDBJQcml2YXRlZ3JpdHkgQ29ycC4xGjAYBgNVBAMMEWdhdGV3YXkq\nLmNtaXgucmlwMIIBIjANBgkqhkiG9w0BAQEFAAOCAQ8AMIIBCgKCAQEA9+AaxwDP\nxHbhLmn4HoZu0oUM48Qufc6T5XEZTrpMrqJAouXk+61Jc0EFH96/sbj7VyvnXPRo\ngIENbk2Y84BkB9SkRMIXya/gh9dOEDSgnvj/yg24l3bdKFqBMKiFg00PYB30fU+A\nbe3OI/le0I+v++RwH2AV0BMq+T6PcAGjCC1Q1ZB0wP9/VqNMWq5lbK9wD46IQiSi\n+SgIQeE7HoiAZXrGO0Y7l9P3+VRoXjRQbqfn3ETNL9ZvQuarwAYC9Ix5MxUrS5ag\nOmfjc8bfkpYDFAXRXmdKNISJmtCebX2kDrpP8Bdasx7Fzsx59cEUHCl2aJOWXc7R\n5m3juOVL1HUxjQIDAQABoyAwHjAcBgNVHREEFTATghFnYXRld2F5Ki5jbWl4LnJp\ncDANBgkqhkiG9w0BAQUFAAOCAQEAMu3xoc2LW2UExAAIYYWEETggLNrlGonxteSu\njuJjOR+ik5SVLn0lEu22+z+FCA7gSk9FkWu+v9qnfOfm2Am+WKYWv3dJ5RypW/hD\nNXkOYxVJNYFxeShnHohNqq4eDKpdqSxEcuErFXJdLbZP1uNs4WIOKnThgzhkpuy7\ntZRosvOF1X5uL1frVJzHN5jASEDAa7hJNmQ24kh+ds/Ge39fGD8pK31CWhnIXeDo\nvKD7wivi/gSOBtcRWWLvU8SizZkS3hgTw0lSOf5geuzvasCEYlqrKFssj6cTzbCB\nxy3ra3WazRTNTW4TmkHlCUC9I3oWTTxw5iQxF/I2kQQnwR7L3w==\n-----END CERTIFICATE-----"
		}
	],
	"nodes": [
		{
			"Id": [0, 0, 0, 0, 0, 0, 0, 0, 0, 0, 0, 0, 0, 0, 0, 0, 0, 0, 0, 0, 0, 0, 0, 0, 0, 0, 0, 0, 0, 0, 0, 0, 2],
			"Address": "18.237.147.105",
			"Tls_certificate": "-----BEGIN CERTIFICATE-----\nMIIDbDCCAlSgAwIBAgIJAOUNtZneIYECMA0GCSqGSIb3DQEBBQUAMGgxCzAJBgNV\nBAYTAlVTMRMwEQYDVQQIDApDYWxpZm9ybmlhMRIwEAYDVQQHDAlDbGFyZW1vbnQx\nGzAZBgNVBAoMElByaXZhdGVncml0eSBDb3JwLjETMBEGA1UEAwwKKi5jbWl4LnJp\ncDAeFw0xOTAzMDUxODM1NDNaFw0yOTAzMDIxODM1NDNaMGgxCzAJBgNVBAYTAlVT\nMRMwEQYDVQQIDApDYWxpZm9ybmlhMRIwEAYDVQQHDAlDbGFyZW1vbnQxGzAZBgNV\nBAoMElByaXZhdGVncml0eSBDb3JwLjETMBEGA1UEAwwKKi5jbWl4LnJpcDCCASIw\nDQYJKoZIhvcNAQEBBQADggEPADCCAQoCggEBAPP0WyVkfZA/CEd2DgKpcudn0oDh\nDwsjmx8LBDWsUgQzyLrFiVigfUmUefknUH3dTJjmiJtGqLsayCnWdqWLHPJYvFfs\nWYW0IGF93UG/4N5UAWO4okC3CYgKSi4ekpfw2zgZq0gmbzTnXcHF9gfmQ7jJUKSE\ntJPSNzXq+PZeJTC9zJAb4Lj8QzH18rDM8DaL2y1ns0Y2Hu0edBFn/OqavBJKb/uA\nm3AEjqeOhC7EQUjVamWlTBPt40+B/6aFJX5BYm2JFkRsGBIyBVL46MvC02MgzTT9\nbJIJfwqmBaTruwemNgzGu7Jk03hqqS1TUEvSI6/x8bVoba3orcKkf9HsDjECAwEA\nAaMZMBcwFQYDVR0RBA4wDIIKKi5jbWl4LnJpcDANBgkqhkiG9w0BAQUFAAOCAQEA\nneUocN4AbcQAC1+b3To8u5UGdaGxhcGyZBlAoenRVdjXK3lTjsMdMWb4QctgNfIf\nU/zuUn2mxTmF/ekP0gCCgtleZr9+DYKU5hlXk8K10uKxGD6EvoiXZzlfeUuotgp2\nqvI3ysOm/hvCfyEkqhfHtbxjV7j7v7eQFPbvNaXbLa0yr4C4vMK/Z09Ui9JrZ/Z4\ncyIkxfC6/rOqAirSdIp09EGiw7GM8guHyggE4IiZrDslT8V3xIl985cbCxSxeW1R\ntgH4rdEXuVe9+31oJhmXOE9ux2jCop9tEJMgWg7HStrJ5plPbb+HmjoX3nBO04E5\n6m52PyzMNV+2N21IPppKwA==\n-----END CERTIFICATE-----"
		},
		{
			"Id": [0, 0, 0, 0, 0, 0, 0, 0, 0, 0, 0, 0, 0, 0, 0, 0, 0, 0, 0, 0, 0, 0, 0, 0, 0, 0, 0, 0, 0, 0, 0, 0, 2],
			"Address": "52.11.136.238",
			"Tls_certificate": "-----BEGIN CERTIFICATE-----\nMIIDbDCCAlSgAwIBAgIJAOUNtZneIYECMA0GCSqGSIb3DQEBBQUAMGgxCzAJBgNV\nBAYTAlVTMRMwEQYDVQQIDApDYWxpZm9ybmlhMRIwEAYDVQQHDAlDbGFyZW1vbnQx\nGzAZBgNVBAoMElByaXZhdGVncml0eSBDb3JwLjETMBEGA1UEAwwKKi5jbWl4LnJp\ncDAeFw0xOTAzMDUxODM1NDNaFw0yOTAzMDIxODM1NDNaMGgxCzAJBgNVBAYTAlVT\nMRMwEQYDVQQIDApDYWxpZm9ybmlhMRIwEAYDVQQHDAlDbGFyZW1vbnQxGzAZBgNV\nBAoMElByaXZhdGVncml0eSBDb3JwLjETMBEGA1UEAwwKKi5jbWl4LnJpcDCCASIw\nDQYJKoZIhvcNAQEBBQADggEPADCCAQoCggEBAPP0WyVkfZA/CEd2DgKpcudn0oDh\nDwsjmx8LBDWsUgQzyLrFiVigfUmUefknUH3dTJjmiJtGqLsayCnWdqWLHPJYvFfs\nWYW0IGF93UG/4N5UAWO4okC3CYgKSi4ekpfw2zgZq0gmbzTnXcHF9gfmQ7jJUKSE\ntJPSNzXq+PZeJTC9zJAb4Lj8QzH18rDM8DaL2y1ns0Y2Hu0edBFn/OqavBJKb/uA\nm3AEjqeOhC7EQUjVamWlTBPt40+B/6aFJX5BYm2JFkRsGBIyBVL46MvC02MgzTT9\nbJIJfwqmBaTruwemNgzGu7Jk03hqqS1TUEvSI6/x8bVoba3orcKkf9HsDjECAwEA\nAaMZMBcwFQYDVR0RBA4wDIIKKi5jbWl4LnJpcDANBgkqhkiG9w0BAQUFAAOCAQEA\nneUocN4AbcQAC1+b3To8u5UGdaGxhcGyZBlAoenRVdjXK3lTjsMdMWb4QctgNfIf\nU/zuUn2mxTmF/ekP0gCCgtleZr9+DYKU5hlXk8K10uKxGD6EvoiXZzlfeUuotgp2\nqvI3ysOm/hvCfyEkqhfHtbxjV7j7v7eQFPbvNaXbLa0yr4C4vMK/Z09Ui9JrZ/Z4\ncyIkxfC6/rOqAirSdIp09EGiw7GM8guHyggE4IiZrDslT8V3xIl985cbCxSxeW1R\ntgH4rdEXuVe9+31oJhmXOE9ux2jCop9tEJMgWg7HStrJ5plPbb+HmjoX3nBO04E5\n6m52PyzMNV+2N21IPppKwA==\n-----END CERTIFICATE-----"
		},
		{
			"Id": [0, 0, 0, 0, 0, 0, 0, 0, 0, 0, 0, 0, 0, 0, 0, 0, 0, 0, 0, 0, 0, 0, 0, 0, 0, 0, 0, 0, 0, 0, 0, 0, 2],
			"Address": "34.213.79.31",
			"Tls_certificate": "-----BEGIN CERTIFICATE-----\nMIIDbDCCAlSgAwIBAgIJAOUNtZneIYECMA0GCSqGSIb3DQEBBQUAMGgxCzAJBgNV\nBAYTAlVTMRMwEQYDVQQIDApDYWxpZm9ybmlhMRIwEAYDVQQHDAlDbGFyZW1vbnQx\nGzAZBgNVBAoMElByaXZhdGVncml0eSBDb3JwLjETMBEGA1UEAwwKKi5jbWl4LnJp\ncDAeFw0xOTAzMDUxODM1NDNaFw0yOTAzMDIxODM1NDNaMGgxCzAJBgNVBAYTAlVT\nMRMwEQYDVQQIDApDYWxpZm9ybmlhMRIwEAYDVQQHDAlDbGFyZW1vbnQxGzAZBgNV\nBAoMElByaXZhdGVncml0eSBDb3JwLjETMBEGA1UEAwwKKi5jbWl4LnJpcDCCASIw\nDQYJKoZIhvcNAQEBBQADggEPADCCAQoCggEBAPP0WyVkfZA/CEd2DgKpcudn0oDh\nDwsjmx8LBDWsUgQzyLrFiVigfUmUefknUH3dTJjmiJtGqLsayCnWdqWLHPJYvFfs\nWYW0IGF93UG/4N5UAWO4okC3CYgKSi4ekpfw2zgZq0gmbzTnXcHF9gfmQ7jJUKSE\ntJPSNzXq+PZeJTC9zJAb4Lj8QzH18rDM8DaL2y1ns0Y2Hu0edBFn/OqavBJKb/uA\nm3AEjqeOhC7EQUjVamWlTBPt40+B/6aFJX5BYm2JFkRsGBIyBVL46MvC02MgzTT9\nbJIJfwqmBaTruwemNgzGu7Jk03hqqS1TUEvSI6/x8bVoba3orcKkf9HsDjECAwEA\nAaMZMBcwFQYDVR0RBA4wDIIKKi5jbWl4LnJpcDANBgkqhkiG9w0BAQUFAAOCAQEA\nneUocN4AbcQAC1+b3To8u5UGdaGxhcGyZBlAoenRVdjXK3lTjsMdMWb4QctgNfIf\nU/zuUn2mxTmF/ekP0gCCgtleZr9+DYKU5hlXk8K10uKxGD6EvoiXZzlfeUuotgp2\nqvI3ysOm/hvCfyEkqhfHtbxjV7j7v7eQFPbvNaXbLa0yr4C4vMK/Z09Ui9JrZ/Z4\ncyIkxfC6/rOqAirSdIp09EGiw7GM8guHyggE4IiZrDslT8V3xIl985cbCxSxeW1R\ntgH4rdEXuVe9+31oJhmXOE9ux2jCop9tEJMgWg7HStrJ5plPbb+HmjoX3nBO04E5\n6m52PyzMNV+2N21IPppKwA==\n-----END CERTIFICATE-----"
		}
	],
	"registration": {
		"Address": "92.42.125.61",
		"Tls_certificate": "-----BEGIN CERTIFICATE-----\nMIIDkDCCAnigAwIBAgIJAJnjosuSsP7gMA0GCSqGSIb3DQEBBQUAMHQxCzAJBgNV\nBAYTAlVTMRMwEQYDVQQIDApDYWxpZm9ybmlhMRIwEAYDVQQHDAlDbGFyZW1vbnQx\nGzAZBgNVBAoMElByaXZhdGVncml0eSBDb3JwLjEfMB0GA1UEAwwWcmVnaXN0cmF0\naW9uKi5jbWl4LnJpcDAeFw0xOTAzMDUyMTQ5NTZaFw0yOTAzMDIyMTQ5NTZaMHQx\nCzAJBgNVBAYTAlVTMRMwEQYDVQQIDApDYWxpZm9ybmlhMRIwEAYDVQQHDAlDbGFy\nZW1vbnQxGzAZBgNVBAoMElByaXZhdGVncml0eSBDb3JwLjEfMB0GA1UEAwwWcmVn\naXN0cmF0aW9uKi5jbWl4LnJpcDCCASIwDQYJKoZIhvcNAQEBBQADggEPADCCAQoC\nggEBAOQKvqjdh35o+MECBhCwopJzPlQNmq2iPbewRNtI02bUNK3kLQUbFlYdzNGZ\nS4GYXGc5O+jdi8Slx82r1kdjz5PPCNFBARIsOP/L8r3DGeW+yeJdgBZjm1s3ylka\nmt4Ajiq/bNjysS6L/WSOp+sVumDxtBEzO/UTU1O6QRnzUphLaiWENmErGvsH0CZV\nq38Ia58k/QjCAzpUcYi4j2l1fb07xqFcQD8H6SmUM297UyQosDrp8ukdIo31Koxr\n4XDnnNNsYStC26tzHMeKuJ2Wl+3YzsSyflfM2YEcKE31sqB9DS36UkJ8J84eLsHN\nImGg3WodFAviDB67+jXDbB30NkMCAwEAAaMlMCMwIQYDVR0RBBowGIIWcmVnaXN0\ncmF0aW9uKi5jbWl4LnJpcDANBgkqhkiG9w0BAQUFAAOCAQEAF9mNzk+g+o626Rll\nt3f3/1qIyYQrYJ0BjSWCKYEFMCgZ4JibAJjAvIajhVYERtltffM+YKcdE2kTpdzJ\n0YJuUnRfuv6sVnXlVVugUUnd4IOigmjbCdM32k170CYMm0aiwGxl4FrNa8ei7AIa\nx/s1n+sqWq3HeW5LXjnoVb+s3HeCWIuLfcgrurfye8FnNhy14HFzxVYYefIKm0XL\n+DPlcGGGm/PPYt3u4a2+rP3xaihc65dTa0u5tf/XPXtPxTDPFj2JeQDFxo7QRREb\nPD89CtYnwuP937CrkvCKrL0GkW1FViXKqZY9F5uhxrvLIpzhbNrs/EbtweY35XGL\nDCCMkg==\n-----END CERTIFICATE-----"
	},
	"notification": {
		"Address": "notification.default.cmix.rip",
		"Tls_certificate": "-----BEGIN CERTIFICATE-----\nMIIDkDCCAnigAwIBAgIJAJnjosuSsP7gMA0GCSqGSIb3DQEBBQUAMHQxCzAJBgNV\nBAYTAlVTMRMwEQYDVQQIDApDYWxpZm9ybmlhMRIwEAYDVQQHDAlDbGFyZW1vbnQx\nGzAZBgNVBAoMElByaXZhdGVncml0eSBDb3JwLjEfMB0GA1UEAwwWcmVnaXN0cmF0\naW9uKi5jbWl4LnJpcDAeFw0xOTAzMDUyMTQ5NTZaFw0yOTAzMDIyMTQ5NTZaMHQx\nCzAJBgNVBAYTAlVTMRMwEQYDVQQIDApDYWxpZm9ybmlhMRIwEAYDVQQHDAlDbGFy\nZW1vbnQxGzAZBgNVBAoMElByaXZhdGVncml0eSBDb3JwLjEfMB0GA1UEAwwWcmVn\naXN0cmF0aW9uKi5jbWl4LnJpcDCCASIwDQYJKoZIhvcNAQEBBQADggEPADCCAQoC\nggEBAOQKvqjdh35o+MECBhCwopJzPlQNmq2iPbewRNtI02bUNK3kLQUbFlYdzNGZ\nS4GYXGc5O+jdi8Slx82r1kdjz5PPCNFBARIsOP/L8r3DGeW+yeJdgBZjm1s3ylka\nmt4Ajiq/bNjysS6L/WSOp+sVumDxtBEzO/UTU1O6QRnzUphLaiWENmErGvsH0CZV\nq38Ia58k/QjCAzpUcYi4j2l1fb07xqFcQD8H6SmUM297UyQosDrp8ukdIo31Koxr\n4XDnnNNsYStC26tzHMeKuJ2Wl+3YzsSyflfM2YEcKE31sqB9DS36UkJ8J84eLsHN\nImGg3WodFAviDB67+jXDbB30NkMCAwEAAaMlMCMwIQYDVR0RBBowGIIWcmVnaXN0\ncmF0aW9uKi5jbWl4LnJpcDANBgkqhkiG9w0BAQUFAAOCAQEAF9mNzk+g+o626Rll\nt3f3/1qIyYQrYJ0BjSWCKYEFMCgZ4JibAJjAvIajhVYERtltffM+YKcdE2kTpdzJ\n0YJuUnRfuv6sVnXlVVugUUnd4IOigmjbCdM32k170CYMm0aiwGxl4FrNa8ei7AIa\nx/s1n+sqWq3HeW5LXjnoVb+s3HeCWIuLfcgrurfye8FnNhy14HFzxVYYefIKm0XL\n+DPlcGGGm/PPYt3u4a2+rP3xaihc65dTa0u5tf/XPXtPxTDPFj2JeQDFxo7QRREb\nPD89CtYnwuP937CrkvCKrL0GkW1FViXKqZY9F5uhxrvLIpzhbNrs/EbtweY35XGL\nDCCMkg==\n-----END CERTIFICATE-----"
	},
	"udb": {
		"Id": [0, 0, 0, 0, 0, 0, 0, 0, 0, 0, 0, 0, 0, 0, 0, 0, 0, 0, 0, 0, 0, 0, 0, 0, 0, 0, 0, 0, 0, 0, 0, 3]
	},
	"E2e": {
		"Prime": "FFFFFFFFFFFFFFFFC90FDAA22168C234C4C6628B80DC1CD129024E088A67CC74020BBEA63B139B22514A08798E3404DDEF9519B3CD3A431B302B0A6DF25F14374FE1356D6D51C245E485B576625E7EC6F44C42E9A637ED6B0BFF5CB6F406B7EDEE386BFB5A899FA5AE9F24117C4B1FE649286651ECE45B3DC2007CB8A163BF0598DA48361C55D39A69163FA8FD24CF5F83655D23DCA3AD961C62F356208552BB9ED529077096966D670C354E4ABC9804F1746C08CA18217C32905E462E36CE3BE39E772C180E86039B2783A2EC07A28FB5C55DF06F4C52C9DE2BCBF6955817183995497CEA956AE515D2261898FA051015728E5A8AACAA68FFFFFFFFFFFFFFFF",
		"Small_prime": "7FFFFFFFFFFFFFFFE487ED5110B4611A62633145C06E0E68948127044533E63A0105DF531D89CD9128A5043CC71A026EF7CA8CD9E69D218D98158536F92F8A1BA7F09AB6B6A8E122F242DABB312F3F637A262174D31BF6B585FFAE5B7A035BF6F71C35FDAD44CFD2D74F9208BE258FF324943328F6722D9EE1003E5C50B1DF82CC6D241B0E2AE9CD348B1FD47E9267AFC1B2AE91EE51D6CB0E3179AB1042A95DCF6A9483B84B4B36B3861AA7255E4C0278BA3604650C10BE19482F23171B671DF1CF3B960C074301CD93C1D17603D147DAE2AEF837A62964EF15E5FB4AAC0B8C1CCAA4BE754AB5728AE9130C4C7D02880AB9472D455655347FFFFFFFFFFFFFFF",
		"Generator": "02"
	},
	"Cmix": {
		"Prime": "FFFFFFFFFFFFFFFFC90FDAA22168C234C4C6628B80DC1CD129024E088A67CC74020BBEA63B139B22514A08798E3404DDEF9519B3CD3A431B302B0A6DF25F14374FE1356D6D51C245E485B576625E7EC6F44C42E9A637ED6B0BFF5CB6F406B7EDEE386BFB5A899FA5AE9F24117C4B1FE649286651ECE45B3DC2007CB8A163BF0598DA48361C55D39A69163FA8FD24CF5F83655D23DCA3AD961C62F356208552BB9ED529077096966D670C354E4ABC9804F1746C08CA18217C32905E462E36CE3BE39E772C180E86039B2783A2EC07A28FB5C55DF06F4C52C9DE2BCBF6955817183995497CEA956AE515D2261898FA051015728E5A8AACAA68FFFFFFFFFFFFFFFF",
		"Small_prime": "7FFFFFFFFFFFFFFFE487ED5110B4611A62633145C06E0E68948127044533E63A0105DF531D89CD9128A5043CC71A026EF7CA8CD9E69D218D98158536F92F8A1BA7F09AB6B6A8E122F242DABB312F3F637A262174D31BF6B585FFAE5B7A035BF6F71C35FDAD44CFD2D74F9208BE258FF324943328F6722D9EE1003E5C50B1DF82CC6D241B0E2AE9CD348B1FD47E9267AFC1B2AE91EE51D6CB0E3179AB1042A95DCF6A9483B84B4B36B3861AA7255E4C0278BA3604650C10BE19482F23171B671DF1CF3B960C074301CD93C1D17603D147DAE2AEF837A62964EF15E5FB4AAC0B8C1CCAA4BE754AB5728AE9130C4C7D02880AB9472D455655347FFFFFFFFFFFFFFF",
		"Generator": "02"
	}
}`
	ExampleSignature = `gkh98J10rQiuVsEXd6xe8IeCINplnD93CFpXZFNjT1CgNMxgsHumiC5HsctjnF0xTxDPq3hn3/J0s+eblSVyGMMszTIoWNINVSS1fkm0EGkKafC1vKTZMmc9ivsWL7oY`
)<|MERGE_RESOLUTION|>--- conflicted
+++ resolved
@@ -321,20 +321,11 @@
 		Key: []byte("test"),
 	}
 
-<<<<<<< HEAD
 	slotMsg.MAC = generateClientMac(newClient, slotMsg)
 	gw.database.InsertClient(newClient)
 	pub := testkeys.LoadFromPath(testkeys.GetNodeCertPath())
 	_, err = gw.Comms.AddHost(&id.Permissioning,
 		"0.0.0.0:4200", pub, false, true)
-=======
-	ctx, cancel := connect.MessagingContext()
-	hostParams := connect.GetDefaultHostParams()
-	hostParams.MaxRetries = 0
-	hostParams.AuthEnabled = false
-	gatewayInstance.ServerHost, _ = connect.NewHost(id.NewIdFromString("node", id.Node, t), NODE_ADDRESS,
-		nodeCert, hostParams)
->>>>>>> 4209e826
 
 	ri := &pb.RoundInfo{ID: rndId, BatchSize: 4}
 	gw.UnmixedBuffer.SetAsRoundLeader(id.Round(rndId), ri.BatchSize)

///////////////////////////////////////////////////////////////////////////////
// Copyright © 2020 xx network SEZC                                          //
//                                                                           //
// Use of this source code is governed by a license that can be found in the //
// LICENSE file                                                              //
///////////////////////////////////////////////////////////////////////////////

package cmd

import (
	"bytes"
	"encoding/binary"
	"fmt"
	"github.com/golang/protobuf/proto"
	"github.com/pkg/errors"
	jww "github.com/spf13/jwalterweatherman"
	"gitlab.com/elixxir/comms/gateway"
	pb "gitlab.com/elixxir/comms/mixmessages"
	"gitlab.com/elixxir/comms/network"
	ds "gitlab.com/elixxir/comms/network/dataStructures"
	"gitlab.com/elixxir/crypto/cmix"
	"gitlab.com/elixxir/crypto/cyclic"
	"gitlab.com/elixxir/crypto/hash"
	"gitlab.com/elixxir/gateway/notifications"
	"gitlab.com/elixxir/gateway/storage"
	"gitlab.com/elixxir/primitives/format"
	"gitlab.com/elixxir/primitives/knownRounds"
	"gitlab.com/elixxir/primitives/rateLimiting"
	"gitlab.com/elixxir/primitives/states"
	"gitlab.com/elixxir/primitives/utils"
	"gitlab.com/xx_network/comms/connect"
	"gitlab.com/xx_network/comms/gossip"
	"gitlab.com/xx_network/primitives/id"
	"gitlab.com/xx_network/primitives/ndf"
	"strconv"
	"strings"
	"sync"
	"time"
)

var dummyUser = id.DummyUser

// Errors to suppress
const (
	ErrInvalidHost = "Invalid host ID:"
	ErrAuth        = "Failed to authenticate id:"
)

type Instance struct {
	// Storage buffer for messages to be submitted to the network
	UnmixedBuffer storage.UnmixedMessageBuffer

	// Contains all Gateway relevant fields
	Params Params

	// Contains Server Host Information
	ServerHost *connect.Host

	// Gateway object created at start
	Comms *gateway.Comms

	// Map of leaky buckets for user IDs
	rateLimitQuit chan struct{}
	rateLimit     *rateLimiting.BucketMap

	// struct for tracking notifications
	un notifications.UserNotifications

	// Tracker of the gateway's known rounds
	knownRound *knownRounds.KnownRounds

	storage *storage.Storage
	// TODO: Integrate and remove duplication with the stuff above.
	// NetInf is the network interface for working with the NDF poll
	// functionality in comms.
	NetInf        *network.Instance
	addGateway    chan network.NodeGateway
	removeGateway chan *id.ID

	lastUpdate uint64

	bloomFilterGossip sync.Mutex
}

func (gw *Instance) GetBloom(msg *pb.GetBloom, ipAddress string) (*pb.GetBloomResponse, error) {
	panic("implement me")
}

// Handler for a client's poll to a gateway. Returns all the last updates and known rounds
func (gw *Instance) Poll(clientRequest *pb.GatewayPoll) (
	*pb.GatewayPollResponse, error) {
	// Nil check to check for valid clientRequest
	if clientRequest == nil {
		return &pb.GatewayPollResponse{}, errors.Errorf(
			"Poll() clientRequest is empty")
	}

	// Check if the clientID is populated and valid
	clientId, err := id.Unmarshal(clientRequest.ClientID)
	if clientRequest.ClientID == nil || err != nil {
		return &pb.GatewayPollResponse{}, errors.Errorf(
			"Poll() clientRequest.ClientID required")
	}

	lastKnownRound := gw.NetInf.GetLastRoundID()
	// Get the range of updates from the network instance
	updates, err := gw.NetInf.GetHistoricalRoundRange(
		id.Round(clientRequest.FirstRound), id.Round(clientRequest.LastRound))
	if err != nil {
		errStr := fmt.Sprintf("couldn't get updates for client "+
			"[%v]'s request4: %v", clientRequest.ClientID, err)
		jww.WARN.Printf(errStr)
		return &pb.GatewayPollResponse{}, errors.New(errStr)
	}

	kr, err := gw.knownRound.Marshal()
	if err != nil {
		errStr := fmt.Sprintf("couldn't get known rounds for client "+
			"[%v]'s request: %v", clientRequest.ClientID, err)
		jww.WARN.Printf(errStr)
		return &pb.GatewayPollResponse{}, errors.New(errStr)

	}

	// These errors are suppressed, as DB errors shouldn't go to client
	//  and if there is trouble getting filters returned, nil filters
	//  are returned to the client
	userFilters, _ := gw.database.GetBloomFilters(clientId)
	ephemeralFilters, _ := gw.database.GetEphemeralBloomFilters(clientId)

	userFilterNew, userFilerOld,
		ephemeralFilterNew, ephemeralFilterOld := parseFilters(userFilters, ephemeralFilters)

	return &pb.GatewayPollResponse{
		PartialNDF:         gw.NetInf.GetPartialNdf().GetPb(),
		Updates:            updates,
		LastTrackedRound:   uint64(lastKnownRound), // fixme: is this being deprecated?
		KnownRounds:        kr,
		UserFilterNew:      userFilterNew,
		UserFilterOld:      userFilerOld,
		EphemeralFilterNew: ephemeralFilterNew,
		EphemeralFilterOld: ephemeralFilterOld,
	}, nil
}

<<<<<<< HEAD
// Parses the user and ephemeral bloom filters returned by the
//  database, returning the two newest ones for each
func parseFilters(userFilters []*storage.BloomFilter,
	ephemeralFilters []*storage.EphemeralBloomFilter) ([]byte, []byte, []byte, []byte) {

	var userFilterNew, userFilerOld, ephemeralFilterNew, ephemeralFilterOld []byte

	// Check to see that the filter is parsable
	if userFilters != nil {
		// Check to see if there is only a single filter for this client.
		// If so, set that filter as the new one
		if len(userFilters) == 1 {
			userFilterNew = userFilters[0].Filter
		} else {
			// Otherwise, return the last two filters in the list
			lastBloomFilterIndex := len(userFilters) - 1
			userFilterNew = userFilters[lastBloomFilterIndex].Filter
			userFilerOld = userFilters[lastBloomFilterIndex-1].Filter

		}
	}

	// Check to see that the filter is parsable
	if ephemeralFilters != nil {
		// Check to see if there is only a single filter for this ephemeral ID.
		// If so, set that filter as the new one
		if len(userFilters) == 1 {
			ephemeralFilterNew = ephemeralFilters[0].Filter
		} else {
			// Otherwise, return the last two filters in the list
			lastBloomFilterIndex := len(ephemeralFilters) - 1
			ephemeralFilterNew = ephemeralFilters[lastBloomFilterIndex].Filter
			ephemeralFilterOld = ephemeralFilters[lastBloomFilterIndex-1].Filter

		}

	}

	return userFilterNew, userFilerOld, ephemeralFilterNew, ephemeralFilterOld
}

type Params struct {
	NodeAddress string
	Port        int
	Address     string
	CertPath    string
	KeyPath     string

	ServerCertPath        string
	IDFPath               string
	PermissioningCertPath string

	// Path to file which tracks the last
	// clearance of a users bloom filter
	BloomFilterTrackerPath string

	rateLimitParams *rateLimiting.MapParams
	gossipFlags     gossip.ManagerFlags
	MessageTimeout  time.Duration

	knownRounds int
}

=======
>>>>>>> bc6c9a7a
// NewGatewayInstance initializes a gateway Handler interface
func NewGatewayInstance(params Params) *Instance {
	newDatabase, _, err := storage.NewStorage(params.DbUsername,
		params.DbPassword,
		params.DbName,
		params.DbAddress,
		params.DbPort,
	)
	if err != nil {
		jww.WARN.Printf("Could not initialize database")
	}
	i := &Instance{
<<<<<<< HEAD
		UnmixedBuffer:     storage.NewUnmixedMessagesMap(),
		Params:            params,
		database:          newDatabase,
		knownRound:        knownRounds.NewKnownRound(params.knownRounds),
		bloomFilterGossip: sync.Mutex{},
=======
		UnmixedBuffer: storage.NewUnmixedMessagesMap(),
		Params:        params,
		storage:       newDatabase,
		knownRound:    knownRounds.NewKnownRound(params.knownRounds),
>>>>>>> bc6c9a7a
	}

	return i
}

func NewImplementation(instance *Instance) *gateway.Implementation {
	impl := gateway.NewImplementation()
	impl.Functions.CheckMessages = func(userID *id.ID, messageID, ipaddress string) (i []string, b error) {
		return instance.CheckMessages(userID, messageID, ipaddress)
	}
	impl.Functions.ConfirmNonce = func(message *pb.RequestRegistrationConfirmation, ipaddress string) (confirmation *pb.RegistrationConfirmation, e error) {
		return instance.ConfirmNonce(message, ipaddress)
	}
	impl.Functions.GetMessage = func(userID *id.ID, msgID, ipaddress string) (slot *pb.Slot, b error) {
		return instance.GetMessage(userID, msgID, ipaddress)
	}
	impl.Functions.PutMessage = func(message *pb.GatewaySlot, ipaddress string) (*pb.GatewaySlotResponse, error) {
		return instance.PutMessage(message, ipaddress)
	}
	impl.Functions.RequestNonce = func(message *pb.NonceRequest, ipaddress string) (nonce *pb.Nonce, e error) {
		return instance.RequestNonce(message, ipaddress)
	}
	impl.Functions.PollForNotifications = func(auth *connect.Auth) (i []*id.ID, e error) {
		return instance.PollForNotifications(auth)
	}
	// Client -> Gateway historical round request
	impl.Functions.RequestHistoricalRounds = func(msg *pb.HistoricalRounds) (response *pb.HistoricalRoundsResponse, err error) {
		return instance.RequestHistoricalRounds(msg)
	}
	// Client -> Gateway message request
	impl.Functions.RequestMessages = func(msg *pb.GetMessages) (*pb.GetMessagesResponse, error) {
		return instance.RequestMessages(msg)
	}
	// Client -> Gateway bloom request
	impl.Functions.RequestBloom = func(msg *pb.GetBloom) (*pb.GetBloomResponse, error) {
		return instance.RequestBloom(msg)
	}
	impl.Functions.Poll = func(msg *pb.GatewayPoll) (response *pb.GatewayPollResponse, err error) {
		return instance.Poll(msg)
	}
	return impl
}

// PollServer sends a poll message to the server and returns a response.
func PollServer(conn *gateway.Comms, pollee *connect.Host, ndf,
	partialNdf *network.SecuredNdf, lastUpdate uint64) (
	*pb.ServerPollResponse, error) {

	var ndfHash, partialNdfHash *pb.NDFHash
	ndfHash = &pb.NDFHash{
		Hash: make([]byte, 0),
	}

	partialNdfHash = &pb.NDFHash{
		Hash: make([]byte, 0),
	}

	if ndf != nil {
		ndfHash = &pb.NDFHash{Hash: ndf.GetHash()}
	}
	if partialNdf != nil {
		partialNdfHash = &pb.NDFHash{Hash: partialNdf.GetHash()}
	}

	pollMsg := &pb.ServerPoll{
		Full:           ndfHash,
		Partial:        partialNdfHash,
		LastUpdate:     lastUpdate,
		Error:          "",
		GatewayPort:    uint32(gwPort),
		GatewayVersion: currentVersion,
	}

	resp, err := conn.SendPoll(pollee, pollMsg)
	return resp, err
}

// CreateNetworkInstance will generate a new network instance object given
// properly formed ndf, partialNdf, and connection object
func CreateNetworkInstance(conn *gateway.Comms, ndf, partialNdf *pb.NDF) (
	*network.Instance, error) {
	newNdf := &ds.Ndf{}
	newPartialNdf := &ds.Ndf{}
	err := newNdf.Update(ndf)
	if err != nil {
		return nil, err
	}
	err = newPartialNdf.Update(partialNdf)
	if err != nil {
		return nil, err
	}
	pc := conn.ProtoComms
	ers := &storage.ERS{}
	return network.NewInstance(pc, newNdf.Get(), newPartialNdf.Get(), ers)
}

// UpdateInstance reads a ServerPollResponse object and updates the instance
// state accordingly.
func (gw *Instance) UpdateInstance(newInfo *pb.ServerPollResponse) error {
	// Update the NDFs, and update the round info, which is currently
	// recorded but not used for anything. (maybe we should print state
	// of each round?)
	if newInfo.FullNDF != nil {
		err := gw.NetInf.UpdateFullNdf(newInfo.FullNDF)
		if err != nil {
			return err
		}
	}
	if newInfo.PartialNDF != nil {
		err := gw.NetInf.UpdatePartialNdf(newInfo.PartialNDF)
		if err != nil {
			return err
		}
	}

	if newInfo.Updates != nil {

		for _, update := range newInfo.Updates {
			if update.UpdateID > gw.lastUpdate {
				gw.lastUpdate = update.UpdateID
			}
			// Parse the topology into an id list
			idList, err := id.NewIDListFromBytes(update.Topology)
			if err != nil {
				return err
			}

			// Convert the ID list to a circuit
			topology := ds.NewCircuit(idList)

			// Chek if our node is the entry point fo the circuit
			if topology.IsFirstNode(gw.ServerHost.GetId()) {
				gw.UnmixedBuffer.SetAsRoundLeader(id.Round(update.ID), update.BatchSize)
			}

			err = gw.NetInf.RoundUpdate(update)
			if err != nil {
				return err
			}

			if roundState := states.Round(update.State); roundState == states.COMPLETED || roundState == states.FAILED {
				gw.knownRound.Check(id.Round(update.ID))
			}
		}
	}

	// Send a new batch to the server when it asks for one
	if newInfo.BatchRequest != nil {
		gw.SendBatchWhenReady(newInfo.BatchRequest)
	}
	// Process a batch that has been completed by this server
	if newInfo.Slots != nil {
		gw.ProcessCompletedBatch(newInfo.Slots)
	}
	return nil
}

// InitNetwork initializes the network on this gateway instance
// After the network object is created, you need to use it to connect
// to the corresponding server in the network using ConnectToNode.
// Additionally, to clean up the network object (especially in tests), call
// Shutdown() on the network object.
func (gw *Instance) InitNetwork() error {
	address := fmt.Sprintf("%s:%d", gw.Params.Address, gw.Params.Port)
	var err error
	var gwCert, gwKey, nodeCert, permissioningCert []byte

	// Read our cert from file
	gwCert, err = utils.ReadFile(gw.Params.CertPath)
	if err != nil {
		return errors.New(fmt.Sprintf("Failed to read certificate at %s: %+v",
			gw.Params.CertPath, err))
	}

	// Read our private key from file
	gwKey, err = utils.ReadFile(gw.Params.KeyPath)
	if err != nil {
		return errors.New(fmt.Sprintf("Failed to read gwKey at %s: %+v",
			gw.Params.KeyPath, err))
	}

	// Read our node's cert from file
	nodeCert, err = utils.ReadFile(gw.Params.ServerCertPath)
	if err != nil {
		return errors.New(fmt.Sprintf(
			"Failed to read server gwCert at %s: %+v", gw.Params.ServerCertPath, err))
	}

	// Read the permissioning server's cert from
	permissioningCert, err = utils.ReadFile(gw.Params.PermissioningCertPath)
	if err != nil {
		return errors.WithMessagef(err,
			"Failed to read permissioning cert at %v",
			gw.Params.PermissioningCertPath)
	}

	// Set up temporary gateway listener
	gatewayHandler := NewImplementation(gw)
	gw.Comms = gateway.StartGateway(&id.TempGateway, address, gatewayHandler,
		gwCert, gwKey, gossip.DefaultManagerFlags())

	// Set up temporary server host
	// (id, address string, cert []byte, disableTimeout, enableAuth bool)
	dummyServerID := id.DummyUser.DeepCopy()
	dummyServerID.SetType(id.Node)
	params := connect.GetDefaultHostParams()
	params.MaxRetries = 0
	gw.ServerHost, err = connect.NewHost(dummyServerID, gw.Params.NodeAddress,
		nodeCert, params)
	if err != nil {
		return errors.Errorf("Unable to create tmp server host: %+v",
			err)
	}

	// Begin polling server for NDF
	jww.INFO.Printf("Beginning polling NDF...")
	var nodeId []byte
	var serverResponse *pb.ServerPollResponse

	// fixme: determine if this a proper conditional for when server is not ready
	for serverResponse == nil {
		// TODO: Probably not great to always sleep immediately
		time.Sleep(3 * time.Second)

		// Poll Server for the NDFs, then use it to create the
		// network instance and begin polling for server updates
		serverResponse, err = PollServer(gw.Comms, gw.ServerHost, nil, nil, 0)
		if err != nil {
			eMsg := err.Error()
			// Catch recoverable error
			if strings.Contains(eMsg, ErrInvalidHost) {
				jww.WARN.Printf("Node not ready...: %s",
					eMsg)
				continue
				// NO_NDF will be returned if the node
				// has not retrieved an NDF from
				// permissioning yet
			} else if strings.Contains(eMsg, ndf.NO_NDF) {
				continue
			} else if strings.Contains(eMsg, ErrAuth) {
				jww.WARN.Printf(eMsg)
				continue
			} else {
				return errors.Errorf(
					"Error polling NDF: %+v", err)
			}
		}

		jww.DEBUG.Printf("Creating instance!")
		gw.NetInf, err = CreateNetworkInstance(gw.Comms,
			serverResponse.FullNDF,
			serverResponse.PartialNDF)
		if err != nil {
			jww.ERROR.Printf("Unable to create network"+
				" instance: %v", err)
			continue
		}

		// Add permissioning as a host
		params := connect.GetDefaultHostParams()
		params.MaxRetries = 0
		_, err = gw.Comms.AddHost(&id.Permissioning, "", permissioningCert, params)
		if err != nil {
			jww.ERROR.Printf("Couldn't add permissioning host to comms: %v", err)
			continue
		}

		// Update the network instance
		jww.DEBUG.Printf("Updating instance")
		err = gw.UpdateInstance(serverResponse)
		if err != nil {
			jww.ERROR.Printf("Update instance error: %v", err)
			continue
		}

		// Install the NDF once we get it
		if serverResponse.FullNDF != nil && serverResponse.Id != nil {
			err = gw.setupIDF(serverResponse.Id)
			nodeId = serverResponse.Id
			if err != nil {
				jww.WARN.Printf("failed to update node information: %+v", err)
				return err
			}
		}
		jww.INFO.Printf("Successfully obtained NDF!")

		// Replace the comms server with the newly-signed certificate
		// fixme: determine if we need to restart gw for restart with new id
		gw.Comms.Shutdown()

		serverID, err2 := id.Unmarshal(nodeId)
		if err2 != nil {
			jww.ERROR.Printf("Unmarshalling serverID failed during network "+
				"init: %+v", err2)
		}
		gw.ServerHost.Disconnect()

		// Update the host information with the new server ID
		params = connect.GetDefaultHostParams()
		params.MaxRetries = 0
		gw.ServerHost, err = connect.NewHost(serverID.DeepCopy(), gw.Params.NodeAddress, nodeCert,
			params)
		if err != nil {
			return errors.Errorf(
				"Unable to create updated server host: %+v", err)
		}

		gatewayId := serverID
		gatewayId.SetType(id.Gateway)
		gw.Comms = gateway.StartGateway(gatewayId, address, gatewayHandler,
			gwCert, gwKey, gossip.DefaultManagerFlags())
		gw.InitRateLimitGossip()
		gw.InitBloomGossip()
		// Initialize hosts for reverse-authentication
		// This may be necessary to verify the NDF if it gets updated while
		// the network is up
		_, err = gw.Comms.AddHost(&id.Permissioning, "", permissioningCert, params)
		if err != nil {
			return errors.Errorf("Couldn't add permissioning host: %v", err)
		}

		// newNdf := gw.NetInf.GetPartialNdf().Get()

		// Add notification bot as a host
		// _, err = gw.Comms.AddHost(&id.NotificationBot, newNdf.Notification.Address,
		// 	[]byte(newNdf.Notification.TlsCertificate), false, true)
		// if err != nil {
		// 	return errors.Errorf("Unable to add notifications host: %+v", err)
		// }
	}

	return nil
}

// Helper that updates parses the NDF in order to create our IDF
func (gw *Instance) setupIDF(nodeId []byte) (err error) {

	// Get the ndf from our network instance
	ourNdf := gw.NetInf.GetPartialNdf().Get()

	// Determine the index of this gateway
	for i, node := range ourNdf.Nodes {
		// Find our node in the ndf
		if bytes.Compare(node.ID, nodeId) == 0 {

			// Save the IDF to the idfPath
			err := writeIDF(ourNdf, i, idfPath)
			if err != nil {
				jww.WARN.Printf("Could not write ID File: %s",
					idfPath)
			}

			return nil
		}
	}

	return errors.Errorf("Unable to locate ID %v in NDF!", nodeId)
}

// TODO: Refactor to get messages once the old endpoint is ready to be fully deprecated
// Client -> Gateway handler. Looks up messages based on a userID and a roundID.
// If the gateway participated in this round, and the requested client had messages in that round,
// we return these message(s) to the requester
func (gw *Instance) RequestMessages(msg *pb.GetMessages) (*pb.GetMessagesResponse, error) {
	// Error check for a invalidly crafted message
	if msg == nil || msg.ClientID == nil || msg.RoundID == 0 {
		return &pb.GetMessagesResponse{}, errors.New("Could not parse message! " +
			"Please try again with a properly crafted message!")
	}

	// Parse the requested clientID within the message for the database request
	userId, err := id.Unmarshal(msg.ClientID)
	if err != nil {
		return &pb.GetMessagesResponse{}, errors.New("Could not parse requested user ID!")
	}

	// Parse the roundID within the message
	roundID := id.Round(msg.RoundID)

	// Search the database for the requested messages
	msgs, err := gw.storage.GetMixedMessages(userId, roundID)
	if err != nil {
		return &pb.GetMessagesResponse{
				HasRound: true,
			}, errors.Errorf("Could not find any MixedMessages with "+
				"recipient ID %v and round ID %v.", userId, roundID)
	}

	// Parse the database response to construct individual slots
	var slots []*pb.Slot
	for _, msg := range msgs {
		// Get the message contents
		payloadA, payloadB := msg.GetMessageContents()
		// Construct the slot and place in the list
		data := &pb.Slot{
			PayloadA: payloadA,
			PayloadB: payloadB,
		}
		slots = append(slots, data)
	}

	// Return all messages to the requester
	return &pb.GetMessagesResponse{
		HasRound: true,
		Messages: slots,
	}, nil

}

// Returns message contents for MessageID, or a null/randomized message
// if that ID does not exist of the same size as a regular message
func (gw *Instance) GetMessage(userID *id.ID, msgID string, ipAddress string) (*pb.Slot, error) {
	// Fixme: populate function with requestMessage logic when comms is ready to be refactored
	return &pb.Slot{}, nil
}

// Return any MessageIDs in the globals for this User
func (gw *Instance) CheckMessages(userID *id.ID, msgID string, ipAddress string) ([]string, error) {
	jww.DEBUG.Printf("Getting message IDs for %q after %s from buffer...",
		userID, msgID)

	msgs, err := gw.storage.GetMixedMessages(userID, gw.NetInf.GetLastRoundID())
	if err != nil {
		return nil, errors.Errorf("Could not look up message ids")
	}

	// Parse the message ids returned and send back to sender
	var msgIds []string
	for _, msg := range msgs {
		data := strconv.FormatUint(msg.Id, 10)
		msgIds = append(msgIds, data)
	}
	return msgIds, nil
}

// RequestHistoricalRounds retrieves all rounds requested within the HistoricalRounds
// message from the gateway's database. A list of round info messages are returned
// to the sender
func (gw *Instance) RequestHistoricalRounds(msg *pb.HistoricalRounds) (*pb.HistoricalRoundsResponse, error) {
	// Nil check external messages to avoid potential crashes
	if msg == nil || msg.Rounds == nil {
		return &pb.HistoricalRoundsResponse{}, errors.New("Invalid historical" +
			" round request, could not look up rounds. Please send a valid message.")
	}

	// Parse the message for all requested rounds
	var roundIds []id.Round
	for _, rnd := range msg.Rounds {
		roundIds = append(roundIds, id.Round(rnd))
	}
	// Look up requested rounds in the database
	retrievedRounds, err := gw.storage.GetRounds(roundIds)
	if err != nil {
		return &pb.HistoricalRoundsResponse{}, errors.New("Could not look up rounds requested.")
	}

	// Parse the retrieved rounds into the roundInfo message type
	// Fixme: there is a back and forth type casting going on between placing
	//  data into the database per the spec laid out
	//  and taking that data out and casting it back to the original format.
	//  it's really dumb and shouldn't happen, it should be fixed.
	var rounds []*pb.RoundInfo
	for _, rnd := range retrievedRounds {
		ri := &pb.RoundInfo{}
		err = proto.Unmarshal(rnd.InfoBlob, ri)
		if err != nil {
			// If trouble unmarshalling, move to next round
			// Note this should never happen with
			// rounds placed by us in our own database
			jww.WARN.Printf("Could not unmarshal round %d in our database. "+
				"Could the database be corrupted?", rnd.Id)
			continue
		}

		rounds = append(rounds, ri)
	}

	// Return the retrievedRounds
	return &pb.HistoricalRoundsResponse{
		Rounds: rounds,
	}, nil

}

// PutMessage adds a message to the outgoing queue
func (gw *Instance) PutMessage(msg *pb.GatewaySlot, ipAddress string) (*pb.GatewaySlotResponse, error) {
	// Fixme: work needs to be done to populate database with precanned values
	//  so that precanned users aren't rejected when sending messages
	// Construct Client ID for database lookup
	clientID, err := id.Unmarshal(msg.Message.SenderID)
	if err != nil {
		return &pb.GatewaySlotResponse{
			Accepted: false,
		}, errors.Errorf("Could not parse message: Unrecognized ID")
	}

	//Retrieve the client from the database
	cl, err := gw.storage.GetClient(clientID)
	if err != nil {
		return &pb.GatewaySlotResponse{
			Accepted: false,
		}, errors.New("Did not recognize ID. Have you registered successfully?")
	}

	//Generate the MAC and check against the message's MAC
	clientMac := generateClientMac(cl, msg)
	if !bytes.Equal(clientMac, msg.MAC) {
		return &pb.GatewaySlotResponse{
			Accepted: false,
		}, errors.New("Could not authenticate client. Please try again later")
	}
	thisRound := id.Round(msg.RoundID)

	// Check if we manage this round
	if !gw.UnmixedBuffer.IsRoundLeader(thisRound) {
		return &pb.GatewaySlotResponse{Accepted: false}, errors.Errorf("Could not find round. " +
			"Please try a different gateway.")
	}

	if gw.UnmixedBuffer.IsRoundFull(thisRound) {
		return &pb.GatewaySlotResponse{Accepted: false}, errors.Errorf("This round is full and " +
			"will not accept any new messages. Please try a different round.")
	}

	gw.UnmixedBuffer.AddUnmixedMessage(msg.Message, thisRound)

	// Rate limit messages
	senderId, err := id.Unmarshal(msg.GetMessage().GetSenderID())
	if err != nil {
		return nil, errors.Errorf("Unable to unmarshal sender ID: %+v", err)
	}
	err = gw.FilterMessage(senderId)
	if err != nil {
		jww.INFO.Printf("Rate limiting check failed on send message from "+
			"%v", msg.Message.GetSenderID())
		return &pb.GatewaySlotResponse{
			Accepted: false,
		}, err
	}

	jww.DEBUG.Printf("Putting message from user %v in outgoing queue...",
		msg.Message.GetSenderID())

	return &pb.GatewaySlotResponse{
		Accepted: true,
		RoundID:  msg.GetRoundID(),
	}, nil
}

// Helper function which generates the client MAC for checking the clients
// authenticity
func generateClientMac(cl *storage.Client, msg *pb.GatewaySlot) []byte {
	// Digest the message for the MAC generation
	gatewaySlotDigest := network.GenerateSlotDigest(msg)

	// Hash the clientGatewayKey and the the slot's salt
	h, _ := hash.NewCMixHash()
	h.Write(cl.Key)
	h.Write(msg.Message.Salt)
	hashed := h.Sum(nil)

	h.Reset()

	// Hash the gatewaySlotDigest and the above hashed data
	h.Write(hashed)
	h.Write(gatewaySlotDigest)

	return h.Sum(nil)
}

// Pass-through for Registration Nonce Communication
func (gw *Instance) RequestNonce(msg *pb.NonceRequest, ipAddress string) (*pb.Nonce, error) {
	jww.INFO.Print("Passing on registration nonce request")
	return gw.Comms.SendRequestNonceMessage(gw.ServerHost, msg)

}

// Pass-through for Registration Nonce Confirmation
func (gw *Instance) ConfirmNonce(msg *pb.RequestRegistrationConfirmation,
	ipAddress string) (*pb.RegistrationConfirmation, error) {

	jww.INFO.Print("Passing on registration nonce confirmation")

	resp, err := gw.Comms.SendConfirmNonceMessage(gw.ServerHost, msg)

	if err != nil {
		return resp, err
	}

	// Insert client information to database
	newClient := &storage.Client{
		Id:  msg.UserID,
		Key: resp.ClientGatewayKey,
	}

	err = gw.storage.InsertClient(newClient)
	if err != nil {
		return resp, nil
	}

	return resp, nil
}

// GenJunkMsg generates a junk message using the gateway's client key
func GenJunkMsg(grp *cyclic.Group, numNodes int, msgNum uint32) *pb.Slot {

	baseKey := grp.NewIntFromBytes((dummyUser)[:])

	var baseKeys []*cyclic.Int

	for i := 0; i < numNodes; i++ {
		baseKeys = append(baseKeys, baseKey)
	}

	salt := make([]byte, 32)
	salt[0] = 0x01

	msg := format.NewMessage()
	payloadBytes := make([]byte, format.PayloadLen)
	bs := make([]byte, 4)
	// Note: Cannot be 0, must be inside group
	// So we add 1, and start at offset in payload
	// to avoid both conditions
	binary.LittleEndian.PutUint32(bs, msgNum+1)
	for i := 0; i < len(bs); i++ {
		payloadBytes[i+1] = bs[i]
	}
	msg.SetPayloadA(payloadBytes)
	msg.SetPayloadB(payloadBytes)
	msg.SetRecipient(&dummyUser)

	ecrMsg := cmix.ClientEncrypt(grp, msg, salt, baseKeys)

	h, err := hash.NewCMixHash()
	if err != nil {
		jww.FATAL.Printf("Could not get hash: %+v", err)
	}

	KMACs := cmix.GenerateKMACs(salt, baseKeys, h)
	return &pb.Slot{
		PayloadB: ecrMsg.GetPayloadB(),
		PayloadA: ecrMsg.GetPayloadA(),
		Salt:     salt,
		SenderID: (dummyUser)[:],
		KMACs:    KMACs,
	}
}

// SendBatchWhenReady polls for the servers RoundBufferInfo object, checks
// if there are at least minRoundCnt rounds ready, and sends whenever there
// are minMsgCnt messages available in the message queue
func (gw *Instance) SendBatchWhenReady(roundInfo *pb.RoundInfo) {

	batchSize := uint64(roundInfo.BatchSize)
	if batchSize == 0 {
		jww.WARN.Printf("Server sent empty roundBufferSize!")
		return
	}

	// minMsgCnt should be no less than 33% of the BatchSize
	// Note: this is security sensitive.. be careful modifying it
	minMsgCnt := uint64(roundInfo.BatchSize / 3)
	if minMsgCnt == 0 {
		minMsgCnt = 1
	}

	// FIXME: HACK HACK HACK -- disable the minMsgCnt
	// We're unable to use this right now because we are moving to
	// multi-team setups and adding a time out to rounds. So it is
	// likely we will loop forever and/or drop a lot of rounds due to
	// not receiving messages quickly enough for a certain round.
	// Will revisit if we add the ability to re-encrypt messages for
	// a different round or another mechanism becomes available.
	minMsgCnt = 0

	batch := gw.UnmixedBuffer.GetRoundMessages(minMsgCnt, id.Round(roundInfo.ID))
	for batch == nil {
		jww.INFO.Printf(
			"Server is ready, but only have %d messages to send, "+
				"need %d! Waiting 1 seconds!",
			gw.UnmixedBuffer.LenUnmixed(id.Round(roundInfo.ID)),
			minMsgCnt)
		time.Sleep(1 * time.Second)
		batch = gw.UnmixedBuffer.GetRoundMessages(minMsgCnt, id.Round(roundInfo.ID))
	}

	batch.Round = roundInfo

	jww.INFO.Printf("Sending batch with %d messages...", len(batch.Slots))

	numNodes := len(roundInfo.GetTopology())

	if numNodes == 0 {
		jww.ERROR.Println("Round topology empty, sending bad messages!")
	}

	// Now fill with junk and send
	for i := uint64(len(batch.Slots)); i < batchSize; i++ {
		junkMsg := GenJunkMsg(gw.NetInf.GetCmixGroup(), numNodes,
			uint32(i))
		batch.Slots = append(batch.Slots, junkMsg)
	}

	// Send the completed batch
	err := gw.Comms.PostNewBatch(gw.ServerHost, batch)
	if err != nil {
		// TODO: handle failure sending batch
		jww.WARN.Printf("Error while sending batch: %v", err)
	}

	// Gossip senders included in the batch to other gateways
	err = gw.GossipBatch(batch)
	if err != nil {
		jww.WARN.Printf("Unable to gossip batch information: %+v", err)
	}
}

// ProcessCompletedBatch handles messages coming out of the mixnet
func (gw *Instance) ProcessCompletedBatch(msgs []*pb.Slot) {
	if len(msgs) == 0 {
		return
	}

	numReal := 0

	// At this point, the returned batch and its fields should be non-nil
	h, _ := hash.NewCMixHash()
	recipients := make([]*id.ID, len(msgs))
	for i, msg := range msgs {
		serialmsg := format.NewMessage()
		serialmsg.SetPayloadB(msg.PayloadB)
		userId, err := serialmsg.GetRecipient()
		if err != nil {
			jww.ERROR.Printf("Creating userId from serialmsg failed in "+
				"ProcessCompletedBatch: %+v", err)
		}

		recipients[i] = userId

		if !userId.Cmp(&dummyUser) {
			jww.DEBUG.Printf("Message Received for: %s",
				userId)

			gw.un.Notify(userId)
			numReal++
			h.Write(msg.PayloadA)
			h.Write(msg.PayloadB)
			msgID := binary.BigEndian.Uint64(h.Sum(nil))
			roundID := gw.NetInf.GetLastRoundID()

			// Create new message and insert into database
			newMsg := storage.NewMixedMessage(&roundID, userId, msg.PayloadA, msg.PayloadB)
			newMsg.Id = msgID
			err = gw.storage.InsertMixedMessage(newMsg)
			if err != nil {
				jww.ERROR.Printf("Inserting a new mixed message failed in "+
					"ProcessCompletedBatch: %+v", err)
			}
		}

		h.Reset()
	}

	// Update filters in our storage system
	err := gw.UpsertFilters(recipients, gw.NetInf.GetLastRoundID())
	if err != nil {
		jww.WARN.Printf("Unable to update local bloom filters: %+v", err)
	}

	// Gossip recipients included in the completed batch to other gateways
	err = gw.GossipBloom(recipients, gw.NetInf.GetLastRoundID())
	if err != nil {
		jww.WARN.Printf("Unable to gossip bloom information: %+v", err)
	}

	jww.INFO.Printf("Round UNK received, %v real messages "+
		"processed, ??? dummies ignored", numReal)

	go PrintProfilingStatistics()
}

// Start sets up the threads and network server to run the gateway
func (gw *Instance) Start() {
	// Now that we're set up, run a thread that constantly
	// polls for updates
	go func() {
		//fix-me: this last update needs to be persistant across resets
		ticker := time.NewTicker(1 * time.Second)
		for range ticker.C {
			msg, err := PollServer(gw.Comms,
				gw.ServerHost,
				gw.NetInf.GetFullNdf(),
				gw.NetInf.GetPartialNdf(),
				gw.lastUpdate)
			if err != nil {
				jww.WARN.Printf(
					"Failed to Poll: %v",
					err)
				continue
			}
			err = gw.UpdateInstance(msg)
			if err != nil {
				jww.WARN.Printf("Unable to update instance: %+v", err)
			}
		}
	}()
}

// FilterMessage determines if the message should be kept or discarded based on
// the capacity of the sender's ID bucket.
func (gw *Instance) FilterMessage(userId *id.ID) error {
	// If the user ID bucket is full AND the message's user ID is not on the
	// whitelist, then reject the message
	if !gw.rateLimit.LookupBucket(userId.String()).Add(1) {
		return errors.New("Rate limit exceeded. Try again later.")
	}

	// Otherwise, if the user ID bucket has room then let the message through
	return nil
}

// Notification Server polls Gateway for mobile notifications at this endpoint
func (gw *Instance) PollForNotifications(auth *connect.Auth) (i []*id.ID, e error) {
	// Check that authentication is good and the sender is our gateway, otherwise error
	if !auth.IsAuthenticated || auth.Sender.GetId() != &id.NotificationBot || auth.Sender.IsDynamicHost() {
		jww.WARN.Printf("PollForNotifications failed auth (sender ID: %s, auth: %v, expected: %s)",
			auth.Sender.GetId(), auth.IsAuthenticated, id.NotificationBot)
		return nil, connect.AuthError(auth.Sender.GetId())
	}
	return gw.un.Notified(), nil
}

// Client -> Gateway bloom request
func (gw *Instance) RequestBloom(msg *pb.GetBloom) (*pb.GetBloomResponse, error) {
	return nil, nil
}<|MERGE_RESOLUTION|>--- conflicted
+++ resolved
@@ -143,7 +143,6 @@
 	}, nil
 }
 
-<<<<<<< HEAD
 // Parses the user and ephemeral bloom filters returned by the
 //  database, returning the two newest ones for each
 func parseFilters(userFilters []*storage.BloomFilter,
@@ -185,30 +184,6 @@
 	return userFilterNew, userFilerOld, ephemeralFilterNew, ephemeralFilterOld
 }
 
-type Params struct {
-	NodeAddress string
-	Port        int
-	Address     string
-	CertPath    string
-	KeyPath     string
-
-	ServerCertPath        string
-	IDFPath               string
-	PermissioningCertPath string
-
-	// Path to file which tracks the last
-	// clearance of a users bloom filter
-	BloomFilterTrackerPath string
-
-	rateLimitParams *rateLimiting.MapParams
-	gossipFlags     gossip.ManagerFlags
-	MessageTimeout  time.Duration
-
-	knownRounds int
-}
-
-=======
->>>>>>> bc6c9a7a
 // NewGatewayInstance initializes a gateway Handler interface
 func NewGatewayInstance(params Params) *Instance {
 	newDatabase, _, err := storage.NewStorage(params.DbUsername,
@@ -221,18 +196,10 @@
 		jww.WARN.Printf("Could not initialize database")
 	}
 	i := &Instance{
-<<<<<<< HEAD
-		UnmixedBuffer:     storage.NewUnmixedMessagesMap(),
-		Params:            params,
-		database:          newDatabase,
-		knownRound:        knownRounds.NewKnownRound(params.knownRounds),
-		bloomFilterGossip: sync.Mutex{},
-=======
 		UnmixedBuffer: storage.NewUnmixedMessagesMap(),
 		Params:        params,
 		storage:       newDatabase,
 		knownRound:    knownRounds.NewKnownRound(params.knownRounds),
->>>>>>> bc6c9a7a
 	}
 
 	return i

--- conflicted
+++ resolved
@@ -466,41 +466,12 @@
 // Returns message contents for MessageID, or a null/randomized message
 // if that ID does not exist of the same size as a regular message
 func (gw *Instance) GetMessage(userID *id.ID, msgID string, ipAddress string) (*pb.Slot, error) {
-<<<<<<< HEAD
-	jww.DEBUG.Printf("Getting message %q:%s from buffer...", *userID, msgID)
-	return gw.MixedBuffer.GetMixedMessage(userID, msgID)
-=======
-	//// Check if sender has exceeded the rate limit
-	//senderBucket := gw.rateLimiter.LookupBucket(ipAddress)
-	//// fixme: Hardcoded, or base it on something like the length of the message?
-	//success := senderBucket.Add(1)
-	//if !success {
-	//	return &pb.Slot{}, errors.New("Receiving messages at a high rate. Please " +
-	//		"wait before sending more messages")
-	//}
-	//
-	//gw.NetInf.GetLastRoundID()
-	//jww.DEBUG.Printf("Getting message %q:%s from buffer...", *userID, msgID)
-	//return gw.MixedBuffer.GetMixedMessage(userID, msgID)
 	// Fixme: populate function with requestMessage logic when comms is ready to be refactored
 	return &pb.Slot{}, nil
->>>>>>> 3972cd9e
 }
 
 // Return any MessageIDs in the globals for this User
 func (gw *Instance) CheckMessages(userID *id.ID, msgID string, ipAddress string) ([]string, error) {
-<<<<<<< HEAD
-=======
-	// Check if sender has exceeded the rate limit
-	//senderBucket := gw.rateLimiter.LookupBucket(ipAddress)
-	//// fixme: Hardcoded, or base it on something like the length of the message?
-	//success := senderBucket.Add(1)
-	//if !success {
-	//	return []string{}, errors.New("Receiving messages at a high rate. Please " +
-	//		"wait before sending more messages")
-	//}
-
->>>>>>> 3972cd9e
 	jww.DEBUG.Printf("Getting message IDs for %q after %s from buffer...",
 		userID, msgID)
 
@@ -518,13 +489,7 @@
 	return msgIds, nil
 }
 
-<<<<<<< HEAD
 // PutMessage adds a message to the outgoing queue
-=======
-// PutMessage adds a message to the outgoing queue and calls PostNewBatch when
-// it's size is the batch size
-// TODO: refactor to match new Betanet client interface
->>>>>>> 3972cd9e
 func (gw *Instance) PutMessage(msg *pb.GatewaySlot, ipAddress string) (*pb.GatewaySlotResponse, error) {
 	// Fixme: work needs to be done to populate database with precanned values
 	//  so that precanned users aren't rejected when sending messages

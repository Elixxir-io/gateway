--- conflicted
+++ resolved
@@ -107,13 +107,6 @@
 		BucketMaxAge: bucketMaxAge,
 	}
 
-<<<<<<< HEAD
-	viper.SetDefault("knownRoundsPath", knownRoundsDefaultPath)
-	krPath := viper.GetString("knownRoundsPath")
-
-	viper.SetDefault("lastUpdateIdPath", lastUpdateIdDefaultPath)
-	lastUpdateIdPath := viper.GetString("lastUpdateIdPath")
-
 	// Time to keep messages, rounds and filters in storage
 	viper.SetDefault("keepAlive", keepAliveDefault)
 	keepAlive := viper.GetDuration("keepAlive")
@@ -122,8 +115,6 @@
 	viper.SetDefault("DeletePeriod", deletePeriodDefault)
 	deletePeriod := viper.GetDuration("deletePeriod")
 
-=======
->>>>>>> 7656b86b
 	// Obtain database connection info
 	rawAddr := viper.GetString("dbAddress")
 	var addr, port string

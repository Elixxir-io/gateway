--- conflicted
+++ resolved
@@ -346,14 +346,6 @@
 
 }
 
-<<<<<<< HEAD
-func disconnectServers() {
-	gatewayInstance.Comms.DisconnectAll()
-	n.Manager.DisconnectAll()
-	n.DisconnectAll()
-}
-
-=======
 func TestInstance_RequestMessages(t *testing.T) {
 	// Create a message and insert them into a database
 	numMessages := 5
@@ -521,7 +513,6 @@
 	}
 
 }
->>>>>>> 60abbb47
 
 // Tests that messages can get through when its user ID bucket is not full and
 // checks that they are blocked when the bucket is full.

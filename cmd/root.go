///////////////////////////////////////////////////////////////////////////////
// Copyright © 2020 xx network SEZC                                          //
//                                                                           //
// Use of this source code is governed by a license that can be found in the //
// LICENSE file                                                              //
///////////////////////////////////////////////////////////////////////////////

// Package cmd initializes the CLI and config parsers as well as the logger.
package cmd

import (
	"fmt"
	"github.com/spf13/cobra"
	jww "github.com/spf13/jwalterweatherman"
	"github.com/spf13/viper"
	"gitlab.com/elixxir/comms/mixmessages"
	"gitlab.com/elixxir/gateway/storage"
	"gitlab.com/elixxir/primitives/utils"
	"gitlab.com/xx_network/comms/gossip"
	"net"
	"os"
	"strings"
	"time"
)

// Flags to import from command line or config file
var (
	cfgFile, idfPath, logPath                                string
	certPath, keyPath, serverCertPath, permissioningCertPath string
	logLevel                                                 uint // 0 = info, 1 = debug, >1 = trace
	messageTimeout                                           time.Duration
	gwPort                                                   int

	// For whitelist
	ipBucketCapacity, userBucketCapacity uint
	ipBucketLeakRate, userBucketLeakRate float64
	cleanPeriod, maxDuration             string
	validConfig                          bool

	// For gossip protocol
	bufferExpiration, monitorThreadFrequency time.Duration

	// For rate limiting
	capacity, leakedTokens                   uint32
	leakDuration, pollDuration, bucketMaxAge time.Duration
)

// RootCmd represents the base command when called without any sub-commands
var rootCmd = &cobra.Command{
	Use:   "gateway",
	Short: "Runs a cMix gateway",
	Long:  `The cMix gateways coordinate communications between servers and clients`,
	Args:  cobra.NoArgs,
	Run: func(cmd *cobra.Command, args []string) {
		var err error
		initConfig()
		initLog()
		params := InitParams(viper.GetViper())

		// Obtain database connection info
		rawAddr := viper.GetString("dbAddress")
		var addr, port string
		if rawAddr != "" {
			addr, port, err = net.SplitHostPort(rawAddr)
			if err != nil {
				jww.FATAL.Panicf("Unable to get database port: %+v", err)
			}
		}

		// Attempt to initialize the backend storage
		storage.GatewayDB, _, err = storage.NewDatabase(
			viper.GetString("dbUsername"),
			viper.GetString("dbPassword"),
			viper.GetString("dbName"),
			addr,
			port,
		)
		if err != nil {
			jww.FATAL.Panicf("Unable to initialize storage: %+v", err)
		}

		// Build gateway implementation object
		gateway := NewGatewayInstance(params)

		// start gateway network interactions
		for {
			err := gateway.InitNetwork()
			if err == nil {
				break
			}
			errMsg := err.Error()
			tic := strings.Contains(errMsg, "transport is closing")
			cde := strings.Contains(errMsg, "DeadlineExceeded")
			if tic || cde {
				if gateway.Comms != nil {
					gateway.Comms.Shutdown()
				}

				jww.ERROR.Printf("Cannot connect to node, "+
					"retrying in 10s: %+v", err)
				time.Sleep(10 * time.Second)
				continue
			}
			jww.FATAL.Panicf(err.Error())
		}

		jww.INFO.Printf("Starting xx network gateway v%s", SEMVER)

		// Begin gateway persistent components
		gateway.Start()

		// Wait forever
		select {}
	},
}

func InitParams(vip *viper.Viper) Params {
	if !validConfig {
		jww.FATAL.Panicf("Invalid Config File: %s", cfgFile)
	}

	//print all config options
	jww.INFO.Printf("All config params: %+v", vip.AllKeys())

	certPath = viper.GetString("certPath")
	if certPath == "" {
		jww.FATAL.Panicf("Gateway.yaml certPath is required, path provided is empty.")
	}

	idfPath = viper.GetString("idfPath")
	keyPath = viper.GetString("keyPath")
	listeningAddress := viper.GetString("listeningAddress")
	messageTimeout = viper.GetDuration("messageTimeout")
	nodeAddress := viper.GetString("nodeAddress")
	if nodeAddress == "" {
		jww.FATAL.Panicf("Gateway.yaml nodeAddress is required, address provided is empty.")
	}
	permissioningCertPath = viper.GetString("permissioningCertPath")
	if permissioningCertPath == "" {
		jww.FATAL.Panicf("Gateway.yaml permissioningCertPath is required, path provided is empty.")
	}
	gwPort = viper.GetInt("port")
	if gwPort == 0 {
		jww.FATAL.Panicf("Gateway.yaml port is required, provided port is empty/not set.")
	}
	serverCertPath = viper.GetString("serverCertPath")
	if serverCertPath == "" {
		jww.FATAL.Panicf("Gateway.yaml serverCertPath is required, path provided is empty.")
	}

	// If the values aren't default, repopulate flag values with customized values
	// Otherwise use the default values
	gossipFlags := gossip.DefaultManagerFlags()
	if gossipFlags.BufferExpirationTime != bufferExpiration ||
		gossipFlags.MonitorThreadFrequency != monitorThreadFrequency {

		gossipFlags = gossip.ManagerFlags{
			BufferExpirationTime:   bufferExpiration,
			MonitorThreadFrequency: monitorThreadFrequency,
		}
	}

	jww.INFO.Printf("config: %+v", viper.ConfigFileUsed())
	jww.INFO.Printf("Params: \n %+v", vip.AllSettings())
	jww.INFO.Printf("Gateway port: %d", gwPort)
	jww.INFO.Printf("Gateway listen IP address: %s", listeningAddress)
	jww.INFO.Printf("Gateway node: %s", nodeAddress)

<<<<<<< HEAD
	// Construct the rate limiting params
	bucketMapParams := &rateLimiting.MapParams{
		Capacity:     capacity,
		LeakedTokens: leakedTokens,
		LeakDuration: leakDuration,
		PollDuration: pollDuration,
		BucketMaxAge: bucketMaxAge,
	}
=======
	// TODO: reenable when rate limiting is ready
	//cleanPeriodDur, err := time.ParseDuration(cleanPeriod)
	//if err != nil {
	//	jww.ERROR.Printf("Value for cleanPeriod incorrect %v: %v", cleanPeriod, err)
	//}
	//
	//maxDurationDur, err := time.ParseDuration(maxDuration)
	//if err != nil {
	//	jww.ERROR.Printf("Value for IP address MaxDuration incorrect %v: %v", maxDuration, err)
	//}
	//
	//ipWhitelistFile := viper.GetString("IP_Whitelist_File")
	//userWhitelistFile := viper.GetString("User_Whitelist_File")

	//ipBucketParams := rateLimiting.Params{
	//	Capacity:      ipBucketCapacity,
	//	LeakRate:      ipBucketLeakRate,
	//	CleanPeriod:   cleanPeriodDur,
	//	MaxDuration:   maxDurationDur,
	//	WhitelistFile: ipWhitelistFile,
	//}
	//
	//userBucketParams := rateLimiting.Params{
	//	Capacity:      userBucketCapacity,
	//	LeakRate:      userBucketLeakRate,
	//	CleanPeriod:   cleanPeriodDur,
	//	MaxDuration:   maxDurationDur,
	//	WhitelistFile: userWhitelistFile,
	//}
>>>>>>> 9fa00b9d

	p := Params{
		Port:                  gwPort,
		Address:               listeningAddress,
		NodeAddress:           nodeAddress,
		CertPath:              certPath,
		KeyPath:               keyPath,
		ServerCertPath:        serverCertPath,
		IDFPath:               idfPath,
		PermissioningCertPath: permissioningCertPath,
<<<<<<< HEAD
		MessageTimeout:        messageTimeout,
		gossiperFlags:         gossipFlags,
		rateLimiterParams:     bucketMapParams,
=======
		//IpBucket:              ipBucketParams,
		//UserBucket:            userBucketParams,
		MessageTimeout: messageTimeout,
>>>>>>> 9fa00b9d
	}

	return p
}

// Execute adds all child commands to the root command and sets flags
// appropriately.  This is called by main.main(). It only needs to
// happen once to the RootCmd.
func Execute() {
	if err := rootCmd.Execute(); err != nil {
		jww.ERROR.Println(err)
		os.Exit(1)
	}
}

// init is the initialization function for Cobra which defines commands
// and flags.
func init() {
	// NOTE: The point of init() is to be declarative.
	// There is one init in each sub command. Do not put variable declarations
	// here, and ensure all the Flags are of the *P variety, unless there's a
	// very good reason not to have them as local Params to sub command."

	// Here you will define your flags and configuration settings.
	// Cobra supports persistent flags, which, if defined here,
	// will be global for your application.
	rootCmd.Flags().StringVarP(&cfgFile, "config", "c", "",
		"Path to load the Gateway configuration file from. If not set, this "+
			"file must be named gateway.yaml and must be located in "+
			"~/.xxnetwork/, /opt/xxnetwork, or /etc/xxnetwork.")

	rootCmd.Flags().IntP("port", "p", -1,
		"Port for Gateway to listen on. Gateway must be the only listener "+
			"on this port. Required field.")
	err := viper.BindPFlag("port", rootCmd.Flags().Lookup("port"))
	handleBindingError(err, "port")

	rootCmd.Flags().StringVar(&idfPath, "idfPath", "./gateway-logs/gatewayIDF.json",
		"Path to where the IDF is saved. This is used by the wrapper management script.")
	err = viper.BindPFlag("idfPath", rootCmd.Flags().Lookup("idfPath"))
	handleBindingError(err, "idfPath")

	rootCmd.Flags().UintVarP(&logLevel, "logLevel", "l", 0,
		"Level of debugging to print (0 = info, 1 = debug, >1 = trace).")
	err = viper.BindPFlag("logLevel", rootCmd.Flags().Lookup("logLevel"))
	handleBindingError(err, "logLevel")

	rootCmd.Flags().StringVar(&logPath, "log", "./gateway-logs/gateway.log",
		"Path where log file will be saved.")
	err = viper.BindPFlag("log", rootCmd.Flags().Lookup("log"))
	handleBindingError(err, "log")

	rootCmd.Flags().DurationVar(&messageTimeout, "messageTimeout", 60*time.Second,
		"Period in which the message cleanup function executes. All users"+
			" who message buffer have exceeded the maximum size will get their"+
			" messages deleted. Recommended period is on the order of a minute to an hour.")
	err = viper.BindPFlag("messageTimeout", rootCmd.Flags().Lookup("messageTimeout"))
	handleBindingError(err, "messageTimeout")

	rootCmd.Flags().String("listeningAddress", "0.0.0.0",
		"Local IP address of the Gateway used for internal listening.")
	err = viper.BindPFlag("listeningAddress", rootCmd.Flags().Lookup("listeningAddress"))
	handleBindingError(err, "listeningAddress")

	rootCmd.Flags().String("nodeAddress", "",
		"Public IP address of the Node associated with this Gateway. Required field.")
	err = viper.BindPFlag("nodeAddress", rootCmd.Flags().Lookup("nodeAddress"))
	handleBindingError(err, "nodeAddress")

	rootCmd.Flags().StringVar(&certPath, "certPath", "",
		"Path to the self-signed TLS certificate for Gateway. Expects PEM "+
			"format. Required field.")
	err = viper.BindPFlag("certPath", rootCmd.Flags().Lookup("certPath"))
	handleBindingError(err, "certPath")

	rootCmd.Flags().StringVar(&keyPath, "keyPath", "",
		"Path to the private key associated with the self-signed TLS "+
			"certificate. Required field.")
	err = viper.BindPFlag("keyPath", rootCmd.Flags().Lookup("keyPath"))
	handleBindingError(err, "keyPath")

	rootCmd.Flags().StringVar(&serverCertPath, "serverCertPath", "",
		"Path to the self-signed TLS certificate for Server. Expects PEM "+
			"format. Required field.")
	err = viper.BindPFlag("serverCertPath", rootCmd.Flags().Lookup("serverCertPath"))
	handleBindingError(err, "serverCertPath")

	rootCmd.Flags().StringVar(&permissioningCertPath, "permissioningCertPath", "",
		"Path to the self-signed TLS certificate for the Permissioning "+
			"server. Expects PEM format. Required field.")
	err = viper.BindPFlag("permissioningCertPath", rootCmd.Flags().Lookup("permissioningCertPath"))
	handleBindingError(err, "permissioningCertPath")

	// RATE LIMITING FLAGS
	rootCmd.Flags().Uint32Var(&capacity, "capacity", 20,
		"Amount of buckets to keep track of for rate limiting communications")
	err = viper.BindPFlag("capacity", rootCmd.Flags().Lookup("capacity"))
	handleBindingError(err, "Rate_Limiting_Capacity")

	rootCmd.Flags().Uint32Var(&leakedTokens, "leakedTokens", 3,
		"Used to calculate the leak rate")
	err = viper.BindPFlag("leakedTokens", rootCmd.Flags().Lookup("leakedTokens"))
	handleBindingError(err, "Rate_Limiting_LeakedTokens")

	rootCmd.Flags().DurationVar(&leakDuration, "leakDuration", 1*time.Millisecond,
		"Used to calculate the leak rate")
	err = viper.BindPFlag("leakDuration", rootCmd.Flags().Lookup("leakDuration"))
	handleBindingError(err, "Rate_Limiting_LeakDuration")

	rootCmd.Flags().DurationVar(&pollDuration, "pollDuration", 10*time.Second,
		"Duration between polls for stale buckets")
	err = viper.BindPFlag("pollDuration", rootCmd.Flags().Lookup("pollDuration"))
	handleBindingError(err, "Rate_Limiting_PollDuration")

	rootCmd.Flags().DurationVar(&bucketMaxAge, "bucketMaxAge", 10*time.Second,
		"Max time of inactivity before removal")
	err = viper.BindPFlag("bucketMaxAge", rootCmd.Flags().Lookup("bucketMaxAge"))
	handleBindingError(err, "Rate_Limiting_BucketMaxAge")

	// GOSSIP MANAGER FLAGS
	rootCmd.Flags().DurationVar(&bufferExpiration, "bufferExpiration", 300*time.Second,
		"How long a message record should last in the buffer")
	err = viper.BindPFlag("bufferExpiration", rootCmd.Flags().Lookup("bufferExpiration"))
	handleBindingError(err, "Rate_Limiting_BufferExpiration")

	rootCmd.Flags().DurationVar(&monitorThreadFrequency, "monitorThreadFrequency", 150*time.Second,
		"Frequency with which to check the gossip's buffer.")
	err = viper.BindPFlag("monitorThreadFrequency", rootCmd.Flags().Lookup("monitorThreadFrequency"))
	handleBindingError(err, "Rate_Limiting_MonitorThreadFrequency")
}

// Handle flag binding errors
func handleBindingError(err error, flag string) {
	if err != nil {
		jww.FATAL.Panicf("Error on binding flag \"%s\":%+v", flag, err)
	}
}

// initConfig reads in config file and ENV variables if set.
func initConfig() {
	validConfig = true
	if cfgFile == "" {
		var err error
		cfgFile, err = utils.SearchDefaultLocations("gateway.yaml", "xxnetwork")
		if err != nil {
			validConfig = false
			jww.FATAL.Panicf("Failed to find config file: %+v", err)
		}
	}
	viper.SetConfigFile(cfgFile)
	viper.AutomaticEnv() // read in environment variables that match

	// If a config file is found, read it in.
	if err := viper.ReadInConfig(); err != nil {
		fmt.Printf("Unable to read config file (%s): %+v", cfgFile, err.Error())
		validConfig = false
	}

}

// initLog initializes logging thresholds and the log path.
func initLog() {
	vipLogLevel := viper.GetUint("logLevel")

	// Check the level of logs to display
	if vipLogLevel > 1 {
		// Set the GRPC log level
		err := os.Setenv("GRPC_GO_LOG_SEVERITY_LEVEL", "info")
		if err != nil {
			jww.ERROR.Printf("Could not set GRPC_GO_LOG_SEVERITY_LEVEL: %+v", err)
		}

		err = os.Setenv("GRPC_GO_LOG_VERBOSITY_LEVEL", "99")
		if err != nil {
			jww.ERROR.Printf("Could not set GRPC_GO_LOG_VERBOSITY_LEVEL: %+v", err)
		}
		// Turn on trace logs
		jww.SetLogThreshold(jww.LevelTrace)
		jww.SetStdoutThreshold(jww.LevelTrace)
		mixmessages.TraceMode()
	} else if vipLogLevel == 1 {
		// Turn on debugging logs
		jww.SetLogThreshold(jww.LevelDebug)
		jww.SetStdoutThreshold(jww.LevelDebug)
		mixmessages.DebugMode()
	} else {
		// Turn on info logs
		jww.SetLogThreshold(jww.LevelInfo)
		jww.SetStdoutThreshold(jww.LevelInfo)
	}

	logPath = viper.GetString("log")

	logFile, err := os.OpenFile(logPath,
		os.O_CREATE|os.O_WRONLY|os.O_APPEND,
		0644)
	if err != nil {
		fmt.Printf("Could not open log file %s!\n", logPath)
	} else {
		jww.SetLogOutput(logFile)
	}
}<|MERGE_RESOLUTION|>--- conflicted
+++ resolved
@@ -16,7 +16,6 @@
 	"gitlab.com/elixxir/comms/mixmessages"
 	"gitlab.com/elixxir/gateway/storage"
 	"gitlab.com/elixxir/primitives/utils"
-	"gitlab.com/xx_network/comms/gossip"
 	"net"
 	"os"
 	"strings"
@@ -36,13 +35,6 @@
 	ipBucketLeakRate, userBucketLeakRate float64
 	cleanPeriod, maxDuration             string
 	validConfig                          bool
-
-	// For gossip protocol
-	bufferExpiration, monitorThreadFrequency time.Duration
-
-	// For rate limiting
-	capacity, leakedTokens                   uint32
-	leakDuration, pollDuration, bucketMaxAge time.Duration
 )
 
 // RootCmd represents the base command when called without any sub-commands
@@ -148,34 +140,12 @@
 		jww.FATAL.Panicf("Gateway.yaml serverCertPath is required, path provided is empty.")
 	}
 
-	// If the values aren't default, repopulate flag values with customized values
-	// Otherwise use the default values
-	gossipFlags := gossip.DefaultManagerFlags()
-	if gossipFlags.BufferExpirationTime != bufferExpiration ||
-		gossipFlags.MonitorThreadFrequency != monitorThreadFrequency {
-
-		gossipFlags = gossip.ManagerFlags{
-			BufferExpirationTime:   bufferExpiration,
-			MonitorThreadFrequency: monitorThreadFrequency,
-		}
-	}
-
 	jww.INFO.Printf("config: %+v", viper.ConfigFileUsed())
 	jww.INFO.Printf("Params: \n %+v", vip.AllSettings())
 	jww.INFO.Printf("Gateway port: %d", gwPort)
 	jww.INFO.Printf("Gateway listen IP address: %s", listeningAddress)
 	jww.INFO.Printf("Gateway node: %s", nodeAddress)
 
-<<<<<<< HEAD
-	// Construct the rate limiting params
-	bucketMapParams := &rateLimiting.MapParams{
-		Capacity:     capacity,
-		LeakedTokens: leakedTokens,
-		LeakDuration: leakDuration,
-		PollDuration: pollDuration,
-		BucketMaxAge: bucketMaxAge,
-	}
-=======
 	// TODO: reenable when rate limiting is ready
 	//cleanPeriodDur, err := time.ParseDuration(cleanPeriod)
 	//if err != nil {
@@ -205,7 +175,6 @@
 	//	MaxDuration:   maxDurationDur,
 	//	WhitelistFile: userWhitelistFile,
 	//}
->>>>>>> 9fa00b9d
 
 	p := Params{
 		Port:                  gwPort,
@@ -216,15 +185,9 @@
 		ServerCertPath:        serverCertPath,
 		IDFPath:               idfPath,
 		PermissioningCertPath: permissioningCertPath,
-<<<<<<< HEAD
-		MessageTimeout:        messageTimeout,
-		gossiperFlags:         gossipFlags,
-		rateLimiterParams:     bucketMapParams,
-=======
 		//IpBucket:              ipBucketParams,
 		//UserBucket:            userBucketParams,
 		MessageTimeout: messageTimeout,
->>>>>>> 9fa00b9d
 	}
 
 	return p
@@ -318,42 +281,68 @@
 	err = viper.BindPFlag("permissioningCertPath", rootCmd.Flags().Lookup("permissioningCertPath"))
 	handleBindingError(err, "permissioningCertPath")
 
-	// RATE LIMITING FLAGS
-	rootCmd.Flags().Uint32Var(&capacity, "capacity", 20,
-		"Amount of buckets to keep track of for rate limiting communications")
-	err = viper.BindPFlag("capacity", rootCmd.Flags().Lookup("capacity"))
-	handleBindingError(err, "Rate_Limiting_Capacity")
-
-	rootCmd.Flags().Uint32Var(&leakedTokens, "leakedTokens", 3,
-		"Used to calculate the leak rate")
-	err = viper.BindPFlag("leakedTokens", rootCmd.Flags().Lookup("leakedTokens"))
-	handleBindingError(err, "Rate_Limiting_LeakedTokens")
-
-	rootCmd.Flags().DurationVar(&leakDuration, "leakDuration", 1*time.Millisecond,
-		"Used to calculate the leak rate")
-	err = viper.BindPFlag("leakDuration", rootCmd.Flags().Lookup("leakDuration"))
-	handleBindingError(err, "Rate_Limiting_LeakDuration")
-
-	rootCmd.Flags().DurationVar(&pollDuration, "pollDuration", 10*time.Second,
-		"Duration between polls for stale buckets")
-	err = viper.BindPFlag("pollDuration", rootCmd.Flags().Lookup("pollDuration"))
-	handleBindingError(err, "Rate_Limiting_PollDuration")
-
-	rootCmd.Flags().DurationVar(&bucketMaxAge, "bucketMaxAge", 10*time.Second,
-		"Max time of inactivity before removal")
-	err = viper.BindPFlag("bucketMaxAge", rootCmd.Flags().Lookup("bucketMaxAge"))
-	handleBindingError(err, "Rate_Limiting_BucketMaxAge")
-
-	// GOSSIP MANAGER FLAGS
-	rootCmd.Flags().DurationVar(&bufferExpiration, "bufferExpiration", 300*time.Second,
-		"How long a message record should last in the buffer")
-	err = viper.BindPFlag("bufferExpiration", rootCmd.Flags().Lookup("bufferExpiration"))
-	handleBindingError(err, "Rate_Limiting_BufferExpiration")
-
-	rootCmd.Flags().DurationVar(&monitorThreadFrequency, "monitorThreadFrequency", 150*time.Second,
-		"Frequency with which to check the gossip's buffer.")
-	err = viper.BindPFlag("monitorThreadFrequency", rootCmd.Flags().Lookup("monitorThreadFrequency"))
-	handleBindingError(err, "Rate_Limiting_MonitorThreadFrequency")
+	// DEPRECIATED - Flags for leaky bucket
+	rootCmd.Flags().Float64Var(&ipBucketLeakRate,
+		"IP_LeakyBucket_Rate", 0.000005,
+		"The leak rate for the IP address bucket in tokens/nanosecond.")
+	err = viper.BindPFlag("IP_LeakyBucket_Rate", rootCmd.Flags().Lookup("IP_LeakyBucket_Rate"))
+	handleBindingError(err, "IP_LeakyBucket_Rate")
+	err = rootCmd.Flags().MarkHidden("IP_LeakyBucket_Rate")
+	handleBindingError(err, "IP_LeakyBucket_Rate")
+
+	rootCmd.Flags().Float64Var(&userBucketLeakRate,
+		"User_LeakyBucket_Rate", 0.000005,
+		"The leak rate for the user ID bucket in tokens/nanosecond.")
+	err = viper.BindPFlag("User_LeakyBucket_Rate", rootCmd.Flags().Lookup("User_LeakyBucket_Rate"))
+	handleBindingError(err, "User_LeakyBucket_Rate")
+	err = rootCmd.Flags().MarkHidden("User_LeakyBucket_Rate")
+	handleBindingError(err, "User_LeakyBucket_Rate")
+
+	rootCmd.Flags().UintVar(&ipBucketCapacity,
+		"IP_LeakyBucket_Capacity", 4000,
+		"The max capacity for the IP address bucket.")
+	err = viper.BindPFlag("IP_LeakyBucket_Capacity", rootCmd.Flags().Lookup("IP_LeakyBucket_Capacity"))
+	handleBindingError(err, "IP_LeakyBucket_Capacity")
+	err = rootCmd.Flags().MarkHidden("IP_LeakyBucket_Capacity")
+	handleBindingError(err, "IP_LeakyBucket_Capacity")
+
+	rootCmd.Flags().UintVar(&userBucketCapacity,
+		"User_LeakyBucket_Capacity", 4000,
+		"The max capacity for the user ID bucket.")
+	err = viper.BindPFlag("User_LeakyBucket_Capacity", rootCmd.Flags().Lookup("User_LeakyBucket_Capacity"))
+	handleBindingError(err, "User_LeakyBucket_Capacity")
+	err = rootCmd.Flags().MarkHidden("User_LeakyBucket_Capacity")
+	handleBindingError(err, "User_LeakyBucket_Capacity")
+
+	rootCmd.Flags().StringVarP(&cleanPeriod,
+		"Clean_Period", "", "30m",
+		"The period at which stale buckets are removed")
+	err = viper.BindPFlag("Clean_Period", rootCmd.Flags().Lookup("Clean_Period"))
+	handleBindingError(err, "Clean_Period")
+	err = rootCmd.Flags().MarkHidden("Clean_Period")
+	handleBindingError(err, "Clean_Period")
+
+	rootCmd.Flags().StringVarP(&maxDuration,
+		"Max_Duration", "", "15m",
+		"DEPRECIATED. The max duration a bucket can persist before being removed.")
+	err = viper.BindPFlag("Max_Duration", rootCmd.Flags().Lookup("Max_Duration"))
+	handleBindingError(err, "Max_Duration")
+	err = rootCmd.Flags().MarkHidden("Max_Duration")
+	handleBindingError(err, "Max_Duration")
+
+	rootCmd.Flags().String("IP_Whitelist_File", "",
+		"List of whitelisted IP addresses.")
+	err = viper.BindPFlag("IP_Whitelist_File", rootCmd.Flags().Lookup("IP_Whitelist_File"))
+	handleBindingError(err, "IP_Whitelist_File")
+	err = rootCmd.Flags().MarkHidden("IP_Whitelist_File")
+	handleBindingError(err, "IP_Whitelist_File")
+
+	rootCmd.Flags().String("User_Whitelist_File", "",
+		"List of whitelisted user IDs.")
+	err = viper.BindPFlag("User_Whitelist_File", rootCmd.Flags().Lookup("User_Whitelist_File"))
+	handleBindingError(err, "User_Whitelist_File")
+	err = rootCmd.Flags().MarkHidden("User_Whitelist_File")
+	handleBindingError(err, "User_Whitelist_File")
 }
 
 // Handle flag binding errors

///////////////////////////////////////////////////////////////////////////////
// Copyright © 2020 xx network SEZC                                          //
//                                                                           //
// Use of this source code is governed by a license that can be found in the //
// LICENSE file                                                              //
///////////////////////////////////////////////////////////////////////////////

package cmd

import (
	"bytes"
	"encoding/binary"
	"fmt"
	"github.com/golang/protobuf/proto"
	"github.com/pkg/errors"
	jww "github.com/spf13/jwalterweatherman"
	"gitlab.com/elixxir/comms/gateway"
	pb "gitlab.com/elixxir/comms/mixmessages"
	"gitlab.com/elixxir/comms/network"
	ds "gitlab.com/elixxir/comms/network/dataStructures"
	"gitlab.com/elixxir/crypto/cmix"
	"gitlab.com/elixxir/crypto/cyclic"
	"gitlab.com/elixxir/crypto/hash"
	"gitlab.com/elixxir/gateway/notifications"
	"gitlab.com/elixxir/gateway/storage"
	"gitlab.com/elixxir/primitives/format"
	"gitlab.com/elixxir/primitives/knownRounds"
	"gitlab.com/elixxir/primitives/rateLimiting"
	"gitlab.com/elixxir/primitives/states"
	"gitlab.com/xx_network/comms/connect"
	"gitlab.com/xx_network/comms/gossip"
	"gitlab.com/xx_network/primitives/id"
	"gitlab.com/xx_network/primitives/ndf"
	"gitlab.com/xx_network/primitives/utils"
	"os"
	"strconv"
	"strings"
	"sync"
	"time"
)

var dummyUser = id.DummyUser

// Errors to suppress
const (
	ErrInvalidHost = "Invalid host ID:"
	ErrAuth        = "Failed to authenticate id:"
	gwChanLen      = 1000
)

// The max number of rounds to be stored in the KnownRounds buffer.
const knownRoundsSize = 1000

type Instance struct {
	// Storage buffer for messages to be submitted to the network
	UnmixedBuffer storage.UnmixedMessageBuffer

	// Contains all Gateway relevant fields
	Params Params

	// Contains Server Host Information
	ServerHost *connect.Host

	// Gateway object created at start
	Comms *gateway.Comms

	// Map of leaky buckets for user IDs
	rateLimitQuit chan struct{}
	rateLimit     *rateLimiting.BucketMap

	// struct for tracking notifications
	un notifications.UserNotifications

	// Tracker of the gateway's known rounds
	knownRound *knownRounds.KnownRounds

	storage *storage.Storage
	// TODO: Integrate and remove duplication with the stuff above.
	// NetInf is the network interface for working with the NDF poll
	// functionality in comms.
	NetInf        *network.Instance
	addGateway    chan network.NodeGateway
	removeGateway chan *id.ID

	lastUpdate uint64

	curentRound    id.Round
	hasCurentRound bool

	address           string
	bloomFilterGossip sync.Mutex
}

func (gw *Instance) GetBloom(msg *pb.GetBloom, ipAddress string) (*pb.GetBloomResponse, error) {
	panic("implement me")
}

// Handler for a client's poll to a gateway. Returns all the last updates and known rounds
func (gw *Instance) Poll(clientRequest *pb.GatewayPoll) (
	*pb.GatewayPollResponse, error) {
	// Nil check to check for valid clientRequest
	if clientRequest == nil {
		return &pb.GatewayPollResponse{}, errors.Errorf(
			"Poll() clientRequest is empty")
	}

	// Check if the clientID is populated and valid
	clientId, err := id.Unmarshal(clientRequest.ClientID)
	if clientRequest.ClientID == nil || err != nil {
		return &pb.GatewayPollResponse{}, errors.Errorf(
			"Poll() clientRequest.ClientID required")
	}

	//lastKnownRound := gw.NetInf.GetLastRoundID()
	// Get the range of updates from the network instance
	updates := gw.NetInf.GetRoundUpdates(int(clientRequest.LastUpdate))

	kr, err := gw.knownRound.Marshal()
	if err != nil {
		errStr := fmt.Sprintf("couldn't get known rounds for client "+
			"[%v]'s request: %v", clientRequest.ClientID, err)
		jww.WARN.Printf(errStr)
		return &pb.GatewayPollResponse{}, errors.New(errStr)

	}

	// These errors are suppressed, as DB errors shouldn't go to client
	//  and if there is trouble getting filters returned, nil filters
	//  are returned to the client
	clientFilters, err := gw.storage.GetBloomFilters(clientId, id.Round(clientRequest.LastRound))
	jww.INFO.Printf("Adding %d client filters for %s", len(clientFilters), clientId)
	if err != nil {
		jww.WARN.Printf("Could not get filters for %s when polling: %v", clientId, err)
	}

	var filters [][]byte
	for _, f := range clientFilters {
		filters = append(filters, f.Filter)
	}

	jww.TRACE.Printf("KnownRounds: %v", kr)

	var ndf *pb.NDF
	isSame := gw.NetInf.GetPartialNdf().CompareHash(clientRequest.Partial.Hash)
	if !isSame {
		ndf = gw.NetInf.GetPartialNdf().GetPb()
	}

	return &pb.GatewayPollResponse{
		PartialNDF:      ndf,
		Updates:          updates,
		LastTrackedRound: uint64(0), // FIXME: This should be the
		// earliest tracked network round
		KnownRounds:  kr,
		BloomFilters: filters,
	}, nil
}

// NewGatewayInstance initializes a gateway Handler interface
func NewGatewayInstance(params Params) *Instance {
	newDatabase, _, err := storage.NewStorage(params.DbUsername,
		params.DbPassword,
		params.DbName,
		params.DbAddress,
		params.DbPort,
	)
	if err != nil {
		eMsg := fmt.Sprintf("Could not initialize database: "+
			"psql://%s@%s:%s/%s", params.DbUsername,
			params.DbAddress, params.DbPort, params.DbName)
		if params.DevMode {
			jww.WARN.Printf(eMsg)
		} else {
			jww.FATAL.Panicf(eMsg)
		}
	}
	i := &Instance{
		UnmixedBuffer: storage.NewUnmixedMessagesMap(),
		Params:        params,
		storage:       newDatabase,
		knownRound:    knownRounds.NewKnownRound(knownRoundsSize),
	}

	//There is no round 0
	i.knownRound.Check(0)
	jww.DEBUG.Printf("Initial KnownRound State: %+v", i.knownRound)
	msh, _ := i.knownRound.Marshal()
	jww.DEBUG.Printf("Initial KnownRound Marshal: %s",
		string(msh))

	return i
}

func NewImplementation(instance *Instance) *gateway.Implementation {
	impl := gateway.NewImplementation()
	impl.Functions.CheckMessages = func(userID *id.ID, messageID, ipaddress string) (i []string, b error) {
		return instance.CheckMessages(userID, messageID, ipaddress)
	}
	impl.Functions.ConfirmNonce = func(message *pb.RequestRegistrationConfirmation, ipaddress string) (confirmation *pb.RegistrationConfirmation, e error) {
		return instance.ConfirmNonce(message, ipaddress)
	}
	impl.Functions.GetMessage = func(userID *id.ID, msgID, ipaddress string) (slot *pb.Slot, b error) {
		return instance.GetMessage(userID, msgID, ipaddress)
	}
	impl.Functions.PutMessage = func(message *pb.GatewaySlot, ipaddress string) (*pb.GatewaySlotResponse, error) {
		return instance.PutMessage(message, ipaddress)
	}
	impl.Functions.RequestNonce = func(message *pb.NonceRequest, ipaddress string) (nonce *pb.Nonce, e error) {
		return instance.RequestNonce(message, ipaddress)
	}
	impl.Functions.PollForNotifications = func(auth *connect.Auth) (i []*id.ID, e error) {
		return instance.PollForNotifications(auth)
	}
	// Client -> Gateway historical round request
	impl.Functions.RequestHistoricalRounds = func(msg *pb.HistoricalRounds) (response *pb.HistoricalRoundsResponse, err error) {
		return instance.RequestHistoricalRounds(msg)
	}
	// Client -> Gateway message request
	impl.Functions.RequestMessages = func(msg *pb.GetMessages) (*pb.GetMessagesResponse, error) {
		return instance.RequestMessages(msg)
	}
	// Client -> Gateway bloom request
	impl.Functions.RequestBloom = func(msg *pb.GetBloom) (*pb.GetBloomResponse, error) {
		return instance.RequestBloom(msg)
	}
	impl.Functions.Poll = func(msg *pb.GatewayPoll) (response *pb.GatewayPollResponse, err error) {
		return instance.Poll(msg)
	}
	return impl
}

// PollServer sends a poll message to the server and returns a response.
func PollServer(conn *gateway.Comms, pollee *connect.Host, ndf,
	partialNdf *network.SecuredNdf, lastUpdate uint64, addr string) (
	*pb.ServerPollResponse, error) {
	jww.TRACE.Printf("Address being sent to server: [%v]", addr)

	var ndfHash, partialNdfHash *pb.NDFHash
	ndfHash = &pb.NDFHash{
		Hash: make([]byte, 0),
	}

	partialNdfHash = &pb.NDFHash{
		Hash: make([]byte, 0),
	}

	if ndf != nil {
		ndfHash = &pb.NDFHash{Hash: ndf.GetHash()}
	}
	if partialNdf != nil {
		partialNdfHash = &pb.NDFHash{Hash: partialNdf.GetHash()}
	}

	pollMsg := &pb.ServerPoll{
		Full:           ndfHash,
		Partial:        partialNdfHash,
		LastUpdate:     lastUpdate,
		Error:          "",
		GatewayAddress: addr,
		GatewayVersion: currentVersion,
	}
	jww.DEBUG.Printf("Polling Server: %+v", pollMsg)
	resp, err := conn.SendPoll(pollee, pollMsg)
	return resp, err
}

// CreateNetworkInstance will generate a new network instance object given
// properly formed ndf, partialNdf, connection, and Storage object
func CreateNetworkInstance(conn *gateway.Comms, ndf, partialNdf *pb.NDF, ers *storage.Storage) (
	*network.Instance, error) {
	newNdf := &ds.Ndf{}
	newPartialNdf := &ds.Ndf{}
	err := newNdf.Update(ndf)
	if err != nil {
		return nil, err
	}
	err = newPartialNdf.Update(partialNdf)
	if err != nil {
		return nil, err
	}
	pc := conn.ProtoComms
	return network.NewInstance(pc, newNdf.Get(), newPartialNdf.Get(), ers)
}

// UpdateInstance reads a ServerPollResponse object and updates the instance
// state accordingly.
func (gw *Instance) UpdateInstance(newInfo *pb.ServerPollResponse) error {
	jww.DEBUG.Printf("Server poll response: %+v", newInfo)
	// Update the NDFs, and update the round info, which is currently
	// recorded but not used for anything. (maybe we should print state
	// of each round?)
	if newInfo.FullNDF != nil {
		err := gw.NetInf.UpdateFullNdf(newInfo.FullNDF)
		if err != nil {
			return err
		}
	}
	if newInfo.PartialNDF != nil {
		err := gw.NetInf.UpdatePartialNdf(newInfo.PartialNDF)
		if err != nil {
			return err
		}
	}

	if err := gw.NetInf.UpdateGatewayConnections(); err != nil {
		jww.ERROR.Printf("Failed to update gateway connections: %+v",
			err)
	}

	if newInfo.Updates != nil {

		for _, update := range newInfo.Updates {
			if update.UpdateID > gw.lastUpdate {
				gw.lastUpdate = update.UpdateID

				// Save lastUpdate ID to file
				if err := gw.SaveLastUpdateID(); err != nil {
					jww.ERROR.Print(err)
				}
			}
			// Parse the topology into an id list
			idList, err := id.NewIDListFromBytes(update.Topology)
			if err != nil {
				// do not return on round update failure, that will cause the
				// gateway to cease to process further updates, just warn
				jww.WARN.Printf("failed to insert round update: %s", err)
			}

			err = gw.NetInf.RoundUpdate(update)
			if err != nil {
				return err
			}

			// Convert the ID list to a circuit
			topology := ds.NewCircuit(idList)

			// Chek if our node is the entry point fo the circuit
			if states.Round(update.State) == states.PRECOMPUTING &&
				topology.IsFirstNode(gw.ServerHost.GetId()) {
				gw.UnmixedBuffer.SetAsRoundLeader(id.Round(update.ID), update.BatchSize)
			}

			roundState := states.Round(update.State)

			if topology.GetNodeLocation(gw.ServerHost.GetId()) != -1 &&
				(roundState == states.COMPLETED ||
					roundState == states.FAILED) {
				gw.curentRound = id.Round(update.ID)
				gw.hasCurentRound = true
			}
		}
	}

	// Send a new batch to the server when it asks for one
	if newInfo.BatchRequest != nil {
		gw.SendBatch(newInfo.BatchRequest)
	}
	// Process a batch that has been completed by this server
	if newInfo.Slots != nil {
		if !gw.hasCurentRound {
			jww.FATAL.Panicf("No round known about, cannot process slots")
		}
		gw.hasCurentRound = false
		gw.ProcessCompletedBatch(newInfo.Slots, gw.curentRound)
	}

	return nil
}

// InitNetwork initializes the network on this gateway instance
// After the network object is created, you need to use it to connect
// to the corresponding server in the network using ConnectToNode.
// Additionally, to clean up the network object (especially in tests), call
// Shutdown() on the network object.
func (gw *Instance) InitNetwork() error {
	address := fmt.Sprintf("%s:%d", gw.Params.Address, gw.Params.Port)
	var err error
	var gwCert, gwKey, nodeCert, permissioningCert []byte

	// Read our cert from file
	gwCert, err = utils.ReadFile(gw.Params.CertPath)
	if err != nil {
		return errors.New(fmt.Sprintf("Failed to read certificate at %s: %+v",
			gw.Params.CertPath, err))
	}

	// Read our private key from file
	gwKey, err = utils.ReadFile(gw.Params.KeyPath)
	if err != nil {
		return errors.New(fmt.Sprintf("Failed to read gwKey at %s: %+v",
			gw.Params.KeyPath, err))
	}

	// Read our node's cert from file
	nodeCert, err = utils.ReadFile(gw.Params.ServerCertPath)
	if err != nil {
		return errors.New(fmt.Sprintf(
			"Failed to read server gwCert at %s: %+v", gw.Params.ServerCertPath, err))
	}

	// Read the permissioning server's cert from
	permissioningCert, err = utils.ReadFile(gw.Params.PermissioningCertPath)
	if err != nil {
		return errors.WithMessagef(err,
			"Failed to read permissioning cert at %v",
			gw.Params.PermissioningCertPath)
	}

	// Load knownRounds data from file
	if err := gw.LoadKnownRounds(); err != nil {
		return err
	}
	// Ensure that knowRounds can be saved and crash if it cannot
	if err := gw.SaveKnownRounds(); err != nil {
		jww.FATAL.Panicf("Failed to save KnownRounds: %v", err)
	}

	// Load lastUpdate ID from file
	if err := gw.LoadLastUpdateID(); err != nil {
		return err
	}
	// Ensure that lastUpdate ID can be saved and crash if it cannot
	if err := gw.SaveLastUpdateID(); err != nil {
		jww.FATAL.Panicf("Failed to save lastUpdate: %v", err)
	}

	// Set up temporary gateway listener
	gatewayHandler := NewImplementation(gw)
	gw.Comms = gateway.StartGateway(&id.TempGateway, address, gatewayHandler,
		gwCert, gwKey, gossip.DefaultManagerFlags())

	// Set up temporary server host
	// (id, address string, cert []byte, disableTimeout, enableAuth bool)
	dummyServerID := id.DummyUser.DeepCopy()
	dummyServerID.SetType(id.Node)
	params := connect.GetDefaultHostParams()
	params.MaxRetries = 0
	gw.ServerHost, err = connect.NewHost(dummyServerID, gw.Params.NodeAddress,
		nodeCert, params)
	if err != nil {
		return errors.Errorf("Unable to create tmp server host: %+v",
			err)
	}

	// Begin polling server for NDF
	jww.INFO.Printf("Beginning polling NDF...")
	var nodeId []byte
	var serverResponse *pb.ServerPollResponse

	// fixme: determine if this a proper conditional for when server is not ready
	for serverResponse == nil {
		// TODO: Probably not great to always sleep immediately
		time.Sleep(3 * time.Second)

		// Poll Server for the NDFs, then use it to create the
		// network instance and begin polling for server updates
		serverResponse, err = PollServer(gw.Comms, gw.ServerHost, nil, nil, 0, gw.address)
		if err != nil {
			eMsg := err.Error()
			// Catch recoverable error
			if strings.Contains(eMsg, ErrInvalidHost) {
				jww.WARN.Printf("Node not ready...: %s",
					eMsg)
				continue
				// NO_NDF will be returned if the node
				// has not retrieved an NDF from
				// permissioning yet
			} else if strings.Contains(eMsg, ndf.NO_NDF) {
				continue
			} else if strings.Contains(eMsg, ErrAuth) {
				jww.WARN.Printf(eMsg)
				continue
			} else {
				return errors.Errorf(
					"Error polling NDF: %+v", err)
			}
		}

		// Install the NDF once we get it
		if serverResponse.FullNDF != nil && serverResponse.Id != nil {
			ndf, _, err := ndf.DecodeNDF(string(serverResponse.FullNDF.Ndf))
			if err != nil {
				jww.WARN.Printf("failed to unmarshal the ndf: %+v", err)
				return err
			}
			err = gw.setupIDF(serverResponse.Id, ndf)
			nodeId = serverResponse.Id
			if err != nil {
				jww.WARN.Printf("failed to update node information: %+v", err)
				return err
			}
		}
		jww.INFO.Printf("Successfully obtained NDF!")

		// Replace the comms server with the newly-signed certificate
		// fixme: determine if we need to restart gw for restart with new id
		gw.Comms.Shutdown()

		serverID, err2 := id.Unmarshal(nodeId)
		if err2 != nil {
			jww.ERROR.Printf("Unmarshalling serverID failed during network "+
				"init: %+v", err2)
		}
		gw.ServerHost.Disconnect()

		// Update the host information with the new server ID
		params = connect.GetDefaultHostParams()
		params.MaxRetries = 0
		gw.ServerHost, err = connect.NewHost(serverID.DeepCopy(), gw.Params.NodeAddress, nodeCert,
			params)
		if err != nil {
			return errors.Errorf(
				"Unable to create updated server host: %+v", err)
		}

		gatewayId := serverID
		gatewayId.SetType(id.Gateway)
		gw.Comms = gateway.StartGateway(gatewayId, address, gatewayHandler,
			gwCert, gwKey, gossip.DefaultManagerFlags())

		jww.DEBUG.Printf("Creating instance!")
		gw.NetInf, err = CreateNetworkInstance(gw.Comms,
			serverResponse.FullNDF,
			serverResponse.PartialNDF, gw.storage)
		if err != nil {
			jww.ERROR.Printf("Unable to create network"+
				" instance: %v", err)
			continue
		}

		// Add permissioning as a host
		params := connect.GetDefaultHostParams()
		params.MaxRetries = 0
		params.AuthEnabled = false
		_, err = gw.Comms.AddHost(&id.Permissioning, gw.NetInf.GetPermissioningAddress(),
			permissioningCert, params)
		if err != nil {
			return errors.Errorf("Couldn't add permissioning host to comms: %v", err)
		}

		gw.addGateway = make(chan network.NodeGateway, gwChanLen)
		gw.removeGateway = make(chan *id.ID, gwChanLen)
		gw.NetInf.SetAddGatewayChan(gw.addGateway)
		gw.NetInf.SetRemoveGatewayChan(gw.removeGateway)

		if gw.Params.EnableGossip{
			gw.InitRateLimitGossip()
			gw.InitBloomGossip()
		}

		// Update the network instance
		// this must be below the enabling of the gossip above becasue it uses
		// compoents they initialize
		jww.DEBUG.Printf("Updating instance")
		err = gw.UpdateInstance(serverResponse)
		if err != nil {
			jww.ERROR.Printf("Update instance error: %v", err)
			continue
		}

		gw.Params.Address, err = CheckPermConn(gw.Params.Address, gw.Params.Port, gw.Comms)
		if err != nil {
			return errors.Errorf("Couldn't complete CheckPermConn: %v", err)
		}
		gw.address = fmt.Sprintf("%s:%d", gw.Params.Address, gw.Params.Port)

		// newNdf := gw.NetInf.GetPartialNdf().Get()

		// Add notification bot as a host
		// _, err = gw.Comms.AddHost(&id.NotificationBot, newNdf.Notification.Address,
		// 	[]byte(newNdf.Notification.TlsCertificate), false, true)
		// if err != nil {
		// 	return errors.Errorf("Unable to add notifications host: %+v", err)
		// }
	}

	return nil
}

// Helper that updates parses the NDF in order to create our IDF
func (gw *Instance) setupIDF(nodeId []byte, ourNdf *ndf.NetworkDefinition) (err error) {

	// Determine the index of this gateway
	for i, node := range ourNdf.Nodes {
		// Find our node in the ndf
		if bytes.Compare(node.ID, nodeId) == 0 {

			// Save the IDF to the idfPath
			err := writeIDF(ourNdf, i, idfPath)
			if err != nil {
				jww.WARN.Printf("Could not write ID File: %s",
					idfPath)
			}

			return nil
		}
	}

	return errors.Errorf("Unable to locate ID %v in NDF!", nodeId)
}

// TODO: Refactor to get messages once the old endpoint is ready to be fully deprecated
// Client -> Gateway handler. Looks up messages based on a userID and a roundID.
// If the gateway participated in this round, and the requested client had messages in that round,
// we return these message(s) to the requester
func (gw *Instance) RequestMessages(req *pb.GetMessages) (*pb.GetMessagesResponse, error) {
	// Error check for a invalidly crafted message
	if req == nil || req.ClientID == nil || req.RoundID == 0 {
		return &pb.GetMessagesResponse{}, errors.New("Could not parse message! " +
			"Please try again with a properly crafted message!")
	}

	// Parse the requested clientID within the message for the database request
	userId, err := id.Unmarshal(req.ClientID)
	if err != nil {
		return &pb.GetMessagesResponse{}, errors.New("Could not parse requested user ID!")
	}

	// Parse the roundID within the message
	roundID := id.Round(req.RoundID)

	// Search the database for the requested messages
	msgs, isValidGateway, err := gw.storage.GetMixedMessages(userId, roundID)
	if err != nil {
		jww.WARN.Printf("Could not find any MixedMessages with "+
			"recipient ID %v and round ID %v: %+v", userId, roundID, err)
		return &pb.GetMessagesResponse{
				HasRound: true,
			}, errors.Errorf("Could not find any MixedMessages with "+
				"recipient ID %v and round ID %v: %+v", userId, roundID, err)
	} else if !isValidGateway {
		jww.WARN.Printf("A client (%s) has requested messages for a "+
			"round (%v) which is not recorded with messages", userId, roundID)
		return &pb.GetMessagesResponse{
			HasRound: false,
		}, nil
	}

	// Parse the database response to construct individual slots
	var slots []*pb.Slot
	for _, msg := range msgs {
		// Get the message contents
		payloadA, payloadB := msg.GetMessageContents()
		// Construct the slot and place in the list
		data := &pb.Slot{
			PayloadA: payloadA,
			PayloadB: payloadB,
		}
		jww.DEBUG.Printf("Message Retrieved: %s, %s, %s",
			userId.String(), payloadA, payloadB)

		slots = append(slots, data)
	}

	// Return all messages to the requester
	return &pb.GetMessagesResponse{
		HasRound: true,
		Messages: slots,
	}, nil

}

// Returns message contents for MessageID, or a null/randomized message
// if that ID does not exist of the same size as a regular message
func (gw *Instance) GetMessage(userID *id.ID, msgID string, ipAddress string) (*pb.Slot, error) {
	// Fixme: populate function with requestMessage logic when comms is ready to be refactored
	return &pb.Slot{}, nil
}

// Return any MessageIDs in the globals for this User
// FIXME: Remove this function
func (gw *Instance) CheckMessages(userID *id.ID, msgID string, ipAddress string) ([]string, error) {
	jww.DEBUG.Printf("Getting message IDs for %q after %s from buffer...",
		userID, msgID)

	msgs, _, err := gw.storage.GetMixedMessages(userID, gw.NetInf.GetLastRoundID())
	if err != nil {
		return nil, errors.Errorf("Could not look up message ids")
	}

	// Parse the message ids returned and send back to sender
	var msgIds []string
	for _, msg := range msgs {
		data := strconv.FormatUint(msg.Id, 10)
		msgIds = append(msgIds, data)
	}
	return msgIds, nil
}

// RequestHistoricalRounds retrieves all rounds requested within the HistoricalRounds
// message from the gateway's database. A list of round info messages are returned
// to the sender
func (gw *Instance) RequestHistoricalRounds(msg *pb.HistoricalRounds) (*pb.HistoricalRoundsResponse, error) {
	// Nil check external messages to avoid potential crashes
	if msg == nil || msg.Rounds == nil {
		return &pb.HistoricalRoundsResponse{}, errors.New("Invalid historical" +
			" round request, could not look up rounds. Please send a valid message.")
	}

	// Parse the message for all requested rounds
	var roundIds []id.Round
	for _, rnd := range msg.Rounds {
		roundIds = append(roundIds, id.Round(rnd))
	}
	// Look up requested rounds in the database
	retrievedRounds, err := gw.storage.GetRounds(roundIds)
	if err != nil {
		return &pb.HistoricalRoundsResponse{}, errors.New("Could not look up rounds requested.")
	}

	// Parse the retrieved rounds into the roundInfo message type
	// Fixme: there is a back and forth type casting going on between placing
	//  data into the database per the spec laid out
	//  and taking that data out and casting it back to the original format.
	//  it's really dumb and shouldn't happen, it should be fixed.
	var rounds []*pb.RoundInfo
	for _, rnd := range retrievedRounds {
		ri := &pb.RoundInfo{}
		err = proto.Unmarshal(rnd.InfoBlob, ri)
		if err != nil {
			// If trouble unmarshalling, move to next round
			// Note this should never happen with
			// rounds placed by us in our own database
			jww.WARN.Printf("Could not unmarshal round %d in our database. "+
				"Could the database be corrupted?", rnd.Id)
			continue
		}

		rounds = append(rounds, ri)
	}

	// Return the retrievedRounds
	return &pb.HistoricalRoundsResponse{
		Rounds: rounds,
	}, nil

}

// PutMessage adds a message to the outgoing queue
func (gw *Instance) PutMessage(msg *pb.GatewaySlot, ipAddress string) (*pb.GatewaySlotResponse, error) {
	// Construct Client ID for database lookup
	clientID, err := id.Unmarshal(msg.Message.SenderID)
	if err != nil {
		return &pb.GatewaySlotResponse{
			Accepted: false,
		}, errors.Errorf("Could not parse message: Unrecognized ID")
	}

	//Retrieve the client from the database
	cl, err := gw.storage.GetClient(clientID)
	if err != nil {
		return &pb.GatewaySlotResponse{
			Accepted: false,
		}, errors.New("Did not recognize ID. Have you registered successfully?")
	}

	//Generate the MAC and check against the message's MAC
	clientMac := generateClientMac(cl, msg)
	if !bytes.Equal(clientMac, msg.MAC) {
		return &pb.GatewaySlotResponse{
			Accepted: false,
		}, errors.New("Could not authenticate client. Please try again later")
	}
	thisRound := id.Round(msg.RoundID)

	// Rate limit messages
	senderId, err := id.Unmarshal(msg.GetMessage().GetSenderID())
	if err != nil {
		return nil, errors.Errorf("Unable to unmarshal sender ID: %+v", err)
	}

	if gw.Params.EnableGossip{
		err = gw.FilterMessage(senderId)
		if err != nil {
			jww.INFO.Printf("Rate limiting check failed on send message from "+
				"%v", msg.Message.GetSenderID())
			return &pb.GatewaySlotResponse{
				Accepted: false,
			}, err
		}
	}

	if err = gw.UnmixedBuffer.AddUnmixedMessage(msg.Message, thisRound); err != nil {
		return &pb.GatewaySlotResponse{Accepted: false},
			errors.WithMessage(err, "could not add to round. "+
				"Please try a different round.")
	}

	jww.DEBUG.Printf("Putting message from user %v in outgoing queue " +
		"for round %d...", msg.Message.GetSenderID(), thisRound)

	return &pb.GatewaySlotResponse{
		Accepted: true,
		RoundID:  msg.GetRoundID(),
	}, nil
}

// Helper function which generates the client MAC for checking the clients
// authenticity
func generateClientMac(cl *storage.Client, msg *pb.GatewaySlot) []byte {
	// Digest the message for the MAC generation
	gatewaySlotDigest := network.GenerateSlotDigest(msg)

	// Hash the clientGatewayKey and the the slot's salt
	h, _ := hash.NewCMixHash()
	h.Write(cl.Key)
	h.Write(msg.Message.Salt)
	hashed := h.Sum(nil)

	h.Reset()

	// Hash the gatewaySlotDigest and the above hashed data
	h.Write(hashed)
	h.Write(gatewaySlotDigest)

	return h.Sum(nil)
}

// Pass-through for Registration Nonce Communication
func (gw *Instance) RequestNonce(msg *pb.NonceRequest, ipAddress string) (*pb.Nonce, error) {
	jww.INFO.Print("Passing on registration nonce request")
	return gw.Comms.SendRequestNonceMessage(gw.ServerHost, msg)

}

// Pass-through for Registration Nonce Confirmation
func (gw *Instance) ConfirmNonce(msg *pb.RequestRegistrationConfirmation,
	ipAddress string) (*pb.RegistrationConfirmation, error) {

	jww.INFO.Print("Passing on registration nonce confirmation")

	resp, err := gw.Comms.SendConfirmNonceMessage(gw.ServerHost, msg)

	if err != nil {
		return resp, err
	}

	// Insert client information to database
	newClient := &storage.Client{
		Id:  msg.UserID,
		Key: resp.ClientGatewayKey,
	}

	err = gw.storage.UpsertClient(newClient)
	if err != nil {
		return resp, nil
	}

	return resp, nil
}

// GenJunkMsg generates a junk message using the gateway's client key
func GenJunkMsg(grp *cyclic.Group, numNodes int, msgNum uint32) *pb.Slot {

	baseKey := grp.NewIntFromBytes((dummyUser)[:])

	var baseKeys []*cyclic.Int

	for i := 0; i < numNodes; i++ {
		baseKeys = append(baseKeys, baseKey)
	}

	salt := make([]byte, 32)
	salt[0] = 0x01

	msg := format.NewMessage(grp.GetP().ByteLen())
	payloadBytes := make([]byte, grp.GetP().ByteLen())
	bs := make([]byte, 4)
	// Note: Cannot be 0, must be inside group
	// So we add 1, and start at offset in payload
	// to avoid both conditions
	binary.LittleEndian.PutUint32(bs, msgNum+1)
	for i := 0; i < len(bs); i++ {
		payloadBytes[i+1] = bs[i]
	}
	msg.SetPayloadA(payloadBytes)
	msg.SetPayloadB(payloadBytes)
	msg.SetRecipientID(&dummyUser)

	ecrMsg := cmix.ClientEncrypt(grp, msg, salt, baseKeys)

	h, err := hash.NewCMixHash()
	if err != nil {
		jww.FATAL.Printf("Could not get hash: %+v", err)
	}

	KMACs := cmix.GenerateKMACs(salt, baseKeys, h)
	return &pb.Slot{
		PayloadB: ecrMsg.GetPayloadB(),
		PayloadA: ecrMsg.GetPayloadA(),
		Salt:     salt,
		SenderID: (dummyUser)[:],
		KMACs:    KMACs,
	}
}

// SendBatch polls sends whatever messages are in the batch assoceated with the
// requested round to the server
func (gw *Instance) SendBatch(roundInfo *pb.RoundInfo) {

	batchSize := uint64(roundInfo.BatchSize)
	if batchSize == 0 {
		jww.WARN.Printf("Server sent empty roundBufferSize!")
		return
	}

	batch := gw.UnmixedBuffer.PopRound(id.Round(roundInfo.ID))

	batch.Round = roundInfo

	jww.INFO.Printf("Sending batch for round %d with %d messages...", roundInfo.ID, len(batch.Slots))

	numNodes := len(roundInfo.GetTopology())

	if numNodes == 0 {
		jww.ERROR.Println("Round topology empty, sending bad messages!")
	}

	// Now fill with junk and send
	for i := uint64(len(batch.Slots)); i < batchSize; i++ {
		junkMsg := GenJunkMsg(gw.NetInf.GetCmixGroup(), numNodes,
			uint32(i))
		batch.Slots = append(batch.Slots, junkMsg)
	}

	// Send the completed batch
	err := gw.Comms.PostNewBatch(gw.ServerHost, batch)
	if err != nil {
		// TODO: handle failure sending batch
		jww.WARN.Printf("Error while sending batch: %v", err)
	}

	if gw.Params.EnableGossip{
		// Gossip senders included in the batch to other gateways
		err = gw.GossipBatch(batch)
		if err != nil {
			jww.WARN.Printf("Unable to gossip batch information: %+v", err)
		}
	}
}

// ProcessCompletedBatch handles messages coming out of the mixnet
func (gw *Instance) ProcessCompletedBatch(msgs []*pb.Slot, roundID id.Round) {
	if len(msgs) == 0 {
		return
	}

	numReal := 0
	// At this point, the returned batch and its fields should be non-nil
	msgsToInsert := make([]*storage.MixedMessage, len(msgs))
	recipients := make(map[id.ID]interface{})
	for _, msg := range msgs {
		serialmsg := format.NewMessage(gw.NetInf.GetCmixGroup().GetP().ByteLen())
		serialmsg.SetPayloadB(msg.PayloadB)
		userId := serialmsg.GetRecipientID()

		if !userId.Cmp(&dummyUser) {
			recipients[*userId] = nil

			jww.DEBUG.Printf("Message Received for: %s, %s, %s",
				userId.String(), msg.GetPayloadA(), msg.GetPayloadB())

			// Create new message and add it to the list for insertion
			msgsToInsert[numReal] = storage.NewMixedMessage(roundID, userId, msg.PayloadA, msg.PayloadB)
			numReal++
		}
	}

	// Perform the message insertion into Storage
	err := gw.storage.InsertMixedMessages(msgsToInsert[:numReal])
	if err != nil {
		jww.ERROR.Printf("Inserting new mixed messages failed in "+
			"ProcessCompletedBatch: %+v", err)
	}

	// Update filters in our storage system
	err = gw.UpsertFilters(recipients, gw.NetInf.GetLastRoundID())
	if err != nil {
		jww.ERROR.Printf("Unable to update local bloom filters: %+v", err)
	}

	// Gossip recipients included in the completed batch to other gateways
	// in a new thread
	if gw.Params.EnableGossip{
		go func(){
			err = gw.GossipBloom(recipients, gw.NetInf.GetLastRoundID())
			if err != nil {
				jww.ERROR.Printf("Unable to gossip bloom information: %+v", err)
			}
		}()
	}

	jww.INFO.Printf("Round received, %d real messages "+
		"processed, %d dummies ignored", numReal, len(msgs)-numReal)

	go PrintProfilingStatistics()
}

// Start sets up the threads and network server to run the gateway
func (gw *Instance) Start() {
	// Now that we're set up, run a thread that constantly
	// polls for updates
	go func() {
<<<<<<< HEAD
		//fix-me: this last update needs to be persistant across resets
		ticker := time.NewTicker(1 * time.Second)
=======
		lastUpdate := uint64(0)
		ticker := time.NewTicker(PollPeriod)
>>>>>>> 4170f25c
		for range ticker.C {
			msg, err := PollServer(gw.Comms,
				gw.ServerHost,
				gw.NetInf.GetFullNdf(),
				gw.NetInf.GetPartialNdf(),
<<<<<<< HEAD
				gw.lastUpdate,
				gw.address)
=======
				lastUpdate)
>>>>>>> 4170f25c
			if err != nil {
				jww.WARN.Printf(
					"Failed to Poll: %v",
					err)
				continue
			}
<<<<<<< HEAD
			err = gw.UpdateInstance(msg)
			if err != nil {
				jww.WARN.Printf("Unable to update instance: %+v", err)
=======
			if len(msg.Updates) > 0 {
				lastUpdate = msg.Updates[len(msg.Updates)-1].UpdateID
			}
			if err = gw.UpdateInstance(msg); err != nil {
				jww.WARN.Printf("Failed to update instance: %+v", err)
>>>>>>> 4170f25c
			}
		}
	}()
}

// FilterMessage determines if the message should be kept or discarded based on
// the capacity of the sender's ID bucket.
func (gw *Instance) FilterMessage(userId *id.ID) error {
	// If the user ID bucket is full AND the message's user ID is not on the
	// whitelist, then reject the message
	if !gw.rateLimit.LookupBucket(userId.String()).Add(1) {
		return errors.New("Rate limit exceeded. Try again later.")
	}

	// Otherwise, if the user ID bucket has room then let the message through
	return nil
}

// Notification Server polls Gateway for mobile notifications at this endpoint
func (gw *Instance) PollForNotifications(auth *connect.Auth) (i []*id.ID, e error) {
	// Check that authentication is good and the sender is our gateway, otherwise error
	if !auth.IsAuthenticated || auth.Sender.GetId() != &id.NotificationBot || auth.Sender.IsDynamicHost() {
		jww.WARN.Printf("PollForNotifications failed auth (sender ID: %s, auth: %v, expected: %s)",
			auth.Sender.GetId(), auth.IsAuthenticated, id.NotificationBot)
		return nil, connect.AuthError(auth.Sender.GetId())
	}
	return gw.un.Notified(), nil
}

// Client -> Gateway bloom request
func (gw *Instance) RequestBloom(msg *pb.GetBloom) (*pb.GetBloomResponse, error) {
	return nil, nil
}

// SaveKnownRounds saves the KnownRounds to a file.
func (gw *Instance) SaveKnownRounds() error {
	path := gw.Params.knownRoundsPath
	data, err := gw.knownRound.Marshal()
	if err != nil {
		return errors.Errorf("Failed to marshal KnownRounds: %v", err)
	}

	err = utils.WriteFile(path, data, utils.FilePerms, utils.DirPerms)
	if err != nil {
		return errors.Errorf("Failed to save KnownRounds to file: %v", err)
	}

	return nil
}

// LoadKnownRounds loads the KnownRounds from file into the Instance, if the
// file exists. Returns nil on successful loading or if the file does not exist.
// Returns an error if the file cannot be accessed or the data cannot be
// unmarshaled.
func (gw *Instance) LoadKnownRounds() error {
	data, err := utils.ReadFile(gw.Params.knownRoundsPath)
	if os.IsNotExist(err) {
		return nil
	} else if err != nil {
		return errors.Errorf("Failed to read KnownRounds from file: %v", err)
	}

	err = gw.knownRound.Unmarshal(data)
	if err != nil {
		return errors.Errorf("Failed to unmarshal KnownRounds: %v", err)
	}

	return nil
}

// SaveLastUpdateID saves the Instance.lastUpdate to a file.
func (gw *Instance) SaveLastUpdateID() error {
	path := gw.Params.lastUpdateIdPath
	data := []byte(strconv.FormatUint(gw.lastUpdate, 10))

	err := utils.WriteFile(path, data, utils.FilePerms, utils.DirPerms)
	if err != nil {
		return errors.Errorf("Failed to save lastUpdate to file: %v", err)
	}

	return nil
}

// LoadLastUpdateID loads the Instance.lastUpdate from file into the Instance,
// if the file exists. Returns nil on successful loading or if the file does not
// exist. Returns an error if the file cannot be accessed or the data cannot be
// parsed.
func (gw *Instance) LoadLastUpdateID() error {
	data, err := utils.ReadFile(gw.Params.lastUpdateIdPath)
	if os.IsNotExist(err) {
		return nil
	} else if err != nil {
		return errors.Errorf("Failed to read lastUpdate from file: %v", err)
	}

	dataStr := strings.TrimSpace(string(data))

	lastUpdate, err := strconv.ParseUint(dataStr, 10, 64)
	if err != nil {
		return errors.Errorf("Failed to parse lastUpdate from file: %v", err)
	}

	gw.lastUpdate = lastUpdate

	return nil
}<|MERGE_RESOLUTION|>--- conflicted
+++ resolved
@@ -259,7 +259,7 @@
 		GatewayAddress: addr,
 		GatewayVersion: currentVersion,
 	}
-	jww.DEBUG.Printf("Polling Server: %+v", pollMsg)
+
 	resp, err := conn.SendPoll(pollee, pollMsg)
 	return resp, err
 }
@@ -285,7 +285,6 @@
 // UpdateInstance reads a ServerPollResponse object and updates the instance
 // state accordingly.
 func (gw *Instance) UpdateInstance(newInfo *pb.ServerPollResponse) error {
-	jww.DEBUG.Printf("Server poll response: %+v", newInfo)
 	// Update the NDFs, and update the round info, which is currently
 	// recorded but not used for anything. (maybe we should print state
 	// of each round?)
@@ -321,14 +320,14 @@
 			// Parse the topology into an id list
 			idList, err := id.NewIDListFromBytes(update.Topology)
 			if err != nil {
+				return err
+			}
+
+			err = gw.NetInf.RoundUpdate(update)
+			if err != nil {
 				// do not return on round update failure, that will cause the
 				// gateway to cease to process further updates, just warn
 				jww.WARN.Printf("failed to insert round update: %s", err)
-			}
-
-			err = gw.NetInf.RoundUpdate(update)
-			if err != nil {
-				return err
 			}
 
 			// Convert the ID list to a circuit
@@ -1001,41 +1000,24 @@
 	// Now that we're set up, run a thread that constantly
 	// polls for updates
 	go func() {
-<<<<<<< HEAD
 		//fix-me: this last update needs to be persistant across resets
 		ticker := time.NewTicker(1 * time.Second)
-=======
-		lastUpdate := uint64(0)
-		ticker := time.NewTicker(PollPeriod)
->>>>>>> 4170f25c
 		for range ticker.C {
 			msg, err := PollServer(gw.Comms,
 				gw.ServerHost,
 				gw.NetInf.GetFullNdf(),
 				gw.NetInf.GetPartialNdf(),
-<<<<<<< HEAD
 				gw.lastUpdate,
 				gw.address)
-=======
-				lastUpdate)
->>>>>>> 4170f25c
 			if err != nil {
 				jww.WARN.Printf(
 					"Failed to Poll: %v",
 					err)
 				continue
 			}
-<<<<<<< HEAD
 			err = gw.UpdateInstance(msg)
 			if err != nil {
 				jww.WARN.Printf("Unable to update instance: %+v", err)
-=======
-			if len(msg.Updates) > 0 {
-				lastUpdate = msg.Updates[len(msg.Updates)-1].UpdateID
-			}
-			if err = gw.UpdateInstance(msg); err != nil {
-				jww.WARN.Printf("Failed to update instance: %+v", err)
->>>>>>> 4170f25c
 			}
 		}
 	}()

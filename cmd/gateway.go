--- conflicted
+++ resolved
@@ -83,12 +83,10 @@
 
 	lastUpdate uint64
 
-<<<<<<< HEAD
-	bloomFilterGossip sync.Mutex
-=======
 	curentRound    id.Round
 	hasCurentRound bool
->>>>>>> da161a77
+
+	bloomFilterGossip sync.Mutex
 }
 
 func (gw *Instance) GetBloom(msg *pb.GetBloom, ipAddress string) (*pb.GetBloomResponse, error) {
@@ -111,23 +109,9 @@
 			"Poll() clientRequest.ClientID required")
 	}
 
-<<<<<<< HEAD
-	lastKnownRound := gw.NetInf.GetLastRoundID()
-	// Get the range of updates from the network instance
-	updates, err := gw.NetInf.GetHistoricalRoundRange(
-		id.Round(clientRequest.FirstRound), id.Round(clientRequest.LastRound))
-	if err != nil {
-		errStr := fmt.Sprintf("couldn't get updates for client "+
-			"[%v]'s request4: %v", clientRequest.ClientID, err)
-		jww.WARN.Printf(errStr)
-		return &pb.GatewayPollResponse{}, errors.New(errStr)
-	}
-=======
 	//lastKnownRound := gw.NetInf.GetLastRoundID()
-
 	// Get the range of updates from the network instance
 	updates := gw.NetInf.GetRoundUpdates(int(clientRequest.LastUpdate))
->>>>>>> da161a77
 
 	kr, err := gw.knownRound.Marshal()
 	if err != nil {
@@ -138,7 +122,6 @@
 
 	}
 
-<<<<<<< HEAD
 	// These errors are suppressed, as DB errors shouldn't go to client
 	//  and if there is trouble getting filters returned, nil filters
 	//  are returned to the client
@@ -152,13 +135,7 @@
 		filters = append(filters, f.Filter)
 	}
 
-	return &pb.GatewayPollResponse{
-		PartialNDF:         gw.NetInf.GetPartialNdf().GetPb(),
-		Updates:            updates,
-		LastTrackedRound:   uint64(lastKnownRound), // fixme: is this being deprecated?
-		KnownRounds:        kr,
-		BloomFilters:      filters,
-=======
+
 	jww.TRACE.Printf("KnownRounds: %v", kr)
 
 	return &pb.GatewayPollResponse{
@@ -166,10 +143,7 @@
 		Updates:          updates,
 		LastTrackedRound: uint64(0), // FIXME: This should be the
 		// earliest tracked network round
-		KnownRounds: kr,
-		FilterNew:   nil,
-		FilterOld:   nil,
->>>>>>> da161a77
+		BloomFilters:      filters,
 	}, nil
 }
 
@@ -598,17 +572,10 @@
 	}
 
 	// Parse the roundID within the message
-<<<<<<< HEAD
-	roundID := id.Round(msg.RoundID)
+	roundID := id.Round(req.RoundID)
 
 	// Search the database for the requested messages
-	msgs, err, _ := gw.storage.GetMixedMessages(userId, roundID)
-=======
-	roundID := id.Round(req.RoundID)
-
-	// Search the database for the requested messages
-	msgs, isValidGateway, err := gw.storage.GetMixedMessages(userId, roundID)
->>>>>>> da161a77
+	msgs, isValidGateway, err, _ := gw.storage.GetMixedMessages(userId, roundID)
 	if err != nil {
 		return &pb.GetMessagesResponse{
 				HasRound: true,
@@ -659,11 +626,7 @@
 	jww.DEBUG.Printf("Getting message IDs for %q after %s from buffer...",
 		userID, msgID)
 
-<<<<<<< HEAD
-	msgs, err, _ := gw.storage.GetMixedMessages(userID, gw.NetInf.GetLastRoundID())
-=======
-	msgs, _, err := gw.storage.GetMixedMessages(userID, gw.NetInf.GetLastRoundID())
->>>>>>> da161a77
+	msgs, _, err, _ := gw.storage.GetMixedMessages(userID, gw.NetInf.GetLastRoundID())
 	if err != nil {
 		return nil, errors.Errorf("Could not look up message ids")
 	}
@@ -972,21 +935,13 @@
 	numReal := 0
 
 	// At this point, the returned batch and its fields should be non-nil
-<<<<<<< HEAD
-	h, _ := hash.NewCMixHash()
+	msgsToInsert := make([]*storage.MixedMessage, len(msgs))
 	recipients := make([]*id.ID, len(msgs))
 	var newMsgs []*storage.MixedMessage
 	for i, msg := range msgs {
-		serialmsg := format.NewMessage()
-=======
-	msgsToInsert := make([]*storage.MixedMessage, len(msgs))
-	for _, msg := range msgs {
 		serialmsg := format.NewMessage(gw.NetInf.GetCmixGroup().GetP().ByteLen())
->>>>>>> da161a77
 		serialmsg.SetPayloadB(msg.PayloadB)
 		userId := serialmsg.GetRecipientID()
-
-		recipients[i] = userId
 
 		if !userId.Cmp(&dummyUser) {
 			jww.DEBUG.Printf("Message Received for: %s, %s, %s",
@@ -995,27 +950,13 @@
 			// Create new message and add it to the list for insertion
 			msgsToInsert[numReal] = storage.NewMixedMessage(roundID, userId, msg.PayloadA, msg.PayloadB)
 			numReal++
-<<<<<<< HEAD
-			h.Write(msg.PayloadA)
-			h.Write(msg.PayloadB)
-			msgID := binary.BigEndian.Uint64(h.Sum(nil))
-			roundID := gw.NetInf.GetLastRoundID()
-
-			// Create new message and insert into database
-			newMsg := storage.NewMixedMessage(&roundID, userId, msg.PayloadA, msg.PayloadB)
-			newMsg.Id = msgID
-
-			newMsgs = append(newMsgs, newMsg)
-=======
->>>>>>> da161a77
-		}
-	}
-<<<<<<< HEAD
-
-	// Insert all the mixed messages
-	err := gw.storage.InsertMixedMessages(newMsgs)
-	if err != nil {
-		jww.ERROR.Printf("Inserting a new mixed message failed in "+
+		}
+	}
+
+	// Perform the message insertion into Storage
+	err := gw.storage.InsertMixedMessages(msgsToInsert[:numReal])
+	if err != nil {
+		jww.ERROR.Printf("Inserting new mixed messages failed in "+
 			"ProcessCompletedBatch: %+v", err)
 	}
 
@@ -1023,23 +964,15 @@
 	// Update filters in our storage system
 	err = gw.UpsertFilters(recipients, gw.NetInf.GetLastRoundID())
 	if err != nil {
-		jww.WARN.Printf("Unable to update local bloom filters: %+v", err)
+		jww.ERROR.Printf("Unable to update local bloom filters: %+v", err)
 	}
 
 	// Gossip recipients included in the completed batch to other gateways
 	err = gw.GossipBloom(recipients, gw.NetInf.GetLastRoundID())
 	if err != nil {
-		jww.WARN.Printf("Unable to gossip bloom information: %+v", err)
-	}
-=======
->>>>>>> da161a77
-
-	// Perform the message insertion into Storage
-	err := gw.storage.InsertMixedMessages(msgsToInsert[:numReal])
-	if err != nil {
-		jww.ERROR.Printf("Inserting new mixed messages failed in "+
-			"ProcessCompletedBatch: %+v", err)
-	}
+		jww.ERROR.Printf("Unable to gossip bloom information: %+v", err)
+	}
+
 	jww.INFO.Printf("Round received, %d real messages "+
 		"processed, %d dummies ignored", numReal, len(msgs)-numReal)
 

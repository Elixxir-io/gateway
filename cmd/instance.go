--- conflicted
+++ resolved
@@ -246,8 +246,7 @@
 			if err != nil {
 				// do not return on round update failure, that will cause the
 				// gateway to cease to process further updates, just warn
-<<<<<<< HEAD
-				jww.WARN.Printf("failed to insert round update for consensus: %s", err)
+				jww.WARN.Printf("failed to insert round update for %d: %s", update.ID, err)
 			}
 
 			// Add updates to filter for fast client polling
@@ -255,14 +254,11 @@
 			if err != nil {
 				// do not return on round update failure, that will cause the
 				// gateway to cease to process further updates, just warn
-				jww.WARN.Printf("failed to insert round update for client updates: %s", err)
-=======
-				jww.WARN.Printf("failed to insert round update for %d: %s", update.ID, err)
->>>>>>> 9a0b88ab
+				jww.WARN.Printf("failed to insert filtered round update for %d: %s", update.ID, err)
 			}
 
 			// Convert the ID list to a circuit
-			topology := ds.NewCircuit(idList)
+			topology := ds.Nhttps://gitlab.com/elixxir/gateway/-/merge_requests/252ewCircuit(idList)
 
 			// Chek if our node is the entry point fo the circuit
 			if states.Round(update.State) == states.PRECOMPUTING &&

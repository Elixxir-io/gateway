///////////////////////////////////////////////////////////////////////////////
// Copyright © 2020 xx network SEZC                                          //
//                                                                           //
// Use of this source code is governed by a license that can be found in the //
// LICENSE file                                                              //
///////////////////////////////////////////////////////////////////////////////

package cmd

import (
	"bytes"
	"encoding/binary"
	"fmt"
	"github.com/golang/protobuf/proto"
	"github.com/pkg/errors"
	jww "github.com/spf13/jwalterweatherman"
	"gitlab.com/elixxir/comms/gateway"
	pb "gitlab.com/elixxir/comms/mixmessages"
	"gitlab.com/elixxir/comms/network"
	ds "gitlab.com/elixxir/comms/network/dataStructures"
	"gitlab.com/elixxir/crypto/cmix"
	"gitlab.com/elixxir/crypto/cyclic"
	"gitlab.com/elixxir/crypto/hash"
	"gitlab.com/elixxir/gateway/notifications"
	"gitlab.com/elixxir/gateway/storage"
	"gitlab.com/elixxir/primitives/format"
	"gitlab.com/elixxir/primitives/knownRounds"
	"gitlab.com/elixxir/primitives/rateLimiting"
	"gitlab.com/elixxir/primitives/states"
	"gitlab.com/xx_network/comms/connect"
	"gitlab.com/xx_network/comms/gossip"
	"gitlab.com/xx_network/primitives/id"
	"gitlab.com/xx_network/primitives/ndf"
	"gitlab.com/xx_network/primitives/utils"
	"os"
	"strconv"
	"strings"
	"sync"
	"time"
)

var dummyUser = id.DummyUser

// Errors to suppress
const (
	ErrInvalidHost = "Invalid host ID:"
	ErrAuth        = "Failed to authenticate id:"
)

// The max number of rounds to be stored in the KnownRounds buffer.
const knownRoundsSize = 1000

type Instance struct {
	// Storage buffer for messages to be submitted to the network
	UnmixedBuffer storage.UnmixedMessageBuffer

	// Contains all Gateway relevant fields
	Params Params

	// Contains Server Host Information
	ServerHost *connect.Host

	// Gateway object created at start
	Comms *gateway.Comms

	// Map of leaky buckets for user IDs
	rateLimitQuit chan struct{}
	rateLimit     *rateLimiting.BucketMap

	// struct for tracking notifications
	un notifications.UserNotifications

	// Tracker of the gateway's known rounds
	knownRound *knownRounds.KnownRounds

	storage *storage.Storage
	// TODO: Integrate and remove duplication with the stuff above.
	// NetInf is the network interface for working with the NDF poll
	// functionality in comms.
	NetInf        *network.Instance
	addGateway    chan network.NodeGateway
	removeGateway chan *id.ID

	lastUpdate uint64

	curentRound    id.Round
	hasCurentRound bool

	bloomFilterGossip sync.Mutex
}

func (gw *Instance) GetBloom(msg *pb.GetBloom, ipAddress string) (*pb.GetBloomResponse, error) {
	panic("implement me")
}

// Handler for a client's poll to a gateway. Returns all the last updates and known rounds
func (gw *Instance) Poll(clientRequest *pb.GatewayPoll) (
	*pb.GatewayPollResponse, error) {
	// Nil check to check for valid clientRequest
	if clientRequest == nil {
		return &pb.GatewayPollResponse{}, errors.Errorf(
			"Poll() clientRequest is empty")
	}

	// Check if the clientID is populated and valid
	clientId, err := id.Unmarshal(clientRequest.ClientID)
	if clientRequest.ClientID == nil || err != nil {
		return &pb.GatewayPollResponse{}, errors.Errorf(
			"Poll() clientRequest.ClientID required")
	}

	//lastKnownRound := gw.NetInf.GetLastRoundID()
	// Get the range of updates from the network instance
	updates := gw.NetInf.GetRoundUpdates(int(clientRequest.LastUpdate))

	kr, err := gw.knownRound.Marshal()
	if err != nil {
		errStr := fmt.Sprintf("couldn't get known rounds for client "+
			"[%v]'s request: %v", clientRequest.ClientID, err)
		jww.WARN.Printf(errStr)
		return &pb.GatewayPollResponse{}, errors.New(errStr)

	}

	// These errors are suppressed, as DB errors shouldn't go to client
	//  and if there is trouble getting filters returned, nil filters
	//  are returned to the client
	clientFilters, err := gw.storage.GetBloomFilters(clientId, id.Round(clientRequest.LastRound))
	if err != nil {
		jww.WARN.Printf("Could not get filters for %s when polling: %v", clientId, err)
	}

	var filters [][]byte
	for _, f := range clientFilters {
		filters = append(filters, f.Filter)
	}

	jww.TRACE.Printf("KnownRounds: %v", kr)

	return &pb.GatewayPollResponse{
		PartialNDF:       gw.NetInf.GetPartialNdf().GetPb(),
		Updates:          updates,
		LastTrackedRound: uint64(0), // FIXME: This should be the
		KnownRounds:      kr,
		// earliest tracked network round
<<<<<<< HEAD
		BloomFilters: filters,
=======
		KnownRounds: kr,
>>>>>>> 1f884fef
	}, nil
}

// NewGatewayInstance initializes a gateway Handler interface
func NewGatewayInstance(params Params) *Instance {
	newDatabase, _, err := storage.NewStorage(params.DbUsername,
		params.DbPassword,
		params.DbName,
		params.DbAddress,
		params.DbPort,
	)
	if err != nil {
		eMsg := fmt.Sprintf("Could not initialize database: "+
			"psql://%s@%s:%s/%s", params.DbUsername,
			params.DbAddress, params.DbPort, params.DbName)
		if params.DevMode {
			jww.WARN.Printf(eMsg)
		} else {
			jww.FATAL.Panicf(eMsg)
		}
	}
	i := &Instance{
		UnmixedBuffer: storage.NewUnmixedMessagesMap(),
		Params:        params,
		storage:       newDatabase,
		knownRound:    knownRounds.NewKnownRound(knownRoundsSize),
	}

	//There is no round 0
	i.knownRound.Check(0)
	jww.DEBUG.Printf("Initial KnownRound State: %+v", i.knownRound)
	msh, _ := i.knownRound.Marshal()
	jww.DEBUG.Printf("Initial KnownRound Marshal: %s",
		string(msh))

	return i
}

func NewImplementation(instance *Instance) *gateway.Implementation {
	impl := gateway.NewImplementation()
	impl.Functions.CheckMessages = func(userID *id.ID, messageID, ipaddress string) (i []string, b error) {
		return instance.CheckMessages(userID, messageID, ipaddress)
	}
	impl.Functions.ConfirmNonce = func(message *pb.RequestRegistrationConfirmation, ipaddress string) (confirmation *pb.RegistrationConfirmation, e error) {
		return instance.ConfirmNonce(message, ipaddress)
	}
	impl.Functions.GetMessage = func(userID *id.ID, msgID, ipaddress string) (slot *pb.Slot, b error) {
		return instance.GetMessage(userID, msgID, ipaddress)
	}
	impl.Functions.PutMessage = func(message *pb.GatewaySlot, ipaddress string) (*pb.GatewaySlotResponse, error) {
		return instance.PutMessage(message, ipaddress)
	}
	impl.Functions.RequestNonce = func(message *pb.NonceRequest, ipaddress string) (nonce *pb.Nonce, e error) {
		return instance.RequestNonce(message, ipaddress)
	}
	impl.Functions.PollForNotifications = func(auth *connect.Auth) (i []*id.ID, e error) {
		return instance.PollForNotifications(auth)
	}
	// Client -> Gateway historical round request
	impl.Functions.RequestHistoricalRounds = func(msg *pb.HistoricalRounds) (response *pb.HistoricalRoundsResponse, err error) {
		return instance.RequestHistoricalRounds(msg)
	}
	// Client -> Gateway message request
	impl.Functions.RequestMessages = func(msg *pb.GetMessages) (*pb.GetMessagesResponse, error) {
		return instance.RequestMessages(msg)
	}
	// Client -> Gateway bloom request
	impl.Functions.RequestBloom = func(msg *pb.GetBloom) (*pb.GetBloomResponse, error) {
		return instance.RequestBloom(msg)
	}
	impl.Functions.Poll = func(msg *pb.GatewayPoll) (response *pb.GatewayPollResponse, err error) {
		return instance.Poll(msg)
	}
	return impl
}

// PollServer sends a poll message to the server and returns a response.
func PollServer(conn *gateway.Comms, pollee *connect.Host, ndf,
	partialNdf *network.SecuredNdf, lastUpdate uint64) (
	*pb.ServerPollResponse, error) {

	var ndfHash, partialNdfHash *pb.NDFHash
	ndfHash = &pb.NDFHash{
		Hash: make([]byte, 0),
	}

	partialNdfHash = &pb.NDFHash{
		Hash: make([]byte, 0),
	}

	if ndf != nil {
		ndfHash = &pb.NDFHash{Hash: ndf.GetHash()}
	}
	if partialNdf != nil {
		partialNdfHash = &pb.NDFHash{Hash: partialNdf.GetHash()}
	}

	pollMsg := &pb.ServerPoll{
		Full:           ndfHash,
		Partial:        partialNdfHash,
		LastUpdate:     lastUpdate,
		Error:          "",
		GatewayPort:    uint32(gwPort),
		GatewayVersion: currentVersion,
	}

	resp, err := conn.SendPoll(pollee, pollMsg)
	return resp, err
}

// CreateNetworkInstance will generate a new network instance object given
// properly formed ndf, partialNdf, connection, and Storage object
func CreateNetworkInstance(conn *gateway.Comms, ndf, partialNdf *pb.NDF, ers *storage.Storage) (
	*network.Instance, error) {
	newNdf := &ds.Ndf{}
	newPartialNdf := &ds.Ndf{}
	err := newNdf.Update(ndf)
	if err != nil {
		return nil, err
	}
	err = newPartialNdf.Update(partialNdf)
	if err != nil {
		return nil, err
	}
	pc := conn.ProtoComms
	return network.NewInstance(pc, newNdf.Get(), newPartialNdf.Get(), ers)
}

// UpdateInstance reads a ServerPollResponse object and updates the instance
// state accordingly.
func (gw *Instance) UpdateInstance(newInfo *pb.ServerPollResponse) error {
	// Update the NDFs, and update the round info, which is currently
	// recorded but not used for anything. (maybe we should print state
	// of each round?)
	if newInfo.FullNDF != nil {
		err := gw.NetInf.UpdateFullNdf(newInfo.FullNDF)
		if err != nil {
			return err
		}
	}
	if newInfo.PartialNDF != nil {
		err := gw.NetInf.UpdatePartialNdf(newInfo.PartialNDF)
		if err != nil {
			return err
		}
	}

	if newInfo.Updates != nil {

		for _, update := range newInfo.Updates {
			if update.UpdateID > gw.lastUpdate {
				gw.lastUpdate = update.UpdateID

				// Save lastUpdate ID to file
				if err := gw.SaveLastUpdateID(); err != nil {
					jww.ERROR.Print(err)
				}
			}
			// Parse the topology into an id list
			idList, err := id.NewIDListFromBytes(update.Topology)
			if err != nil {
				return err
			}

			err = gw.NetInf.RoundUpdate(update)
			if err != nil {
				return err
			}

			// Convert the ID list to a circuit
			topology := ds.NewCircuit(idList)

			// Chek if our node is the entry point fo the circuit
			if topology.IsFirstNode(gw.ServerHost.GetId()) {
				gw.UnmixedBuffer.SetAsRoundLeader(id.Round(update.ID), update.BatchSize)
			}

			roundState := states.Round(update.State)

			if topology.GetNodeLocation(gw.ServerHost.GetId()) != -1 &&
				(roundState == states.COMPLETED ||
					roundState == states.FAILED) {
				gw.curentRound = id.Round(update.ID)
				gw.hasCurentRound = true
			}

			if roundState == states.COMPLETED || roundState == states.FAILED {
				gw.knownRound.Check(id.Round(update.ID))
				if err := gw.SaveKnownRounds(); err != nil {
					jww.ERROR.Print(err)
				}
			}
		}
	}

	// Send a new batch to the server when it asks for one
	if newInfo.BatchRequest != nil {
		gw.SendBatchWhenReady(newInfo.BatchRequest)
	}
	// Process a batch that has been completed by this server
	if newInfo.Slots != nil {
		if !gw.hasCurentRound {
			jww.FATAL.Panicf("No round known about, cannot process slots")
		}
		gw.hasCurentRound = false
		gw.ProcessCompletedBatch(newInfo.Slots, gw.curentRound)
	}
	return nil
}

// InitNetwork initializes the network on this gateway instance
// After the network object is created, you need to use it to connect
// to the corresponding server in the network using ConnectToNode.
// Additionally, to clean up the network object (especially in tests), call
// Shutdown() on the network object.
func (gw *Instance) InitNetwork() error {
	address := fmt.Sprintf("%s:%d", gw.Params.Address, gw.Params.Port)
	var err error
	var gwCert, gwKey, nodeCert, permissioningCert []byte

	// Read our cert from file
	gwCert, err = utils.ReadFile(gw.Params.CertPath)
	if err != nil {
		return errors.New(fmt.Sprintf("Failed to read certificate at %s: %+v",
			gw.Params.CertPath, err))
	}

	// Read our private key from file
	gwKey, err = utils.ReadFile(gw.Params.KeyPath)
	if err != nil {
		return errors.New(fmt.Sprintf("Failed to read gwKey at %s: %+v",
			gw.Params.KeyPath, err))
	}

	// Read our node's cert from file
	nodeCert, err = utils.ReadFile(gw.Params.ServerCertPath)
	if err != nil {
		return errors.New(fmt.Sprintf(
			"Failed to read server gwCert at %s: %+v", gw.Params.ServerCertPath, err))
	}

	// Read the permissioning server's cert from
	permissioningCert, err = utils.ReadFile(gw.Params.PermissioningCertPath)
	if err != nil {
		return errors.WithMessagef(err,
			"Failed to read permissioning cert at %v",
			gw.Params.PermissioningCertPath)
	}

	// Load knownRounds data from file
	if err := gw.LoadKnownRounds(); err != nil {
		return err
	}
	// Ensure that knowRounds can be saved and crash if it cannot
	if err := gw.SaveKnownRounds(); err != nil {
		jww.FATAL.Panicf("Failed to save KnownRounds: %v", err)
	}

	// Load lastUpdate ID from file
	if err := gw.LoadLastUpdateID(); err != nil {
		return err
	}
	// Ensure that lastUpdate ID can be saved and crash if it cannot
	if err := gw.SaveLastUpdateID(); err != nil {
		jww.FATAL.Panicf("Failed to save lastUpdate: %v", err)
	}

	// Set up temporary gateway listener
	gatewayHandler := NewImplementation(gw)
	gw.Comms = gateway.StartGateway(&id.TempGateway, address, gatewayHandler,
		gwCert, gwKey, gossip.DefaultManagerFlags())

	// Set up temporary server host
	// (id, address string, cert []byte, disableTimeout, enableAuth bool)
	dummyServerID := id.DummyUser.DeepCopy()
	dummyServerID.SetType(id.Node)
	params := connect.GetDefaultHostParams()
	params.MaxRetries = 0
	gw.ServerHost, err = connect.NewHost(dummyServerID, gw.Params.NodeAddress,
		nodeCert, params)
	if err != nil {
		return errors.Errorf("Unable to create tmp server host: %+v",
			err)
	}

	// Begin polling server for NDF
	jww.INFO.Printf("Beginning polling NDF...")
	var nodeId []byte
	var serverResponse *pb.ServerPollResponse

	// fixme: determine if this a proper conditional for when server is not ready
	for serverResponse == nil {
		// TODO: Probably not great to always sleep immediately
		time.Sleep(3 * time.Second)

		// Poll Server for the NDFs, then use it to create the
		// network instance and begin polling for server updates
		serverResponse, err = PollServer(gw.Comms, gw.ServerHost, nil, nil, 0)
		if err != nil {
			eMsg := err.Error()
			// Catch recoverable error
			if strings.Contains(eMsg, ErrInvalidHost) {
				jww.WARN.Printf("Node not ready...: %s",
					eMsg)
				continue
				// NO_NDF will be returned if the node
				// has not retrieved an NDF from
				// permissioning yet
			} else if strings.Contains(eMsg, ndf.NO_NDF) {
				continue
			} else if strings.Contains(eMsg, ErrAuth) {
				jww.WARN.Printf(eMsg)
				continue
			} else {
				return errors.Errorf(
					"Error polling NDF: %+v", err)
			}
		}

		jww.DEBUG.Printf("Creating instance!")
		gw.NetInf, err = CreateNetworkInstance(gw.Comms,
			serverResponse.FullNDF,
			serverResponse.PartialNDF, gw.storage)
		if err != nil {
			jww.ERROR.Printf("Unable to create network"+
				" instance: %v", err)
			continue
		}

		// Add permissioning as a host
		params := connect.GetDefaultHostParams()
		params.MaxRetries = 0
		_, err = gw.Comms.AddHost(&id.Permissioning, "", permissioningCert, params)
		if err != nil {
			jww.ERROR.Printf("Couldn't add permissioning host to comms: %v", err)
			continue
		}

		// Update the network instance
		jww.DEBUG.Printf("Updating instance")
		err = gw.UpdateInstance(serverResponse)
		if err != nil {
			jww.ERROR.Printf("Update instance error: %v", err)
			continue
		}

		// Install the NDF once we get it
		if serverResponse.FullNDF != nil && serverResponse.Id != nil {
			err = gw.setupIDF(serverResponse.Id)
			nodeId = serverResponse.Id
			if err != nil {
				jww.WARN.Printf("failed to update node information: %+v", err)
				return err
			}
		}
		jww.INFO.Printf("Successfully obtained NDF!")

		// Replace the comms server with the newly-signed certificate
		// fixme: determine if we need to restart gw for restart with new id
		gw.Comms.Shutdown()

		serverID, err2 := id.Unmarshal(nodeId)
		if err2 != nil {
			jww.ERROR.Printf("Unmarshalling serverID failed during network "+
				"init: %+v", err2)
		}
		gw.ServerHost.Disconnect()

		// Update the host information with the new server ID
		params = connect.GetDefaultHostParams()
		params.MaxRetries = 0
		gw.ServerHost, err = connect.NewHost(serverID.DeepCopy(), gw.Params.NodeAddress, nodeCert,
			params)
		if err != nil {
			return errors.Errorf(
				"Unable to create updated server host: %+v", err)
		}

		gatewayId := serverID
		gatewayId.SetType(id.Gateway)
		gw.Comms = gateway.StartGateway(gatewayId, address, gatewayHandler,
			gwCert, gwKey, gossip.DefaultManagerFlags())
		gw.InitRateLimitGossip()
		gw.InitBloomGossip()
		// Initialize hosts for reverse-authentication
		// This may be necessary to verify the NDF if it gets updated while
		// the network is up
		_, err = gw.Comms.AddHost(&id.Permissioning, "", permissioningCert, params)
		if err != nil {
			return errors.Errorf("Couldn't add permissioning host: %v", err)
		}

		// newNdf := gw.NetInf.GetPartialNdf().Get()

		// Add notification bot as a host
		// _, err = gw.Comms.AddHost(&id.NotificationBot, newNdf.Notification.Address,
		// 	[]byte(newNdf.Notification.TlsCertificate), false, true)
		// if err != nil {
		// 	return errors.Errorf("Unable to add notifications host: %+v", err)
		// }
	}

	return nil
}

// Helper that updates parses the NDF in order to create our IDF
func (gw *Instance) setupIDF(nodeId []byte) (err error) {

	// Get the ndf from our network instance
	ourNdf := gw.NetInf.GetPartialNdf().Get()

	// Determine the index of this gateway
	for i, node := range ourNdf.Nodes {
		// Find our node in the ndf
		if bytes.Compare(node.ID, nodeId) == 0 {

			// Save the IDF to the idfPath
			err := writeIDF(ourNdf, i, idfPath)
			if err != nil {
				jww.WARN.Printf("Could not write ID File: %s",
					idfPath)
			}

			return nil
		}
	}

	return errors.Errorf("Unable to locate ID %v in NDF!", nodeId)
}

// TODO: Refactor to get messages once the old endpoint is ready to be fully deprecated
// Client -> Gateway handler. Looks up messages based on a userID and a roundID.
// If the gateway participated in this round, and the requested client had messages in that round,
// we return these message(s) to the requester
func (gw *Instance) RequestMessages(req *pb.GetMessages) (*pb.GetMessagesResponse, error) {
	// Error check for a invalidly crafted message
	if req == nil || req.ClientID == nil || req.RoundID == 0 {
		return &pb.GetMessagesResponse{}, errors.New("Could not parse message! " +
			"Please try again with a properly crafted message!")
	}

	// Parse the requested clientID within the message for the database request
	userId, err := id.Unmarshal(req.ClientID)
	if err != nil {
		return &pb.GetMessagesResponse{}, errors.New("Could not parse requested user ID!")
	}

	// Parse the roundID within the message
	roundID := id.Round(req.RoundID)

	// Search the database for the requested messages
	msgs, isValidGateway, err := gw.storage.GetMixedMessages(userId, roundID)
	if err != nil {
		jww.WARN.Printf("Could not find any MixedMessages with "+
			"recipient ID %v and round ID %v: %+v", userId, roundID, err)
		return &pb.GetMessagesResponse{
				HasRound: true,
			}, errors.Errorf("Could not find any MixedMessages with "+
				"recipient ID %v and round ID %v: %+v", userId, roundID, err)
	} else if !isValidGateway {
		jww.WARN.Printf("A client (%s) has requested messages for a "+
			"round (%v) which is not recorded with messages", userId, roundID)
		return &pb.GetMessagesResponse{
			HasRound: false,
		}, nil
	}

	// Parse the database response to construct individual slots
	var slots []*pb.Slot
	for _, msg := range msgs {
		// Get the message contents
		payloadA, payloadB := msg.GetMessageContents()
		// Construct the slot and place in the list
		data := &pb.Slot{
			PayloadA: payloadA,
			PayloadB: payloadB,
		}
		jww.DEBUG.Printf("Message Retrieved: %s, %s, %s",
			userId.String(), payloadA, payloadB)

		slots = append(slots, data)
	}

	// Return all messages to the requester
	return &pb.GetMessagesResponse{
		HasRound: true,
		Messages: slots,
	}, nil

}

// Returns message contents for MessageID, or a null/randomized message
// if that ID does not exist of the same size as a regular message
func (gw *Instance) GetMessage(userID *id.ID, msgID string, ipAddress string) (*pb.Slot, error) {
	// Fixme: populate function with requestMessage logic when comms is ready to be refactored
	return &pb.Slot{}, nil
}

// Return any MessageIDs in the globals for this User
// FIXME: Remove this function
func (gw *Instance) CheckMessages(userID *id.ID, msgID string, ipAddress string) ([]string, error) {
	jww.DEBUG.Printf("Getting message IDs for %q after %s from buffer...",
		userID, msgID)

	msgs, _, err := gw.storage.GetMixedMessages(userID, gw.NetInf.GetLastRoundID())
	if err != nil {
		return nil, errors.Errorf("Could not look up message ids")
	}

	// Parse the message ids returned and send back to sender
	var msgIds []string
	for _, msg := range msgs {
		data := strconv.FormatUint(msg.Id, 10)
		msgIds = append(msgIds, data)
	}
	return msgIds, nil
}

// RequestHistoricalRounds retrieves all rounds requested within the HistoricalRounds
// message from the gateway's database. A list of round info messages are returned
// to the sender
func (gw *Instance) RequestHistoricalRounds(msg *pb.HistoricalRounds) (*pb.HistoricalRoundsResponse, error) {
	// Nil check external messages to avoid potential crashes
	if msg == nil || msg.Rounds == nil {
		return &pb.HistoricalRoundsResponse{}, errors.New("Invalid historical" +
			" round request, could not look up rounds. Please send a valid message.")
	}

	// Parse the message for all requested rounds
	var roundIds []id.Round
	for _, rnd := range msg.Rounds {
		roundIds = append(roundIds, id.Round(rnd))
	}
	// Look up requested rounds in the database
	retrievedRounds, err := gw.storage.GetRounds(roundIds)
	if err != nil {
		return &pb.HistoricalRoundsResponse{}, errors.New("Could not look up rounds requested.")
	}

	// Parse the retrieved rounds into the roundInfo message type
	// Fixme: there is a back and forth type casting going on between placing
	//  data into the database per the spec laid out
	//  and taking that data out and casting it back to the original format.
	//  it's really dumb and shouldn't happen, it should be fixed.
	var rounds []*pb.RoundInfo
	for _, rnd := range retrievedRounds {
		ri := &pb.RoundInfo{}
		err = proto.Unmarshal(rnd.InfoBlob, ri)
		if err != nil {
			// If trouble unmarshalling, move to next round
			// Note this should never happen with
			// rounds placed by us in our own database
			jww.WARN.Printf("Could not unmarshal round %d in our database. "+
				"Could the database be corrupted?", rnd.Id)
			continue
		}

		rounds = append(rounds, ri)
	}

	// Return the retrievedRounds
	return &pb.HistoricalRoundsResponse{
		Rounds: rounds,
	}, nil

}

// PutMessage adds a message to the outgoing queue
func (gw *Instance) PutMessage(msg *pb.GatewaySlot, ipAddress string) (*pb.GatewaySlotResponse, error) {
	// Fixme: work needs to be done to populate database with precanned values
	//  so that precanned users aren't rejected when sending messages
	// Construct Client ID for database lookup
	clientID, err := id.Unmarshal(msg.Message.SenderID)
	if err != nil {
		return &pb.GatewaySlotResponse{
			Accepted: false,
		}, errors.Errorf("Could not parse message: Unrecognized ID")
	}

	//Retrieve the client from the database
	cl, err := gw.storage.GetClient(clientID)
	if err != nil {
		return &pb.GatewaySlotResponse{
			Accepted: false,
		}, errors.New("Did not recognize ID. Have you registered successfully?")
	}

	//Generate the MAC and check against the message's MAC
	clientMac := generateClientMac(cl, msg)
	if !bytes.Equal(clientMac, msg.MAC) {
		return &pb.GatewaySlotResponse{
			Accepted: false,
		}, errors.New("Could not authenticate client. Please try again later")
	}
	thisRound := id.Round(msg.RoundID)

	// Rate limit messages
	senderId, err := id.Unmarshal(msg.GetMessage().GetSenderID())
	if err != nil {
		return nil, errors.Errorf("Unable to unmarshal sender ID: %+v", err)
	}
	err = gw.FilterMessage(senderId)
	if err != nil {
		jww.INFO.Printf("Rate limiting check failed on send message from "+
			"%v", msg.Message.GetSenderID())
		return &pb.GatewaySlotResponse{
			Accepted: false,
		}, err
	}

	// Check if we manage this round
	if !gw.UnmixedBuffer.IsRoundLeader(thisRound) {
		return &pb.GatewaySlotResponse{Accepted: false}, errors.Errorf("Could not find round. " +
			"Please try a different gateway.")
	}

	if gw.UnmixedBuffer.IsRoundFull(thisRound) {
		return &pb.GatewaySlotResponse{Accepted: false}, errors.Errorf("This round is full and " +
			"will not accept any new messages. Please try a different round.")
	}

	if err = gw.UnmixedBuffer.AddUnmixedMessage(msg.Message, thisRound); err != nil {
		return &pb.GatewaySlotResponse{Accepted: false},
			errors.WithMessage(err, "could not add to round. "+
				"Please try a different round.")
	}

	jww.DEBUG.Printf("Putting message from user %v in outgoing queue...",
		msg.Message.GetSenderID())

	return &pb.GatewaySlotResponse{
		Accepted: true,
		RoundID:  msg.GetRoundID(),
	}, nil
}

// Helper function which generates the client MAC for checking the clients
// authenticity
func generateClientMac(cl *storage.Client, msg *pb.GatewaySlot) []byte {
	// Digest the message for the MAC generation
	gatewaySlotDigest := network.GenerateSlotDigest(msg)

	// Hash the clientGatewayKey and the the slot's salt
	h, _ := hash.NewCMixHash()
	h.Write(cl.Key)
	h.Write(msg.Message.Salt)
	hashed := h.Sum(nil)

	h.Reset()

	// Hash the gatewaySlotDigest and the above hashed data
	h.Write(hashed)
	h.Write(gatewaySlotDigest)

	return h.Sum(nil)
}

// Pass-through for Registration Nonce Communication
func (gw *Instance) RequestNonce(msg *pb.NonceRequest, ipAddress string) (*pb.Nonce, error) {
	jww.INFO.Print("Passing on registration nonce request")
	return gw.Comms.SendRequestNonceMessage(gw.ServerHost, msg)

}

// Pass-through for Registration Nonce Confirmation
func (gw *Instance) ConfirmNonce(msg *pb.RequestRegistrationConfirmation,
	ipAddress string) (*pb.RegistrationConfirmation, error) {

	jww.INFO.Print("Passing on registration nonce confirmation")

	resp, err := gw.Comms.SendConfirmNonceMessage(gw.ServerHost, msg)

	if err != nil {
		return resp, err
	}

	// Insert client information to database
	newClient := &storage.Client{
		Id:  msg.UserID,
		Key: resp.ClientGatewayKey,
	}

	err = gw.storage.InsertClient(newClient)
	if err != nil {
		return resp, nil
	}

	return resp, nil
}

// GenJunkMsg generates a junk message using the gateway's client key
func GenJunkMsg(grp *cyclic.Group, numNodes int, msgNum uint32) *pb.Slot {

	baseKey := grp.NewIntFromBytes((dummyUser)[:])

	var baseKeys []*cyclic.Int

	for i := 0; i < numNodes; i++ {
		baseKeys = append(baseKeys, baseKey)
	}

	salt := make([]byte, 32)
	salt[0] = 0x01

	msg := format.NewMessage(grp.GetP().ByteLen())
	payloadBytes := make([]byte, grp.GetP().ByteLen())
	bs := make([]byte, 4)
	// Note: Cannot be 0, must be inside group
	// So we add 1, and start at offset in payload
	// to avoid both conditions
	binary.LittleEndian.PutUint32(bs, msgNum+1)
	for i := 0; i < len(bs); i++ {
		payloadBytes[i+1] = bs[i]
	}
	msg.SetPayloadA(payloadBytes)
	msg.SetPayloadB(payloadBytes)
	msg.SetRecipientID(&dummyUser)

	ecrMsg := cmix.ClientEncrypt(grp, msg, salt, baseKeys)

	h, err := hash.NewCMixHash()
	if err != nil {
		jww.FATAL.Printf("Could not get hash: %+v", err)
	}

	KMACs := cmix.GenerateKMACs(salt, baseKeys, h)
	return &pb.Slot{
		PayloadB: ecrMsg.GetPayloadB(),
		PayloadA: ecrMsg.GetPayloadA(),
		Salt:     salt,
		SenderID: (dummyUser)[:],
		KMACs:    KMACs,
	}
}

// SendBatchWhenReady polls for the servers RoundBufferInfo object, checks
// if there are at least minRoundCnt rounds ready, and sends whenever there
// are minMsgCnt messages available in the message queue
func (gw *Instance) SendBatchWhenReady(roundInfo *pb.RoundInfo) {

	batchSize := uint64(roundInfo.BatchSize)
	if batchSize == 0 {
		jww.WARN.Printf("Server sent empty roundBufferSize!")
		return
	}

	// minMsgCnt should be no less than 33% of the BatchSize
	// Note: this is security sensitive.. be careful modifying it
	minMsgCnt := uint64(roundInfo.BatchSize / 3)
	if minMsgCnt == 0 {
		minMsgCnt = 1
	}

	// FIXME: HACK HACK HACK -- disable the minMsgCnt
	// We're unable to use this right now because we are moving to
	// multi-team setups and adding a time out to rounds. So it is
	// likely we will loop forever and/or drop a lot of rounds due to
	// not receiving messages quickly enough for a certain round.
	// Will revisit if we add the ability to re-encrypt messages for
	// a different round or another mechanism becomes available.
	minMsgCnt = 0

	batch := gw.UnmixedBuffer.GetRoundMessages(minMsgCnt, id.Round(roundInfo.ID))
	for batch == nil {
		jww.INFO.Printf(
			"Server is ready, but only have %d messages to send, "+
				"need %d! Waiting 1 seconds!",
			gw.UnmixedBuffer.LenUnmixed(id.Round(roundInfo.ID)),
			minMsgCnt)
		time.Sleep(1 * time.Second)
		batch = gw.UnmixedBuffer.GetRoundMessages(minMsgCnt, id.Round(roundInfo.ID))
	}

	batch.Round = roundInfo

	jww.INFO.Printf("Sending batch with %d messages...", len(batch.Slots))

	numNodes := len(roundInfo.GetTopology())

	if numNodes == 0 {
		jww.ERROR.Println("Round topology empty, sending bad messages!")
	}

	// Now fill with junk and send
	for i := uint64(len(batch.Slots)); i < batchSize; i++ {
		junkMsg := GenJunkMsg(gw.NetInf.GetCmixGroup(), numNodes,
			uint32(i))
		batch.Slots = append(batch.Slots, junkMsg)
	}

	// Send the completed batch
	err := gw.Comms.PostNewBatch(gw.ServerHost, batch)
	if err != nil {
		// TODO: handle failure sending batch
		jww.WARN.Printf("Error while sending batch: %v", err)
	}

	// Gossip senders included in the batch to other gateways
	err = gw.GossipBatch(batch)
	if err != nil {
		jww.WARN.Printf("Unable to gossip batch information: %+v", err)
	}
}

// ProcessCompletedBatch handles messages coming out of the mixnet
func (gw *Instance) ProcessCompletedBatch(msgs []*pb.Slot, roundID id.Round) {
	if len(msgs) == 0 {
		return
	}

	numReal := 0
	// At this point, the returned batch and its fields should be non-nil
	msgsToInsert := make([]*storage.MixedMessage, len(msgs))
	recipients := make([]*id.ID, len(msgs))
	for i, msg := range msgs {
		serialmsg := format.NewMessage(gw.NetInf.GetCmixGroup().GetP().ByteLen())
		serialmsg.SetPayloadB(msg.PayloadB)
		userId := serialmsg.GetRecipientID()
		recipients[i] = userId

		if !userId.Cmp(&dummyUser) {
			jww.DEBUG.Printf("Message Received for: %s, %s, %s",
				userId.String(), msg.GetPayloadA(), msg.GetPayloadB())

			// Create new message and add it to the list for insertion
			msgsToInsert[numReal] = storage.NewMixedMessage(roundID, userId, msg.PayloadA, msg.PayloadB)
			numReal++
		}
	}

	// Perform the message insertion into Storage
	err := gw.storage.InsertMixedMessages(msgsToInsert[:numReal])
	if err != nil {
		jww.ERROR.Printf("Inserting new mixed messages failed in "+
			"ProcessCompletedBatch: %+v", err)
	}

	// Update filters in our storage system
	err = gw.UpsertFilters(recipients, gw.NetInf.GetLastRoundID())
	if err != nil {
		jww.ERROR.Printf("Unable to update local bloom filters: %+v", err)
	}

	// Gossip recipients included in the completed batch to other gateways
	err = gw.GossipBloom(recipients, gw.NetInf.GetLastRoundID())
	if err != nil {
		jww.ERROR.Printf("Unable to gossip bloom information: %+v", err)
	}

	jww.INFO.Printf("Round received, %d real messages "+
		"processed, %d dummies ignored", numReal, len(msgs)-numReal)

	go PrintProfilingStatistics()
}

// Start sets up the threads and network server to run the gateway
func (gw *Instance) Start() {
	// Now that we're set up, run a thread that constantly
	// polls for updates
	go func() {
		//fix-me: this last update needs to be persistant across resets
		ticker := time.NewTicker(1 * time.Second)
		for range ticker.C {
			msg, err := PollServer(gw.Comms,
				gw.ServerHost,
				gw.NetInf.GetFullNdf(),
				gw.NetInf.GetPartialNdf(),
				gw.lastUpdate)
			if err != nil {
				jww.WARN.Printf(
					"Failed to Poll: %v",
					err)
				continue
			}
			err = gw.UpdateInstance(msg)
			if err != nil {
				jww.WARN.Printf("Unable to update instance: %+v", err)
			}
		}
	}()
}

// FilterMessage determines if the message should be kept or discarded based on
// the capacity of the sender's ID bucket.
func (gw *Instance) FilterMessage(userId *id.ID) error {
	// If the user ID bucket is full AND the message's user ID is not on the
	// whitelist, then reject the message
	if !gw.rateLimit.LookupBucket(userId.String()).Add(1) {
		return errors.New("Rate limit exceeded. Try again later.")
	}

	// Otherwise, if the user ID bucket has room then let the message through
	return nil
}

// Notification Server polls Gateway for mobile notifications at this endpoint
func (gw *Instance) PollForNotifications(auth *connect.Auth) (i []*id.ID, e error) {
	// Check that authentication is good and the sender is our gateway, otherwise error
	if !auth.IsAuthenticated || auth.Sender.GetId() != &id.NotificationBot || auth.Sender.IsDynamicHost() {
		jww.WARN.Printf("PollForNotifications failed auth (sender ID: %s, auth: %v, expected: %s)",
			auth.Sender.GetId(), auth.IsAuthenticated, id.NotificationBot)
		return nil, connect.AuthError(auth.Sender.GetId())
	}
	return gw.un.Notified(), nil
}

// Client -> Gateway bloom request
func (gw *Instance) RequestBloom(msg *pb.GetBloom) (*pb.GetBloomResponse, error) {
	return nil, nil
}

// SaveKnownRounds saves the KnownRounds to a file.
func (gw *Instance) SaveKnownRounds() error {
	path := gw.Params.knownRoundsPath
	data, err := gw.knownRound.Marshal()
	if err != nil {
		return errors.Errorf("Failed to marshal KnownRounds: %v", err)
	}

	err = utils.WriteFile(path, data, utils.FilePerms, utils.DirPerms)
	if err != nil {
		return errors.Errorf("Failed to save KnownRounds to file: %v", err)
	}

	return nil
}

// LoadKnownRounds loads the KnownRounds from file into the Instance, if the
// file exists. Returns nil on successful loading or if the file does not exist.
// Returns an error if the file cannot be accessed or the data cannot be
// unmarshaled.
func (gw *Instance) LoadKnownRounds() error {
	data, err := utils.ReadFile(gw.Params.knownRoundsPath)
	if os.IsNotExist(err) {
		return nil
	} else if err != nil {
		return errors.Errorf("Failed to read KnownRounds from file: %v", err)
	}

	err = gw.knownRound.Unmarshal(data)
	if err != nil {
		return errors.Errorf("Failed to unmarshal KnownRounds: %v", err)
	}

	return nil
}

// SaveLastUpdateID saves the Instance.lastUpdate to a file.
func (gw *Instance) SaveLastUpdateID() error {
	path := gw.Params.lastUpdateIdPath
	data := []byte(strconv.FormatUint(gw.lastUpdate, 10))

	err := utils.WriteFile(path, data, utils.FilePerms, utils.DirPerms)
	if err != nil {
		return errors.Errorf("Failed to save lastUpdate to file: %v", err)
	}

	return nil
}

// LoadLastUpdateID loads the Instance.lastUpdate from file into the Instance,
// if the file exists. Returns nil on successful loading or if the file does not
// exist. Returns an error if the file cannot be accessed or the data cannot be
// parsed.
func (gw *Instance) LoadLastUpdateID() error {
	data, err := utils.ReadFile(gw.Params.lastUpdateIdPath)
	if os.IsNotExist(err) {
		return nil
	} else if err != nil {
		return errors.Errorf("Failed to read lastUpdate from file: %v", err)
	}

	dataStr := strings.TrimSpace(string(data))

	lastUpdate, err := strconv.ParseUint(dataStr, 10, 64)
	if err != nil {
		return errors.Errorf("Failed to parse lastUpdate from file: %v", err)
	}

	gw.lastUpdate = lastUpdate

	return nil
}<|MERGE_RESOLUTION|>--- conflicted
+++ resolved
@@ -141,13 +141,9 @@
 		PartialNDF:       gw.NetInf.GetPartialNdf().GetPb(),
 		Updates:          updates,
 		LastTrackedRound: uint64(0), // FIXME: This should be the
-		KnownRounds:      kr,
 		// earliest tracked network round
-<<<<<<< HEAD
+		KnownRounds:  kr,
 		BloomFilters: filters,
-=======
-		KnownRounds: kr,
->>>>>>> 1f884fef
 	}, nil
 }
 

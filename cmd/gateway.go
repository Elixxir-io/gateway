///////////////////////////////////////////////////////////////////////////////
// Copyright © 2020 xx network SEZC                                          //
//                                                                           //
// Use of this source code is governed by a license that can be found in the //
// LICENSE file                                                              //
///////////////////////////////////////////////////////////////////////////////

package cmd

import (
	"bytes"
	"encoding/binary"
	"fmt"
	"github.com/golang/protobuf/proto"
	"github.com/pkg/errors"
	jww "github.com/spf13/jwalterweatherman"
	"github.com/spf13/viper"
	"gitlab.com/elixxir/comms/gateway"
	pb "gitlab.com/elixxir/comms/mixmessages"
	"gitlab.com/elixxir/comms/network"
	ds "gitlab.com/elixxir/comms/network/dataStructures"
	"gitlab.com/elixxir/crypto/cmix"
	"gitlab.com/elixxir/crypto/cyclic"
	"gitlab.com/elixxir/crypto/hash"
	"gitlab.com/elixxir/gateway/notifications"
	"gitlab.com/elixxir/gateway/storage"
	"gitlab.com/elixxir/primitives/format"
	"gitlab.com/elixxir/primitives/knownRounds"
	"gitlab.com/elixxir/primitives/rateLimiting"
	"gitlab.com/elixxir/primitives/states"
	"gitlab.com/elixxir/primitives/utils"
	"gitlab.com/xx_network/comms/connect"
	"gitlab.com/xx_network/comms/gossip"
	"gitlab.com/xx_network/primitives/id"
	"gitlab.com/xx_network/primitives/ndf"
	"strconv"
	"strings"
	"time"
)

var dummyUser = id.DummyUser

// Errors to suppress
const (
	ErrInvalidHost = "Invalid host ID:"
	ErrAuth        = "Failed to authenticate id:"
)

type Instance struct {
	// Storage buffer for messages to be submitted to the network
	UnmixedBuffer storage.UnmixedMessageBuffer

	// Contains all Gateway relevant fields
	Params Params

	// Contains Server Host Information
	ServerHost *connect.Host

	// Gateway object created at start
	Comms *gateway.Comms

	// Map of leaky buckets for user IDs
	rateLimitQuit chan struct{}
	rateLimit     *rateLimiting.BucketMap

	// struct for tracking notifications
	un notifications.UserNotifications

	// Tracker of the gateway's known rounds
	knownRound *knownRounds.KnownRounds

	database storage.Storage
	// TODO: Integrate and remove duplication with the stuff above.
	// NetInf is the network interface for working with the NDF poll
	// functionality in comms.
	NetInf        *network.Instance
	addGateway    chan network.NodeGateway
	removeGateway chan *id.ID

	lastUpdate uint64
}

func (gw *Instance) GetBloom(msg *pb.GetBloom, ipAddress string) (*pb.GetBloomResponse, error) {
	panic("implement me")
}

// Handler for a client's poll to a gateway. Returns all the last updates and known rounds
func (gw *Instance) Poll(clientRequest *pb.GatewayPoll) (*pb.GatewayPollResponse, error) {
	// Nil check to check for valid clientRequest
	if clientRequest == nil || clientRequest.ClientID == nil {
		return &pb.GatewayPollResponse{}, errors.Errorf("Unable to parse client's request. " +
			"Please try again with a properly formed message")
	}

	lastKnownRound := gw.NetInf.GetLastRoundID()

	// Get the range of updates from the network instance
	updates, err := gw.NetInf.GetHistoricalRoundRange(id.Round(clientRequest.LastUpdate), lastKnownRound)
	if err != nil {
		jww.WARN.Printf("Could not retrieve updates for client [%v]'s request: %v", clientRequest.ClientID, err)
		return &pb.GatewayPollResponse{}, errors.New("Could not retrieve updates for client's request.")
	}

	kr, err := gw.knownRound.Marshal()
	if err != nil {
		jww.WARN.Printf("Could not retrieve known rounds for client [%v]'s request: %v", clientRequest.ClientID, err)
		return &pb.GatewayPollResponse{}, errors.New("Could not retrieve updates for client's request.")

	}

	return &pb.GatewayPollResponse{
		PartialNDF:       gw.NetInf.GetPartialNdf().GetPb(),
		Updates:          updates,
		LastTrackedRound: uint64(lastKnownRound),
		KnownRounds:      kr,
		FilterNew:        nil,
		FilterOld:        nil,
	}, nil
}

type Params struct {
	NodeAddress string
	Port        int
	Address     string
	CertPath    string
	KeyPath     string

	ServerCertPath        string
	IDFPath               string
	PermissioningCertPath string

	rateLimitParams *rateLimiting.MapParams
	gossipFlags     gossip.ManagerFlags
	MessageTimeout  time.Duration

	knownRounds int
}

// NewGatewayInstance initializes a gateway Handler interface
func NewGatewayInstance(params Params) *Instance {
	newDatabase, _, err := storage.NewDatabase(viper.GetString("dbUsername"),
		viper.GetString("dbPassword"),
		viper.GetString("dbName"),
		viper.GetString("dbAddress"),
		viper.GetString("dbPort"),
	)
	if err != nil {
		jww.WARN.Printf("Could not initialize database")
	}
	i := &Instance{
		UnmixedBuffer: storage.NewUnmixedMessagesMap(),
		Params:        params,
		database:      newDatabase,
		knownRound:    knownRounds.NewKnownRound(params.knownRounds),
	}

	return i
}

func NewImplementation(instance *Instance) *gateway.Implementation {
	impl := gateway.NewImplementation()
	impl.Functions.CheckMessages = func(userID *id.ID, messageID, ipaddress string) (i []string, b error) {
		return instance.CheckMessages(userID, messageID, ipaddress)
	}
	impl.Functions.ConfirmNonce = func(message *pb.RequestRegistrationConfirmation, ipaddress string) (confirmation *pb.RegistrationConfirmation, e error) {
		return instance.ConfirmNonce(message, ipaddress)
	}
	impl.Functions.GetMessage = func(userID *id.ID, msgID, ipaddress string) (slot *pb.Slot, b error) {
		return instance.GetMessage(userID, msgID, ipaddress)
	}
	impl.Functions.PutMessage = func(message *pb.GatewaySlot, ipaddress string) (*pb.GatewaySlotResponse, error) {
		return instance.PutMessage(message, ipaddress)
	}
	impl.Functions.RequestNonce = func(message *pb.NonceRequest, ipaddress string) (nonce *pb.Nonce, e error) {
		return instance.RequestNonce(message, ipaddress)
	}
	impl.Functions.PollForNotifications = func(auth *connect.Auth) (i []*id.ID, e error) {
		return instance.PollForNotifications(auth)
	}
	// Client -> Gateway historical round request
	impl.Functions.RequestHistoricalRounds = func(msg *pb.HistoricalRounds) (response *pb.HistoricalRoundsResponse, err error) {
		return instance.RequestHistoricalRounds(msg)
	}
	// Client -> Gateway message request
	impl.Functions.RequestMessages = func(msg *pb.GetMessages) (*pb.GetMessagesResponse, error) {
		return instance.RequestMessages(msg)
	}
	// Client -> Gateway bloom request
	impl.Functions.RequestBloom = func(msg *pb.GetBloom) (*pb.GetBloomResponse, error) {
		return instance.RequestBloom(msg)
	}
	impl.Functions.Poll = func(msg *pb.GatewayPoll) (response *pb.GatewayPollResponse, err error) {
		return instance.Poll(msg)
	}
	return impl
}

// PollServer sends a poll message to the server and returns a response.
func PollServer(conn *gateway.Comms, pollee *connect.Host, ndf,
	partialNdf *network.SecuredNdf, lastUpdate uint64) (
	*pb.ServerPollResponse, error) {

	var ndfHash, partialNdfHash *pb.NDFHash
	ndfHash = &pb.NDFHash{
		Hash: make([]byte, 0),
	}

	partialNdfHash = &pb.NDFHash{
		Hash: make([]byte, 0),
	}

	if ndf != nil {
		ndfHash = &pb.NDFHash{Hash: ndf.GetHash()}
	}
	if partialNdf != nil {
		partialNdfHash = &pb.NDFHash{Hash: partialNdf.GetHash()}
	}

	pollMsg := &pb.ServerPoll{
		Full:           ndfHash,
		Partial:        partialNdfHash,
		LastUpdate:     lastUpdate,
		Error:          "",
		GatewayPort:    uint32(gwPort),
		GatewayVersion: currentVersion,
	}

	resp, err := conn.SendPoll(pollee, pollMsg)
	return resp, err
}

// CreateNetworkInstance will generate a new network instance object given
// properly formed ndf, partialNdf, and connection object
func CreateNetworkInstance(conn *gateway.Comms, ndf, partialNdf *pb.NDF) (
	*network.Instance, error) {
	newNdf := &ds.Ndf{}
	newPartialNdf := &ds.Ndf{}
	err := newNdf.Update(ndf)
	if err != nil {
		return nil, err
	}
	err = newPartialNdf.Update(partialNdf)
	if err != nil {
		return nil, err
	}
	pc := conn.ProtoComms
	var ers ds.ExternalRoundStorage = nil
	if storage.GatewayDB != nil {
		ers = &storage.ERS{}
	}
	return network.NewInstance(pc, newNdf.Get(), newPartialNdf.Get(), ers)
}

// UpdateInstance reads a ServerPollResponse object and updates the instance
// state accordingly.
func (gw *Instance) UpdateInstance(newInfo *pb.ServerPollResponse) error {
	// Update the NDFs, and update the round info, which is currently
	// recorded but not used for anything. (maybe we should print state
	// of each round?)
	if newInfo.FullNDF != nil {
		err := gw.NetInf.UpdateFullNdf(newInfo.FullNDF)
		if err != nil {
			return err
		}
	}
	if newInfo.PartialNDF != nil {
		err := gw.NetInf.UpdatePartialNdf(newInfo.PartialNDF)
		if err != nil {
			return err
		}
	}

	if newInfo.Updates != nil {

		for _, update := range newInfo.Updates {
			if update.UpdateID > gw.lastUpdate {
				gw.lastUpdate = update.UpdateID
			}
			// Parse the topology into an id list
			idList, err := id.NewIDListFromBytes(update.Topology)
			if err != nil {
				return err
			}

			// Convert the ID list to a circuit
			topology := ds.NewCircuit(idList)

			// Chek if our node is the entry point fo the circuit
			if topology.IsFirstNode(gw.ServerHost.GetId()) {
				gw.UnmixedBuffer.SetAsRoundLeader(id.Round(update.ID), update.BatchSize)
			}

			err = gw.NetInf.RoundUpdate(update)
			if err != nil {
				return err
			}

			if roundState := states.Round(update.State); roundState == states.COMPLETED || roundState == states.FAILED {
				gw.knownRound.Check(id.Round(update.ID))
			}
		}
	}

	// Send a new batch to the server when it asks for one
	if newInfo.BatchRequest != nil {
		gw.SendBatchWhenReady(newInfo.BatchRequest)
	}
	// Process a batch that has been completed by this server
	if newInfo.Slots != nil {
		gw.ProcessCompletedBatch(newInfo.Slots)
	}
	return nil
}

// InitNetwork initializes the network on this gateway instance
// After the network object is created, you need to use it to connect
// to the corresponding server in the network using ConnectToNode.
// Additionally, to clean up the network object (especially in tests), call
// Shutdown() on the network object.
func (gw *Instance) InitNetwork() error {
	address := fmt.Sprintf("%s:%d", gw.Params.Address, gw.Params.Port)
	var err error
	var gwCert, gwKey, nodeCert, permissioningCert []byte

	// Read our cert from file
	gwCert, err = utils.ReadFile(gw.Params.CertPath)
	if err != nil {
		return errors.New(fmt.Sprintf("Failed to read certificate at %s: %+v",
			gw.Params.CertPath, err))
	}

	// Read our private key from file
	gwKey, err = utils.ReadFile(gw.Params.KeyPath)
	if err != nil {
		return errors.New(fmt.Sprintf("Failed to read gwKey at %s: %+v",
			gw.Params.KeyPath, err))
	}

	// Read our node's cert from file
	nodeCert, err = utils.ReadFile(gw.Params.ServerCertPath)
	if err != nil {
		return errors.New(fmt.Sprintf(
			"Failed to read server gwCert at %s: %+v", gw.Params.ServerCertPath, err))
	}

	// Read the permissioning server's cert from
	permissioningCert, err = utils.ReadFile(gw.Params.PermissioningCertPath)
	if err != nil {
		return errors.WithMessagef(err,
			"Failed to read permissioning cert at %v",
			gw.Params.PermissioningCertPath)
	}

	// Set up temporary gateway listener
	gatewayHandler := NewImplementation(gw)
	gw.Comms = gateway.StartGateway(&id.TempGateway, address, gatewayHandler,
		gwCert, gwKey, gossip.DefaultManagerFlags())

	// Set up temporary server host
	// (id, address string, cert []byte, disableTimeout, enableAuth bool)
	dummyServerID := id.DummyUser.DeepCopy()
	dummyServerID.SetType(id.Node)
	gw.ServerHost, err = connect.NewHost(dummyServerID, gw.Params.NodeAddress,
		nodeCert, true, true)
	if err != nil {
		return errors.Errorf("Unable to create tmp server host: %+v",
			err)
	}

	// Begin polling server for NDF
	jww.INFO.Printf("Beginning polling NDF...")
	var nodeId []byte
	var serverResponse *pb.ServerPollResponse

	// fixme: determine if this a proper conditional for when server is not ready
	for serverResponse == nil {
		// TODO: Probably not great to always sleep immediately
		time.Sleep(3 * time.Second)

		// Poll Server for the NDFs, then use it to create the
		// network instance and begin polling for server updates
		serverResponse, err = PollServer(gw.Comms, gw.ServerHost, nil, nil, 0)
		if err != nil {
			eMsg := err.Error()
			// Catch recoverable error
			if strings.Contains(eMsg, ErrInvalidHost) {
				jww.WARN.Printf("Node not ready...: %s",
					eMsg)
				continue
				// NO_NDF will be returned if the node
				// has not retrieved an NDF from
				// permissioning yet
			} else if strings.Contains(eMsg, ndf.NO_NDF) {
				continue
			} else if strings.Contains(eMsg, ErrAuth) {
				jww.WARN.Printf(eMsg)
				continue
			} else {
				return errors.Errorf(
					"Error polling NDF: %+v", err)
			}
		}

		jww.DEBUG.Printf("Creating instance!")
		gw.NetInf, err = CreateNetworkInstance(gw.Comms,
			serverResponse.FullNDF,
			serverResponse.PartialNDF)
		if err != nil {
			jww.ERROR.Printf("Unable to create network"+
				" instance: %v", err)
			continue
		}

		// Add permissioning as a host
		_, err = gw.Comms.AddHost(&id.Permissioning, "", permissioningCert, true, true)
		if err != nil {
			jww.ERROR.Printf("Couldn't add permissioning host to comms: %v", err)
			continue
		}

		// Update the network instance
		jww.DEBUG.Printf("Updating instance")
		err = gw.UpdateInstance(serverResponse)
		if err != nil {
			jww.ERROR.Printf("Update instance error: %v", err)
			continue
		}

		// Install the NDF once we get it
		if serverResponse.FullNDF != nil && serverResponse.Id != nil {
			err = gw.setupIDF(serverResponse.Id)
			nodeId = serverResponse.Id
			if err != nil {
				jww.WARN.Printf("failed to update node information: %+v", err)
				return err
			}
		}
		jww.INFO.Printf("Successfully obtained NDF!")

		// Replace the comms server with the newly-signed certificate
		// fixme: determine if we need to restart gw for restart with new id
		gw.Comms.Shutdown()

		serverID, err2 := id.Unmarshal(nodeId)
		if err2 != nil {
			jww.ERROR.Printf("Unmarshalling serverID failed during network "+
				"init: %+v", err2)
		}
		gw.ServerHost.Disconnect()

		// Update the host information with the new server ID
		gw.ServerHost, err = connect.NewHost(serverID.DeepCopy(), gw.Params.NodeAddress, nodeCert,
			true, true)
		if err != nil {
			return errors.Errorf(
				"Unable to create updated server host: %+v", err)
		}

		gatewayId := serverID
		gatewayId.SetType(id.Gateway)
		gw.Comms = gateway.StartGateway(gatewayId, address, gatewayHandler,
			gwCert, gwKey, gossip.DefaultManagerFlags())
		gw.InitGossip()

		// Initialize hosts for reverse-authentication
		// This may be necessary to verify the NDF if it gets updated while
		// the network is up
		_, err = gw.Comms.AddHost(&id.Permissioning, "", permissioningCert, true, true)
		if err != nil {
			return errors.Errorf("Couldn't add permissioning host: %v", err)
		}

		// newNdf := gw.NetInf.GetPartialNdf().Get()

		// Add notification bot as a host
		// _, err = gw.Comms.AddHost(&id.NotificationBot, newNdf.Notification.Address,
		// 	[]byte(newNdf.Notification.TlsCertificate), false, true)
		// if err != nil {
		// 	return errors.Errorf("Unable to add notifications host: %+v", err)
		// }
	}

	return nil
}

// Helper that updates parses the NDF in order to create our IDF
func (gw *Instance) setupIDF(nodeId []byte) (err error) {

	// Get the ndf from our network instance
	ourNdf := gw.NetInf.GetPartialNdf().Get()

	// Determine the index of this gateway
	for i, node := range ourNdf.Nodes {
		// Find our node in the ndf
		if bytes.Compare(node.ID, nodeId) == 0 {

			// Save the IDF to the idfPath
			err := writeIDF(ourNdf, i, idfPath)
			if err != nil {
				jww.WARN.Printf("Could not write ID File: %s",
					idfPath)
			}

			return nil
		}
	}

	return errors.Errorf("Unable to locate ID %v in NDF!", nodeId)
}

// TODO: Refactor to get messages once the old endpoint is ready to be fully deprecated
// Client -> Gateway handler. Looks up messages based on a userID and a roundID.
// If the gateway participated in this round, and the requested client had messages in that round,
// we return these message(s) to the requester
func (gw *Instance) RequestMessages(msg *pb.GetMessages) (*pb.GetMessagesResponse, error) {
	// Error check for a invalidly crafted message
	if msg == nil || msg.ClientID == nil || msg.RoundID == nil {
		return &pb.GetMessagesResponse{}, errors.New("Could not parse message! " +
			"Please try again with a properly crafted message!")
	}

	// Parse the requested clientID within the message for the database request
	userId, err := id.Unmarshal(msg.ClientID)
	if err != nil {
		return &pb.GetMessagesResponse{}, errors.New("Could not parse requested user ID!")
	}

	// Parse the roundID within the message
	// Fixme: double check that it is in fact bigEndian
	roundID := id.Round(binary.BigEndian.Uint64(msg.RoundID))

	// Search the database for the requested messages
	msgs, err := gw.database.GetMixedMessages(userId, roundID)
	if err != nil {
		return &pb.GetMessagesResponse{
				HasRound: true,
			}, errors.Errorf("Could not find any MixedMessages with "+
				"recipient ID %v and round ID %v.", userId, roundID)
	}

	// Parse the database response to construct individual slots
	var slots []*pb.Slot
	for _, msg := range msgs {
		// Get the message contents
		payloadA, payloadB := msg.GetMessageContents()
		// Construct the slot and place in the list
		data := &pb.Slot{
			PayloadA: payloadA,
			PayloadB: payloadB,
		}
		slots = append(slots, data)
	}

	// Return all messages to the requester
	return &pb.GetMessagesResponse{
		HasRound: true,
		Messages: slots,
	}, nil

}

// Returns message contents for MessageID, or a null/randomized message
// if that ID does not exist of the same size as a regular message
func (gw *Instance) GetMessage(userID *id.ID, msgID string, ipAddress string) (*pb.Slot, error) {
	// Fixme: populate function with requestMessage logic when comms is ready to be refactored
	return &pb.Slot{}, nil
}

// Return any MessageIDs in the globals for this User
func (gw *Instance) CheckMessages(userID *id.ID, msgID string, ipAddress string) ([]string, error) {
	jww.DEBUG.Printf("Getting message IDs for %q after %s from buffer...",
		userID, msgID)

	msgs, err := gw.database.GetMixedMessages(userID, gw.NetInf.GetLastRoundID())
	if err != nil {
		return nil, errors.Errorf("Could not look up message ids")
	}

	// Parse the message ids returned and send back to sender
	var msgIds []string
	for _, msg := range msgs {
		data := strconv.FormatUint(msg.Id, 10)
		msgIds = append(msgIds, data)
	}
	return msgIds, nil
}

// RequestHistoricalRounds retrieves all rounds requested within the HistoricalRounds
// message from the gateway's database. A list of round info messages are returned
// to the sender
func (gw *Instance) RequestHistoricalRounds(msg *pb.HistoricalRounds) (*pb.HistoricalRoundsResponse, error) {
	// Nil check external messages to avoid potential crashes
	if msg == nil || msg.Rounds == nil {
		return &pb.HistoricalRoundsResponse{}, errors.New("Invalid historical" +
			" round request, could not look up rounds. Please send a valid message.")
	}

	// Parse the message for all requested rounds
	var roundIds []id.Round
	for _, rnd := range msg.Rounds {
		roundIds = append(roundIds, id.Round(rnd))
	}
	// Look up requested rounds in the database
	retrievedRounds, err := gw.database.GetRounds(roundIds)
	if err != nil {
		return &pb.HistoricalRoundsResponse{}, errors.New("Could not look up rounds requested.")
	}

	// Parse the retrieved rounds into the roundInfo message type
	// Fixme: there is a back and forth type casting going on between placing
	//  data into the database per the spec laid out
	//  and taking that data out and casting it back to the original format.
	//  it's really dumb and shouldn't happen, it should be fixed.
	var rounds []*pb.RoundInfo
	for _, rnd := range retrievedRounds {
		ri := &pb.RoundInfo{}
		err = proto.Unmarshal(rnd.InfoBlob, ri)
		if err != nil {
			// If trouble unmarshalling, move to next round
			// Note this should never happen with
			// rounds placed by us in our own database
			jww.WARN.Printf("Could not unmarshal round %d in our database. "+
				"Could the database be corrupted?", rnd.Id)
			continue
		}

		rounds = append(rounds, ri)
	}

	// Return the retrievedRounds
	return &pb.HistoricalRoundsResponse{
		Rounds: rounds,
	}, nil

}

// PutMessage adds a message to the outgoing queue
func (gw *Instance) PutMessage(msg *pb.GatewaySlot, ipAddress string) (*pb.GatewaySlotResponse, error) {
	// Fixme: work needs to be done to populate database with precanned values
	//  so that precanned users aren't rejected when sending messages
	// Construct Client ID for database lookup
	clientID, err := id.Unmarshal(msg.Message.SenderID)
	if err != nil {
		return &pb.GatewaySlotResponse{
			Accepted: false,
		}, errors.Errorf("Could not parse message: Unrecognized ID")
	}

	//Retrieve the client from the database
	cl, err := gw.database.GetClient(clientID)
	if err != nil {
		return &pb.GatewaySlotResponse{
			Accepted: false,
		}, errors.New("Did not recognize ID. Have you registered successfully?")
	}

	//Generate the MAC and check against the message's MAC
	clientMac := generateClientMac(cl, msg)
	if !bytes.Equal(clientMac, msg.MAC) {
		return &pb.GatewaySlotResponse{
			Accepted: false,
		}, errors.New("Could not authenticate client. Please try again later")
	}
	thisRound := id.Round(msg.RoundID)

	// Check if we manage this round
	if !gw.UnmixedBuffer.IsRoundLeader(thisRound) {
		return &pb.GatewaySlotResponse{Accepted: false}, errors.Errorf("Could not find round. " +
			"Please try a different gateway.")
	}

	if gw.UnmixedBuffer.IsRoundFull(thisRound) {
		return &pb.GatewaySlotResponse{Accepted: false}, errors.Errorf("This round is full and " +
			"will not accept any new messages. Please try a different round.")
	}

	gw.UnmixedBuffer.AddUnmixedMessage(msg.Message, thisRound)

	// Rate limit messages
	senderId, err := id.Unmarshal(msg.GetMessage().GetSenderID())
	if err != nil {
		return nil, errors.Errorf("Unable to unmarshal sender ID: %+v", err)
	}
	err = gw.FilterMessage(senderId)
	if err != nil {
		jww.INFO.Printf("Rate limiting check failed on send message from "+
			"%v", msg.Message.GetSenderID())
		return &pb.GatewaySlotResponse{
			Accepted: false,
		}, err
	}

	jww.DEBUG.Printf("Putting message from user %v in outgoing queue...",
		msg.Message.GetSenderID())

	return &pb.GatewaySlotResponse{
		Accepted: true,
		RoundID:  msg.GetRoundID(),
	}, nil
}

// Helper function which generates the client MAC for checking the clients
// authenticity
func generateClientMac(cl *storage.Client, msg *pb.GatewaySlot) []byte {
	// Digest the message for the MAC generation
	gatewaySlotDigest := network.GenerateSlotDigest(msg)

	// Hash the clientGatewayKey and the the slot's salt
	h, _ := hash.NewCMixHash()
	h.Write(cl.Key)
	h.Write(msg.Message.Salt)
	hashed := h.Sum(nil)

	h.Reset()

	// Hash the gatewaySlotDigest and the above hashed data
	h.Write(hashed)
	h.Write(gatewaySlotDigest)

	return h.Sum(nil)
}

// Pass-through for Registration Nonce Communication
func (gw *Instance) RequestNonce(msg *pb.NonceRequest, ipAddress string) (*pb.Nonce, error) {
	jww.INFO.Print("Passing on registration nonce request")
	return gw.Comms.SendRequestNonceMessage(gw.ServerHost, msg)

}

// Pass-through for Registration Nonce Confirmation
func (gw *Instance) ConfirmNonce(msg *pb.RequestRegistrationConfirmation,
	ipAddress string) (*pb.RegistrationConfirmation, error) {

	jww.INFO.Print("Passing on registration nonce confirmation")

	resp, err := gw.Comms.SendConfirmNonceMessage(gw.ServerHost, msg)

	if err != nil {
		return resp, err
	}

	// Insert client information to database
	newClient := &storage.Client{
		Id:  msg.UserID,
		Key: resp.ClientGatewayKey,
	}

	err = gw.database.InsertClient(newClient)
	if err != nil {
		return resp, nil
	}

	return resp, nil
}

// GenJunkMsg generates a junk message using the gateway's client key
func GenJunkMsg(grp *cyclic.Group, numNodes int, msgNum uint32) *pb.Slot {

	baseKey := grp.NewIntFromBytes((dummyUser)[:])

	var baseKeys []*cyclic.Int

	for i := 0; i < numNodes; i++ {
		baseKeys = append(baseKeys, baseKey)
	}

	salt := make([]byte, 32)
	salt[0] = 0x01

	msg := format.NewMessage()
	payloadBytes := make([]byte, format.PayloadLen)
	bs := make([]byte, 4)
	// Note: Cannot be 0, must be inside group
	// So we add 1, and start at offset in payload
	// to avoid both conditions
	binary.LittleEndian.PutUint32(bs, msgNum+1)
	for i := 0; i < len(bs); i++ {
		payloadBytes[i+1] = bs[i]
	}
	msg.SetPayloadA(payloadBytes)
	msg.SetPayloadB(payloadBytes)
	msg.SetRecipient(&dummyUser)

	ecrMsg := cmix.ClientEncrypt(grp, msg, salt, baseKeys)

	h, err := hash.NewCMixHash()
	if err != nil {
		jww.FATAL.Printf("Could not get hash: %+v", err)
	}

	KMACs := cmix.GenerateKMACs(salt, baseKeys, h)
	return &pb.Slot{
		PayloadB: ecrMsg.GetPayloadB(),
		PayloadA: ecrMsg.GetPayloadA(),
		Salt:     salt,
		SenderID: (dummyUser)[:],
		KMACs:    KMACs,
	}
}

// SendBatchWhenReady polls for the servers RoundBufferInfo object, checks
// if there are at least minRoundCnt rounds ready, and sends whenever there
// are minMsgCnt messages available in the message queue
func (gw *Instance) SendBatchWhenReady(roundInfo *pb.RoundInfo) {

	batchSize := uint64(roundInfo.BatchSize)
	if batchSize == 0 {
		jww.WARN.Printf("Server sent empty roundBufferSize!")
		return
	}

	// minMsgCnt should be no less than 33% of the BatchSize
	// Note: this is security sensitive.. be careful modifying it
	minMsgCnt := uint64(roundInfo.BatchSize / 3)
	if minMsgCnt == 0 {
		minMsgCnt = 1
	}

	// FIXME: HACK HACK HACK -- disable the minMsgCnt
	// We're unable to use this right now because we are moving to
	// multi-team setups and adding a time out to rounds. So it is
	// likely we will loop forever and/or drop a lot of rounds due to
	// not receiving messages quickly enough for a certain round.
	// Will revisit if we add the ability to re-encrypt messages for
	// a different round or another mechanism becomes available.
	minMsgCnt = 0

	batch := gw.UnmixedBuffer.GetRoundMessages(minMsgCnt, id.Round(roundInfo.ID))
	for batch == nil {
		jww.INFO.Printf(
			"Server is ready, but only have %d messages to send, "+
				"need %d! Waiting 1 seconds!",
			gw.UnmixedBuffer.LenUnmixed(id.Round(roundInfo.ID)),
			minMsgCnt)
		time.Sleep(1 * time.Second)
		batch = gw.UnmixedBuffer.GetRoundMessages(minMsgCnt, id.Round(roundInfo.ID))
	}

	batch.Round = roundInfo

	jww.INFO.Printf("Sending batch with %d messages...", len(batch.Slots))

	numNodes := len(roundInfo.GetTopology())

	if numNodes == 0 {
		jww.ERROR.Println("Round topology empty, sending bad messages!")
	}

	// Now fill with junk and send
	for i := uint64(len(batch.Slots)); i < batchSize; i++ {
		junkMsg := GenJunkMsg(gw.NetInf.GetCmixGroup(), numNodes,
			uint32(i))
		batch.Slots = append(batch.Slots, junkMsg)
	}

	// Send the completed batch
	err := gw.Comms.PostNewBatch(gw.ServerHost, batch)
	if err != nil {
		// TODO: handle failure sending batch
		jww.WARN.Printf("Error while sending batch: %v", err)
	}

	// Gossip senders included in the batch to other gateways
	err = gw.GossipBatch(batch)
	if err != nil {
		jww.WARN.Printf("Unable to gossip batch information: %+v", err)
	}
}

// ProcessCompletedBatch handles messages coming out of the mixnet
func (gw *Instance) ProcessCompletedBatch(msgs []*pb.Slot) {
	if len(msgs) == 0 {
		return
	}

	numReal := 0

	// At this point, the returned batch and its fields should be non-nil
	h, _ := hash.NewCMixHash()
	for _, msg := range msgs {
		serialmsg := format.NewMessage()
		serialmsg.SetPayloadB(msg.PayloadB)
		userId, err := serialmsg.GetRecipient()

		if err != nil {
			jww.ERROR.Printf("Creating userId from serialmsg failed in "+
				"ProcessCompletedBatch: %+v", err)
		}

		if !userId.Cmp(&dummyUser) {
			jww.DEBUG.Printf("Message Received for: %v",
				userId.Bytes())
			gw.un.Notify(userId)
			numReal++
			h.Write(msg.PayloadA)
			h.Write(msg.PayloadB)
			msgID := binary.BigEndian.Uint64(h.Sum(nil))
			roundID := gw.NetInf.GetLastRoundID()

			// Create new message and insert into database
			newMsg := storage.NewMixedMessage(&roundID, userId, msg.PayloadA, msg.PayloadB)
			newMsg.Id = msgID
			err = gw.database.InsertMixedMessage(newMsg)
			if err != nil {
				jww.ERROR.Printf("Inserting a new mixed message failed in "+
					"ProcessCompletedBatch: %+v", err)

			}
		}

		h.Reset()
	}
	// FIXME: How do we get round info now?
	jww.INFO.Printf("Round UNK received, %v real messages "+
		"processed, ??? dummies ignored", numReal)

	go PrintProfilingStatistics()
}

// Start sets up the threads and network server to run the gateway
func (gw *Instance) Start() {
	// Now that we're set up, run a thread that constantly
	// polls for updates
	go func() {
		//fix-me: this last update needs to be persistant across resets
		ticker := time.NewTicker(1 * time.Second)
		for range ticker.C {
			msg, err := PollServer(gw.Comms,
				gw.ServerHost,
				gw.NetInf.GetFullNdf(),
				gw.NetInf.GetPartialNdf(),
				gw.lastUpdate)
			if err != nil {
				jww.WARN.Printf(
					"Failed to Poll: %v",
					err)
				continue
			}
			err = gw.UpdateInstance(msg)
			if err != nil {
				jww.WARN.Printf("Unable to update instance: %+v", err)
			}
		}
	}()
}

// FilterMessage determines if the message should be kept or discarded based on
// the capacity of the sender's ID bucket.
func (gw *Instance) FilterMessage(userId *id.ID) error {
	// If the user ID bucket is full AND the message's user ID is not on the
	// whitelist, then reject the message
	if !gw.rateLimit.LookupBucket(userId.String()).Add(1) {
		return errors.New("Rate limit exceeded. Try again later.")
	}

	// Otherwise, if the user ID bucket has room then let the message through
	return nil
}

// Notification Server polls Gateway for mobile notifications at this endpoint
func (gw *Instance) PollForNotifications(auth *connect.Auth) (i []*id.ID, e error) {
	// Check that authentication is good and the sender is our gateway, otherwise error
	if !auth.IsAuthenticated || auth.Sender.GetId() != &id.NotificationBot || auth.Sender.IsDynamicHost() {
		jww.WARN.Printf("PollForNotifications failed auth (sender ID: %s, auth: %v, expected: %s)",
			auth.Sender.GetId(), auth.IsAuthenticated, id.NotificationBot)
		return nil, connect.AuthError(auth.Sender.GetId())
	}
	return gw.un.Notified(), nil
}

<<<<<<< HEAD
// Client -> Gateway historical round request
func (gw *Instance) RequestHistoricalRounds(msg *pb.HistoricalRounds) (*pb.HistoricalRoundsResponse, error) {
=======
// Client -> Gateway message request
func (gw *Instance) RequestMessages(msg *pb.GetMessages) (*pb.GetMessagesResponse, error) {
>>>>>>> 05cbdac6
	return nil, nil
}

// Client -> Gateway bloom request
func (gw *Instance) RequestBloom(msg *pb.GetBloom) (*pb.GetBloomResponse, error) {
	return nil, nil
}<|MERGE_RESOLUTION|>--- conflicted
+++ resolved
@@ -514,7 +514,7 @@
 // we return these message(s) to the requester
 func (gw *Instance) RequestMessages(msg *pb.GetMessages) (*pb.GetMessagesResponse, error) {
 	// Error check for a invalidly crafted message
-	if msg == nil || msg.ClientID == nil || msg.RoundID == nil {
+	if msg == nil || msg.ClientID == nil || msg.RoundID == 0 {
 		return &pb.GetMessagesResponse{}, errors.New("Could not parse message! " +
 			"Please try again with a properly crafted message!")
 	}
@@ -527,7 +527,7 @@
 
 	// Parse the roundID within the message
 	// Fixme: double check that it is in fact bigEndian
-	roundID := id.Round(binary.BigEndian.Uint64(msg.RoundID))
+	roundID := id.Round(msg.RoundID)
 
 	// Search the database for the requested messages
 	msgs, err := gw.database.GetMixedMessages(userId, roundID)
@@ -968,16 +968,6 @@
 	return gw.un.Notified(), nil
 }
 
-<<<<<<< HEAD
-// Client -> Gateway historical round request
-func (gw *Instance) RequestHistoricalRounds(msg *pb.HistoricalRounds) (*pb.HistoricalRoundsResponse, error) {
-=======
-// Client -> Gateway message request
-func (gw *Instance) RequestMessages(msg *pb.GetMessages) (*pb.GetMessagesResponse, error) {
->>>>>>> 05cbdac6
-	return nil, nil
-}
-
 // Client -> Gateway bloom request
 func (gw *Instance) RequestBloom(msg *pb.GetBloom) (*pb.GetBloomResponse, error) {
 	return nil, nil

///////////////////////////////////////////////////////////////////////////////
// Copyright © 2020 xx network SEZC                                          //
//                                                                           //
// Use of this source code is governed by a license that can be found in the //
// LICENSE file                                                              //
///////////////////////////////////////////////////////////////////////////////
package cmd

import (
	"gitlab.com/elixxir/comms/testkeys"
	"gitlab.com/elixxir/gateway/storage"
	"gitlab.com/xx_network/primitives/id"
	"gitlab.com/xx_network/primitives/id/ephemeral"
	"testing"
	"time"
)

// Happy path
func TestInstance_upsertUserFilter(t *testing.T) {
	// Create gateway instance
	params := Params{
		NodeAddress:    NODE_ADDRESS,
		ServerCertPath: testkeys.GetNodeCertPath(),
		CertPath:       testkeys.GetGatewayCertPath(),
		MessageTimeout: 10 * time.Minute,
	}
	gw := NewGatewayInstance(params)
	rndId := id.Round(0)

	// Create a mock client
	testClientId := id.NewIdFromString("0", id.User, t)
	testEphId, _, _, err := ephemeral.GetId(testClientId, 64, time.Now().UnixNano())
	if err != nil {
		t.Errorf("Could not create an ephemeral id: %v", err)
	}
	testEpoch := uint32(0)

	// Pull a bloom filter from the database on the client ID BEFORE INSERTION
<<<<<<< HEAD
	retrievedFilters, err := gw.storage.GetClientBloomFilters(testClientId, rndId)
=======
	retrievedFilters, err := gw.storage.GetClientBloomFilters(&testEphId, testEpoch, testEpoch)
>>>>>>> ed70ffbc

	// Check that this filter is nil
	if err == nil || retrievedFilters != nil {
		t.Errorf("Should not get test client from storage prior to insertion.")
	}

	// Create a bloom filter on this client ID
	err = gw.UpsertFilter(&testEphId, rndId, testEpoch)
	if err != nil {
		t.Errorf("Failed to create user bloom filter: %s", err)
	}

	// Pull a bloom filter from the database on the client ID AFTER INSERTION
<<<<<<< HEAD
	retrievedFilters, err = gw.storage.GetClientBloomFilters(testClientId, rndId)
=======
	retrievedFilters, err = gw.storage.GetClientBloomFilters(&testEphId, testEpoch, testEpoch)
>>>>>>> ed70ffbc
	if err != nil {
		t.Errorf("Could not get filters from storage: %s", err)
	}

	// Check that it is of the expected length and not nil
	if retrievedFilters == nil || len(retrievedFilters) != 1 {
		t.Errorf("Retrieved client did not store new bloom filter")
	}

	// Insert a client already
	err = gw.storage.UpsertClient(&storage.Client{
		Id: testClientId.Marshal(),
	})
	if err != nil {
		t.Errorf("Could not load client into storage: %v", err)
	}

	// Create a bloom filter on this client ID
	err = gw.UpsertFilter(&testEphId, id.Round(1), testEpoch)
	if err != nil {
		t.Errorf("Failed to create user bloom filter: %s", err)
	}

	// Pull a bloom filter from the database on the client ID AFTER INSERTION
<<<<<<< HEAD
	retrievedFilters, err = gw.storage.GetClientBloomFilters(testClientId, rndId)
=======
	retrievedFilters, err = gw.storage.GetClientBloomFilters(&testEphId, testEpoch, testEpoch)
>>>>>>> ed70ffbc
	if err != nil {
		t.Errorf("Could not get filters from storage: %s", err)
	}

	// Check that it is of the expected length and not nil
	if retrievedFilters == nil {
		t.Errorf("Retrieved client did not store new bloom filter")
	}

}

// Happy path
func TestInstance_UpsertFilters(t *testing.T) {
	// Create gateway instance
	params := Params{
		NodeAddress:    NODE_ADDRESS,
		ServerCertPath: testkeys.GetNodeCertPath(),
		CertPath:       testkeys.GetGatewayCertPath(),
		MessageTimeout: 10 * time.Minute,
	}
	gw := NewGatewayInstance(params)
	rndId := id.Round(0)

	// Create a mock client
	testClientId := id.NewIdFromString("0", id.User, t)
	testEphId, _, _, err := ephemeral.GetId(testClientId, 64, time.Now().UnixNano())
	if err != nil {
		t.Errorf("Could not create an ephemeral id: %v", err)
	}

	testEpoch := uint32(0)

	// Check that the databases are empty of filters
<<<<<<< HEAD
	retrievedFilter, err := gw.storage.GetClientBloomFilters(testClientId, rndId)
=======
	retrievedFilter, err := gw.storage.GetClientBloomFilters(&testEphId, testEpoch, testEpoch)
>>>>>>> ed70ffbc
	// Check that this filter is nil
	if err == nil || retrievedFilter != nil {
		t.Errorf("Should not get test client from storage prior to insertion.")
	}

	// This should result in a bloom filter being created
	err = gw.UpsertFilter(&testEphId, rndId, testEpoch)
	if err != nil {
		t.Errorf("Could not create a bloom filter: %v", err)
	}

	// Check that a bloom filter has been created
<<<<<<< HEAD
	retrievedFilter, err = gw.storage.GetClientBloomFilters(testClientId, rndId)
=======
	retrievedFilter, err = gw.storage.GetClientBloomFilters(&testEphId, testEpoch, testEpoch)
>>>>>>> ed70ffbc
	if retrievedFilter == nil || len(retrievedFilter) != 1 {
		t.Errorf("Retrieved ehphemeral filter was not expected. Should be non-nil an dlength of 1")
	}

}<|MERGE_RESOLUTION|>--- conflicted
+++ resolved
@@ -36,11 +36,7 @@
 	testEpoch := uint32(0)
 
 	// Pull a bloom filter from the database on the client ID BEFORE INSERTION
-<<<<<<< HEAD
-	retrievedFilters, err := gw.storage.GetClientBloomFilters(testClientId, rndId)
-=======
 	retrievedFilters, err := gw.storage.GetClientBloomFilters(&testEphId, testEpoch, testEpoch)
->>>>>>> ed70ffbc
 
 	// Check that this filter is nil
 	if err == nil || retrievedFilters != nil {
@@ -54,11 +50,7 @@
 	}
 
 	// Pull a bloom filter from the database on the client ID AFTER INSERTION
-<<<<<<< HEAD
-	retrievedFilters, err = gw.storage.GetClientBloomFilters(testClientId, rndId)
-=======
 	retrievedFilters, err = gw.storage.GetClientBloomFilters(&testEphId, testEpoch, testEpoch)
->>>>>>> ed70ffbc
 	if err != nil {
 		t.Errorf("Could not get filters from storage: %s", err)
 	}
@@ -83,11 +75,7 @@
 	}
 
 	// Pull a bloom filter from the database on the client ID AFTER INSERTION
-<<<<<<< HEAD
-	retrievedFilters, err = gw.storage.GetClientBloomFilters(testClientId, rndId)
-=======
 	retrievedFilters, err = gw.storage.GetClientBloomFilters(&testEphId, testEpoch, testEpoch)
->>>>>>> ed70ffbc
 	if err != nil {
 		t.Errorf("Could not get filters from storage: %s", err)
 	}
@@ -121,11 +109,7 @@
 	testEpoch := uint32(0)
 
 	// Check that the databases are empty of filters
-<<<<<<< HEAD
-	retrievedFilter, err := gw.storage.GetClientBloomFilters(testClientId, rndId)
-=======
 	retrievedFilter, err := gw.storage.GetClientBloomFilters(&testEphId, testEpoch, testEpoch)
->>>>>>> ed70ffbc
 	// Check that this filter is nil
 	if err == nil || retrievedFilter != nil {
 		t.Errorf("Should not get test client from storage prior to insertion.")
@@ -138,11 +122,7 @@
 	}
 
 	// Check that a bloom filter has been created
-<<<<<<< HEAD
-	retrievedFilter, err = gw.storage.GetClientBloomFilters(testClientId, rndId)
-=======
 	retrievedFilter, err = gw.storage.GetClientBloomFilters(&testEphId, testEpoch, testEpoch)
->>>>>>> ed70ffbc
 	if retrievedFilter == nil || len(retrievedFilter) != 1 {
 		t.Errorf("Retrieved ehphemeral filter was not expected. Should be non-nil an dlength of 1")
 	}

--- conflicted
+++ resolved
@@ -585,18 +585,11 @@
 			continue
 		}
 
-<<<<<<< HEAD
-		if enableGossip {
-			gw.InitRateLimitGossip()
-			gw.InitBloomGossip()
-		}
-=======
 		gw.Params.Address, err = CheckPermConn(gw.Params.Address, gw.Params.Port, gw.Comms)
 		if err != nil {
 			return errors.Errorf("Couldn't complete CheckPermConn: %v", err)
 		}
 		gw.address = fmt.Sprintf("%s:%d", gw.Params.Address, gw.Params.Port)
->>>>>>> 30a141c3
 
 		// newNdf := gw.NetInf.GetPartialNdf().Get()
 
@@ -964,11 +957,7 @@
 		jww.WARN.Printf("Error while sending batch: %v", err)
 	}
 
-<<<<<<< HEAD
-	if enableGossip {
-=======
 	if gw.Params.EnableGossip{
->>>>>>> 30a141c3
 		// Gossip senders included in the batch to other gateways
 		err = gw.GossipBatch(batch)
 		if err != nil {
@@ -1013,10 +1002,6 @@
 
 	// Gossip recipients included in the completed batch to other gateways
 	// in a new thread
-<<<<<<< HEAD
-	if enableGossip {
-		go func() {
-=======
 	if gw.Params.EnableGossip{
 		// Update filters in our storage system
 		err = gw.UpsertFilters(recipients, gw.NetInf.GetLastRoundID())
@@ -1026,7 +1011,6 @@
 
 
 		go func(){
->>>>>>> 30a141c3
 			err = gw.GossipBloom(recipients, gw.NetInf.GetLastRoundID())
 			if err != nil {
 				jww.ERROR.Printf("Unable to gossip bloom information: %+v", err)

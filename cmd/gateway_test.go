--- conflicted
+++ resolved
@@ -96,15 +96,6 @@
 
 	//Build the gateway instance
 	params := Params{
-<<<<<<< HEAD
-		NodeAddress:       NODE_ADDRESS,
-		ServerCertPath:    testkeys.GetNodeCertPath(),
-		CertPath:          testkeys.GetGatewayCertPath(),
-		KeyPath:           testkeys.GetGatewayKeyPath(),
-		MessageTimeout:    10 * time.Minute,
-		rateLimiterParams: bucketMapParams,
-		knownRounds:       5,
-=======
 		NodeAddress:    NODE_ADDRESS,
 		ServerCertPath: testkeys.GetNodeCertPath(),
 		CertPath:       testkeys.GetGatewayCertPath(),
@@ -118,7 +109,6 @@
 		LeakDuration: 10 * time.Second,
 		PollDuration: 10 * time.Second,
 		BucketMaxAge: 10 * time.Second,
->>>>>>> bfaeab2b
 	}
 
 	gatewayInstance = NewGatewayInstance(params)
@@ -261,6 +251,68 @@
 	}
 }
 
+func TestGatewayImpl_KnownRound(t *testing.T) {
+	msg := pb.Slot{SenderID: id.NewIdFromUInt(666, id.User, t).Bytes()}
+	slotMsg := &pb.GatewaySlot{
+		Message: &msg,
+	}
+
+	// Insert client information to database
+	newClient := &storage.Client{
+		Id:  msg.SenderID,
+		Key: []byte("test"),
+	}
+
+	slotMsg.MAC = generateClientMac(newClient, slotMsg)
+	gatewayInstance.database.InsertClient(newClient)
+
+	_, err := gatewayInstance.PutMessage(slotMsg, "0")
+	if err != nil {
+		t.Errorf("Unexpected error: %v", err)
+		t.Errorf("PutMessage: Could not put any messages!")
+	}
+
+	//Begin gateway comms
+	cmixNodes := make([]string, 1)
+	cmixNodes[0] = GW_ADDRESS
+
+
+	//Build the gateway instance
+	params := Params{
+		NodeAddress:       NODE_ADDRESS,
+		ServerCertPath:    testkeys.GetNodeCertPath(),
+		CertPath:          testkeys.GetGatewayCertPath(),
+		MessageTimeout:    10 * time.Minute,
+		knownRounds:       5,
+	}
+
+	gw := NewGatewayInstance(params)
+	p := large.NewIntFromString(prime, 16)
+	g := large.NewIntFromString(generator, 16)
+	grp2 := cyclic.NewGroup(p, g)
+
+	testNDF, _, _ := ndf.DecodeNDF(ExampleJSON + "\n" + ExampleSignature)
+
+	gw.NetInf, err = network.NewInstanceTesting(nil, testNDF, testNDF, grp2, grp2, t)
+	if err != nil {
+		t.Errorf("NewInstanceTesting encountered an error: %+v", err)
+	}
+
+	gw.Comms = gComm
+	gw.ServerHost, err = connect.NewHost(id.NewIdFromString("test", id.Node, t), NODE_ADDRESS,
+		nodeCert, true, false)
+	if err != nil {
+		t.Errorf(err.Error())
+	}
+
+	si := &pb.RoundInfo{ID: 1, BatchSize: 4}
+	gw.SendBatchWhenReady(si)
+
+	if !gw.knownRound.Checked(id.Round(si.ID)) {
+		t.Errorf("Known round buffer wasn't updated! Round %d should be known", id.Round(si.ID))
+	}
+}
+
 func TestGatewayImpl_SendBatch_LargerBatchSize(t *testing.T) {
 	//Begin gateway comms
 	cmixNodes := make([]string, 1)
@@ -281,19 +333,6 @@
 		BucketMaxAge: bucketMaxAge,
 	}
 
-<<<<<<< HEAD
-	//Build the gateway instance
-	params := Params{
-		NodeAddress:       NODE_ADDRESS,
-		ServerCertPath:    testkeys.GetNodeCertPath(),
-		CertPath:          testkeys.GetGatewayCertPath(),
-		MessageTimeout:    10 * time.Minute,
-		rateLimiterParams: bucketMapParams,
-		knownRounds:       5,
-	}
-
-=======
->>>>>>> bfaeab2b
 	gw := NewGatewayInstance(params)
 	p := large.NewIntFromString(prime, 16)
 	g := large.NewIntFromString(generator, 16)
@@ -314,102 +353,8 @@
 		t.Errorf(err.Error())
 	}
 
-<<<<<<< HEAD
-	si := &pb.RoundInfo{ID: 1, BatchSize: 4}
-	gw.SendBatchWhenReady(si)
-
-}
-
-func TestGatewayImpl_KnownRound(t *testing.T) {
-	msg := pb.Slot{SenderID: id.NewIdFromUInt(666, id.User, t).Bytes()}
-	slotMsg := &pb.GatewaySlot{
-		Message: &msg,
-	}
-
-	// Insert client information to database
-	newClient := &storage.Client{
-		Id:  msg.SenderID,
-		Key: []byte("test"),
-	}
-
-	slotMsg.MAC = generateClientMac(newClient, slotMsg)
-	gatewayInstance.database.InsertClient(newClient)
-
-	_, err := gatewayInstance.PutMessage(slotMsg, "0")
-	if err != nil {
-		t.Errorf("Unexpected error: %v", err)
-		t.Errorf("PutMessage: Could not put any messages!")
-	}
-
-	//Begin gateway comms
-	cmixNodes := make([]string, 1)
-	cmixNodes[0] = GW_ADDRESS
-
-	// Construct the rate limiting params
-	bucketMapParams := &rateLimiting.MapParams{
-		Capacity:     capacity,
-		LeakedTokens: leakedTokens,
-		LeakDuration: leakDuration,
-		PollDuration: pollDuration,
-		BucketMaxAge: bucketMaxAge,
-	}
-
-	//Build the gateway instance
-	params := Params{
-		NodeAddress:       NODE_ADDRESS,
-		ServerCertPath:    testkeys.GetNodeCertPath(),
-		CertPath:          testkeys.GetGatewayCertPath(),
-		MessageTimeout:    10 * time.Minute,
-		rateLimiterParams: bucketMapParams,
-		knownRounds:       5,
-	}
-
-	gw := NewGatewayInstance(params)
-	p := large.NewIntFromString(prime, 16)
-	g := large.NewIntFromString(generator, 16)
-	grp2 := cyclic.NewGroup(p, g)
-
-	testNDF, _, _ := ndf.DecodeNDF(ExampleJSON + "\n" + ExampleSignature)
-
-	gw.NetInf, err = network.NewInstanceTesting(nil, testNDF, testNDF, grp2, grp2, t)
-	if err != nil {
-		t.Errorf("NewInstanceTesting encountered an error: %+v", err)
-	}
-
-	gw.Comms = gComm
-	gw.ServerHost, err = connect.NewHost(id.NewIdFromString("test", id.Node, t), NODE_ADDRESS,
-		nodeCert, true, false)
-	if err != nil {
-		t.Errorf(err.Error())
-	}
-
-	si := &pb.RoundInfo{ID: 1, BatchSize: 4}
-	gw.SendBatchWhenReady(si)
-
-	if !gw.knownRound.Checked(id.Round(si.ID)) {
-		t.Errorf("Known round buffer wasn't updated! Round %d should be known", id.Round(si.ID))
-	}
-}
-
-// Calling InitNetwork after starting a node should cause
-// gateway to connect to the node
-func TestInitNetwork_ConnectsToNode(t *testing.T) {
-	defer disconnectServers()
-
-	disablePermissioning = true
-
-	err := gatewayInstance.InitNetwork()
-	if err != nil {
-		t.Errorf(err.Error())
-	}
-
-	ctx, cancel := connect.MessagingContext()
-	gatewayInstance.ServerHost, _ = connect.NewHost(id.NewIdFromString("node", id.Node, t), NODE_ADDRESS,
-		nodeCert, true, false)
-=======
 	gw.InitGossip()
 	defer gw.KillRateLimiter()
->>>>>>> bfaeab2b
 
 	data := format.NewMessage()
 	rndId := uint64(1)
@@ -787,83 +732,6 @@
 // FIXME: This test cannot test the Ndf functionality, since we don't have
 //        signable ndf function that would enforce correctness, so not useful
 //        at the moment.
-<<<<<<< HEAD
-func TestUpdateInstance(t *testing.T) {
-	nodeId := id.NewIdFromString("node", id.Node, t)
-	testNdf := buildMockNdf(nodeId, NODE_ADDRESS, GW_ADDRESS, nodeCert, nodeKey)
-
-	ndfBytes, err := testNdf.Marshal()
-	if err != nil {
-		t.Errorf("%v", err)
-	}
-	ndfMsg := &pb.NDF{
-		Ndf: ndfBytes,
-	}
-	pKey, err := rsa.LoadPrivateKeyFromPem(nodeKey)
-	if err != nil {
-		t.Errorf("%v", err)
-	}
-	err = signature.Sign(ndfMsg, pKey)
-	if err != nil {
-		t.Errorf("%v", err)
-	}
-
-	// FIXME: the following will fail with a nil pointer deref if the
-	//        CreateNetworkInstance test doesn't run....
-	ri := &pb.RoundInfo{
-		ID:        uint64(1),
-		UpdateID:  uint64(1),
-		State:     6,
-		BatchSize: 8,
-	}
-	err = signature.Sign(ri, pKey)
-	roundUpdates := []*pb.RoundInfo{ri}
-
-	slots := []*pb.Slot{mockMessage}
-
-	update := &pb.ServerPollResponse{
-		FullNDF:      ndfMsg,
-		PartialNDF:   ndfMsg,
-		Updates:      roundUpdates,
-		BatchRequest: ri,
-		Slots:        slots,
-	}
-
-	// gatewayInstance.UpdateInstance(update)
-	err = gatewayInstance.UpdateInstance(update)
-	if err != nil {
-		t.Errorf("UpdateInstance() produced an error: %+v", err)
-	}
-
-	// Check that updates made it
-	r, err := gatewayInstance.NetInf.GetRoundUpdate(1)
-	if err != nil || r == nil {
-		t.Errorf("Failed to retrieve round update: %+v", err)
-	}
-
-	// Check that mockMessage made it
-	mockmsgId := "xL+3JSRKJZPEu01Uv8Nh6dtRa+tjqkruwbsZmVuP218="
-	mockMsgUserId := id.NewIdFromUInt(1, id.User, t)
-	msgTst, err := gatewayInstance.MixedBuffer.GetMixedMessage(mockMsgUserId, mockmsgId)
-	if err != nil {
-		t.Errorf("%+v", err)
-		msgIDs, _ := gatewayInstance.MixedBuffer.GetMixedMessageIDs(
-			mockMsgUserId, "")
-		for i := 0; i < len(msgIDs); i++ {
-			print("%s", msgIDs[i])
-		}
-	}
-	if msgTst == nil {
-		t.Errorf("Did not return mock message!")
-	}
-
-	// Check that batchRequest was sent
-	if len(nodeIncomingBatch.Slots) != 8 {
-		t.Errorf("Did not send batch: %d", len(nodeIncomingBatch.Slots))
-	}
-
-}
-=======
 // FIXME: the following will fail with a nil pointer deref if the
 //        CreateNetworkInstance test doesn't run....
 //func TestUpdateInstance(t *testing.T) {
@@ -949,7 +817,6 @@
 //	}
 //
 //}
->>>>>>> bfaeab2b
 
 var (
 	ExampleJSON = `{

////////////////////////////////////////////////////////////////////////////////
// Copyright © 2018 Privategrity Corporation                                   /
//                                                                             /
// All rights reserved.                                                        /
////////////////////////////////////////////////////////////////////////////////

// Package cmd initializes the CLI and config parsers as well as the logger.
package cmd

import (
	"fmt"
	"github.com/mitchellh/go-homedir"
	"github.com/spf13/cobra"
	jww "github.com/spf13/jwalterweatherman"
	"github.com/spf13/viper"
	"log"
	"os"
)

var cfgFile string
var verbose bool
var showVer bool
var gatewayNodeIdx int
var gwPort int
<<<<<<< HEAD
var logPath = "cmix-gateway.log"
=======
var disablePermissioning bool
var noTLS bool
>>>>>>> fadb6933

// RootCmd represents the base command when called without any sub-commands
var rootCmd = &cobra.Command{
	Use:   "gateway",
	Short: "Runs a cMix gateway",
	Long:  `The cMix gateways coordinate communications between servers and clients`,
	Args:  cobra.NoArgs,
	Run: func(cmd *cobra.Command, args []string) {
		if showVer {
			printVersion()
			return
		}

		if verbose {
			err := os.Setenv("GRPC_GO_LOG_SEVERITY_LEVEL", "info")
			if err != nil {
				jww.ERROR.Printf("Could not set GRPC_GO_LOG_SEVERITY_LEVEL: %+v", err)
			}

			err = os.Setenv("GRPC_GO_LOG_VERBOSITY_LEVEL", "2")
			if err != nil {
				jww.ERROR.Printf("Could not set GRPC_GO_LOG_VERBOSITY_LEVEL: %+v", err)
			}
		}

		params := InitParams(viper.GetViper())

		//Build gateway implementation object
		gateway := NewGatewayInstance(params)

		//start gateway network interactions
		gateway.InitNetwork()

		//Begin gateway persistent components
		gateway.Start()

		// Wait forever
		select {}
	},
}

func InitParams(vip *viper.Viper) Params {
	jww.INFO.Printf("Params: \n %+v", vip.AllSettings())

	gwPort := vip.GetInt("Port")
	jww.INFO.Printf("Gateway Port: %d", gwPort)

	cMixNodes := vip.GetStringSlice("CMixNodes")

	gatewayNodeIdx = viper.GetInt("Index")
	gatewayNode := cMixNodes[gatewayNodeIdx]
	jww.INFO.Printf("Gateway node %d: %s", gatewayNodeIdx, gatewayNode)

	batchSize := uint64(vip.GetInt("BatchSize"))

	certPath := vip.GetString("CertPath")

	keyPath := vip.GetString("KeyPath")

	serverCertPath := vip.GetString("ServerCertPath")

	cMixParams := vip.GetStringMapString("groups.cmix")

	firstNode := vip.GetBool("firstNode")
	lastNode := vip.GetBool("lastNode")

	return Params{
		Port:           gwPort,
		CMixNodes:      cMixNodes,
		GatewayNode:    connectionID(gatewayNode),
		BatchSize:      batchSize,
		CertPath:       certPath,
		KeyPath:        keyPath,
		ServerCertPath: serverCertPath,
		CmixGrp:        cMixParams,
		FirstNode:      firstNode,
		LastNode:       lastNode,
	}
}

// Execute adds all child commands to the root command and sets flags
// appropriately.  This is called by main.main(). It only needs to
// happen once to the RootCmd.
func Execute() {
	if err := rootCmd.Execute(); err != nil {
		jww.ERROR.Println(err)
		os.Exit(1)
	}
}

// init is the initialization function for Cobra which defines commands
// and flags.
func init() {
	// NOTE: The point of init() is to be declarative.
	// There is one init in each sub command. Do not put variable declarations
	// here, and ensure all the Flags are of the *P variety, unless there's a
	// very good reason not to have them as local Params to sub command."
	cobra.OnInitialize(initConfig, initLog)

	// Here you will define your flags and configuration settings.
	// Cobra supports persistent flags, which, if defined here,
	// will be global for your application.
	rootCmd.Flags().StringVarP(&cfgFile, "config", "c", "",
		"config file (default is $HOME/.elixxir/gateway.yaml)")
	rootCmd.Flags().BoolVarP(&verbose, "verbose", "v", false,
		"Verbose mode for debugging")
	rootCmd.Flags().BoolVarP(&showVer, "version", "V", false,
		"Show the gateway version information.")
	rootCmd.Flags().IntVarP(&gatewayNodeIdx, "index", "i", -1,
		"Index of the node to connect to from the list of nodes.")
	rootCmd.Flags().IntVarP(&gwPort, "port", "p", -1,
		"Port for the gateway to listen on.")
	rootCmd.Flags().BoolVarP(&disablePermissioning, "disablePermissioning", "",
		false, "Disables interaction with the Permissioning Server")
	rootCmd.Flags().BoolVarP(&noTLS, "noTLS", "", false,
		"Set to ignore TLS")

	// Bind command line flags to config file parameters
	err := viper.BindPFlag("index", rootCmd.Flags().Lookup("index"))
	handleBindingError(err, "index")
	err = viper.BindPFlag("port", rootCmd.Flags().Lookup("port"))
	handleBindingError(err, "index")

	// Set the default message timeout
	viper.SetDefault("MessageTimeout", 60)
}

// Handle flag binding errors
func handleBindingError(err error, flag string) {
	if err != nil {
		jww.FATAL.Panicf("Error on binding flag \"%s\":%+v", flag, err)
	}
}

// initConfig reads in config file and ENV variables if set.
func initConfig() {
	if cfgFile == "" {
		// Default search paths
		var searchDirs []string
		searchDirs = append(searchDirs, "./") // $PWD
		// $HOME
		home, _ := homedir.Dir()
		searchDirs = append(searchDirs, home+"/.elixxir/")
		// /etc/elixxir
		searchDirs = append(searchDirs, "/etc/.elixxir")
		jww.DEBUG.Printf("Configuration search directories: %v", searchDirs)

		for i := range searchDirs {
			cfgFile = searchDirs[i] + "/gateway.yaml"
			_, err := os.Stat(cfgFile)
			if !os.IsNotExist(err) {
				break
			}
		}
	}
	viper.SetConfigFile(cfgFile)
	viper.AutomaticEnv() // read in environment variables that match

	// If a config file is found, read it in.
	if err := viper.ReadInConfig(); err != nil {
		fmt.Printf("Unable to read config file (%s): %+v", cfgFile, err.Error())
	}

}

// initLog initializes logging thresholds and the log path.
func initLog() {
	// If verbose flag set then log more info for debugging
	if verbose || viper.GetBool("verbose") {
		jww.SetLogThreshold(jww.LevelDebug)
		jww.SetStdoutThreshold(jww.LevelDebug)
		jww.SetFlags(log.Ldate | log.Ltime | log.Lmicroseconds)
	} else {
		jww.SetLogThreshold(jww.LevelInfo)
		jww.SetStdoutThreshold(jww.LevelInfo)
	}
	if viper.Get("log") != nil {
		// Create log file, overwrites if existing
		logPath := viper.GetString("log")
	} else {
		fmt.Printf("Invalid or missing log path %s, "+
			"default path used.\n", logPath)
	}
	logFile, err := os.OpenFile(logPath,
		os.O_CREATE|os.O_WRONLY|os.O_APPEND,
		0644)
	if err != nil {
		fmt.Printf("Could not open log file %s!\n", logPath)
	} else {
		jww.SetLogOutput(logFile)
	}
}<|MERGE_RESOLUTION|>--- conflicted
+++ resolved
@@ -22,12 +22,9 @@
 var showVer bool
 var gatewayNodeIdx int
 var gwPort int
-<<<<<<< HEAD
 var logPath = "cmix-gateway.log"
-=======
 var disablePermissioning bool
 var noTLS bool
->>>>>>> fadb6933
 
 // RootCmd represents the base command when called without any sub-commands
 var rootCmd = &cobra.Command{

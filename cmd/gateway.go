--- conflicted
+++ resolved
@@ -40,24 +40,14 @@
 
 // Returns message contents for MessageID, or a null/randomized message
 // if that ID does not exist of the same size as a regular message
-<<<<<<< HEAD
 func (m *GatewayImpl) GetMessage(userID *id.UserID,
 	msgID string) (*pb.CmixMessage, bool) {
-	jww.DEBUG.Printf("Getting message %d:%s from buffer...", userID, msgID)
-=======
-func (m *GatewayImpl) GetMessage(userID id.UserID, msgID string) (*pb.CmixMessage,
-	bool) {
-	jww.DEBUG.Printf("Getting message %q:%s from buffer...", userID, msgID)
->>>>>>> 5cf3a506
+	jww.DEBUG.Printf("Getting message %q:%s from buffer...", *userID, msgID)
 	return m.buffer.GetMessage(userID, msgID)
 }
 
 // Return any MessageIDs in the globals for this UserID
-<<<<<<< HEAD
 func (m *GatewayImpl) CheckMessages(userID *id.UserID, messageID string) (
-=======
-func (m *GatewayImpl) CheckMessages(userID id.UserID, messageID string) (
->>>>>>> 5cf3a506
 	[]string, bool) {
 	jww.DEBUG.Printf("Getting message IDs for %q after %s from buffer...",
 		userID, messageID)
@@ -71,15 +61,11 @@
 	h, _ := hash.NewCMixHash()
 
 	for i := range msgs {
-<<<<<<< HEAD
 		userId, err := new(id.UserID).SetBytes(msgs[i].SenderID)
 		if err != nil {
 			jww.ERROR.Printf("Error putting sender ID bytes in user ID: %v",
 				err.Error())
 		}
-=======
-		userId := id.UserID(msgs[i].SenderID)
->>>>>>> 5cf3a506
 		h.Write(msgs[i].MessagePayload)
 		msgId := base64.StdEncoding.EncodeToString(h.Sum(nil))
 		m.buffer.AddMessage(userId, msgId, msgs[i])

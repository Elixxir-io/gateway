# elixxir/gateway

[![pipeline status](https://gitlab.com/elixxir/gateway/badges/master/pipeline.svg)](https://gitlab.com/elixxir/gateway/commits/master)
[![coverage report](https://gitlab.com/elixxir/gateway/badges/master/coverage.svg)](https://gitlab.com/elixxir/gateway/commits/master)

## Purpose

Gateways are go-betweens for the servers and clients. They retain messages that
have gone through the network for clients to fetch at their leisure, and send
batches of unprocessed messages to the server team that will process them.

Gateways are likely to acquire additional functions in the future, including
load balancing and DDoS protection, and connecting to more than one node at
a time.

## Running a Gateway

To run the gateway:

```
go run main.go --config [configuration-file]
```

## Example configuration file

The Gateway configuration file must be named `gateway.yaml` and be located in
one of the following directories:
1. `$HOME/.xxnetwork/`
2. `/opt/xxnetwork/`
3. `/etc/xxnetwork/`

Gateway searches for the YAML file in that order and uses the first occurance
found.

Note: YAML prohibits the use of tabs because whitespace has meaning.

```yaml
# Level of debugging to print (0 = info, 1 = debug, >1 = trace). (default 0)
logLevel: 1

# Path where log file will be saved. (default "./gateway-logs/gateway.log")
log: "/opt/xxnetwork/gateway-logs/gateway.log"

# If set, this address (host and port required) will be used for the gateway's
# public IP address instead of the automatically determined address. Optional.
addressOverride: ""

# Port for Gateway to listen on. Gateway must be the only listener on this port.
# Required field.
port: 22840

# Public IP address of the Node associated with this Gateway. Required field.
nodeAddress: "0.0.0.128:11420"

# Period in which the message cleanup function executes. All users who message
# buffer have exceeded the maximum size will get their messages deleted.
# Recommended period is on the order of a minute to an hour. (default 1m0s)
messageTimeout: "1m0s"

# Path to where the IDF is saved. This is used by the wrapper management script.
# (default "./gateway-logs/gatewayIDF.json")
idfPath: "/opt/xxnetwork/gateway-logs/gatewayIDF.json"

# Path to the private key associated with the self-signed TLS certificate.
# Required field.
keyPath: "/opt/xxnetwork/creds/gateway_key.key"

# Path to the self-signed TLS certificate for Gateway. Expects PEM format.
# Required field.
certPath: "/opt/xxnetwork/creds/gateway_cert.crt"

# Path to the self-signed TLS certificate for Server. Expects PEM format.
# Required field.
serverCertPath: "/opt/xxnetwork/creds/node_cert.crt"

# Path to the self-signed TLS certificate for the Permissioning server. Expects
# PEM format. Required field.
permissioningCertPath: "/opt/xxnetwork/creds/permissioning_cert.crt"

<<<<<<< HEAD
# Path of where a copy of the known rounds buffer is saved and loaded from.
# Defaults to "/opt/xxnetwork/gateway-logs/knownRounds.json", if not set.
knownRoundsPath: "/opt/xxnetwork/gateway-logs/knownRounds.json"

# Path of where a copy of the last checked update ID is saved and loaded from.
# Defaults to "/opt/xxnetwork/gateway-logs/lastUpdateID.txt", if not set.
lastUpdateIdPath: "/opt/xxnetwork/gateway-logs/lastUpdateID.txt"

# How long messages, rounds and bloom filters remain in storage 
# before being cleaned from storage. 
# Valid time units are "h"
# Defaults to 1 week (168 hours) if not set
keepAlive: "168h"

# How often the periodic storage tracker checks for items older 
# than the keep alive value in storage.
# Valid time units are "s", "m", "h". 
# Defaults to 5 minutes if not set
deletePeriod: "5m"

=======
>>>>>>> 7656b86b
# Database connection information
dbUsername: "cmix"
dbPassword: ""
dbName: "cmix_gateway"
dbAddress: ""

# Flags for our gossip protocol

# How long a message record should last in the buffer
BufferExpirationTime: "1m0s"

# Frequency with which to check the buffer.
# Should be long, since the thread takes a lock each time it checks the buffer
MonitorThreadFrequency: "3m0s" 

# Flags for rate limiting communications
ratelimiting:
    # The capacity of buckets in the map
    capacity: 5
    # The leak rate is calculated by LeakedTokens / LeakDuration
    # It is the rate that the bucket leaks tokens at [tokens/ns]
    leakedTokens: 3
    leakDuration: 1ms
    # Duration between polls for stale buckets
    pollDuration: 0m10s
    # Max time of inactivity before removal
    bucketMaxAge: 0m3s
```

## Command line flags

The command line flags for the server can be generated `--help` as follows:


```
$ go run main.go --help
The cMix gateways coordinate communications between servers and clients

Usage:
  gateway [flags]
  gateway [command]

Available Commands:
  generate    Generates version and dependency information for the xx network binary
  help        Help about any command
  version     Print the version and dependency information for the xx network binary

Flags:
      --certPath string                Path to the self-signed TLS certificate for Gateway. Expects PEM format. Required field.
  -c, --config string                  Path to load the Gateway configuration file from. If not set, this file must be named gateway.yml and must be located in ~/.xxnetwork/, /opt/xxnetwork, or /etc/xxnetwork.
  -h, --help                           help for gateway
      --idfPath string                 Path to where the IDF is saved. This is used by the wrapper management script. (default "./gateway-logs/gatewayIDF.json")
      --keyPath string                 Path to the private key associated with the self-signed TLS certificate. Required field.
      --listeningAddress string        Local IP address of the Gateway used for internal listening. (default "0.0.0.0")
      --log string                     Path where log file will be saved. (default "./gateway-logs/gateway.log")
  -l, --logLevel uint                  Level of debugging to print (0 = info, 1 = debug, >1 = trace).
      --messageTimeout duration        Period in which the message cleanup function executes. All users who message buffer have exceeded the maximum size will get their messages deleted. Recommended period is on the order of a minute to an hour. (default 1m0s)
      --nodeAddress string             Public IP address of the Node associated with this Gateway. Required field.
      --permissioningCertPath string   Path to the self-signed TLS certificate for the Permissioning server. Expects PEM format. Required field.
  -p, --port int                       Port for Gateway to listen on. Gateway must be the only listener on this port. Required field. (default -1)
      --serverCertPath string          Path to the self-signed TLS certificate for Server. Expects PEM format. Required field.

Use "gateway [command] --help" for more information about a command.
```

All of those flags, except `--config`, override values in the configuration
file.

The `version` subcommand prints the version:


```
$ go run main.go version
Elixxir Gateway v1.1.0 -- 426617f Fix MessageTimeout, change localAddress to listeningAddress and mark hidden, and change example nodeAddress

Dependencies:

module gitlab.com/elixxir/gateway

go 1.13
...
```

The `generate` subcommand is used for updating version information (see the
next section).

## Updating Version Info
```
$ go run main.go generate
$ mv version_vars.go cmd
```

## Project Structure


`cmd` handles command line flags and all gateway logic.

`notifications` handles notification logic use to push alerts to clients.

`storage` contains the database and ram-based storage implementations.

## Compiling the Binary

To compile a binary that will run the server on your platform,
you will need to run one of the commands in the following sections.
The `.gitlab-ci.yml` file also contains cross build instructions
for all of these platforms.


### Linux

```
GOOS=linux GOARCH=amd64 CGO_ENABLED=0 go build -ldflags '-w -s' -o gateway main.go
```

### Windows

```
GOOS=windows GOARCH=amd64 CGO_ENABLED=0 go build -ldflags '-w -s' -o gateway main.go
```

or

```
GOOS=windows GOARCH=386 CGO_ENABLED=0 go build -ldflags '-w -s' -o gateway main.go
```

for a 32 bit version.

### Mac OSX

```
GOOS=darwin GOARCH=amd64 CGO_ENABLED=0 go build -ldflags '-w -s' -o gateway main.go
```<|MERGE_RESOLUTION|>--- conflicted
+++ resolved
@@ -77,15 +77,6 @@
 # PEM format. Required field.
 permissioningCertPath: "/opt/xxnetwork/creds/permissioning_cert.crt"
 
-<<<<<<< HEAD
-# Path of where a copy of the known rounds buffer is saved and loaded from.
-# Defaults to "/opt/xxnetwork/gateway-logs/knownRounds.json", if not set.
-knownRoundsPath: "/opt/xxnetwork/gateway-logs/knownRounds.json"
-
-# Path of where a copy of the last checked update ID is saved and loaded from.
-# Defaults to "/opt/xxnetwork/gateway-logs/lastUpdateID.txt", if not set.
-lastUpdateIdPath: "/opt/xxnetwork/gateway-logs/lastUpdateID.txt"
-
 # How long messages, rounds and bloom filters remain in storage 
 # before being cleaned from storage. 
 # Valid time units are "h"
@@ -98,8 +89,6 @@
 # Defaults to 5 minutes if not set
 deletePeriod: "5m"
 
-=======
->>>>>>> 7656b86b
 # Database connection information
 dbUsername: "cmix"
 dbPassword: ""

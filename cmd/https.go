--- conflicted
+++ resolved
@@ -10,10 +10,6 @@
 	"gitlab.com/elixxir/comms/mixmessages"
 	crypto "gitlab.com/elixxir/crypto/authorize"
 	"gitlab.com/elixxir/crypto/hash"
-<<<<<<< HEAD
-	"gitlab.com/elixxir/crypto/rsa"
-=======
->>>>>>> 7e2b22c2
 	"gitlab.com/elixxir/gateway/autocert"
 	"gitlab.com/elixxir/gateway/storage"
 	"gitlab.com/xx_network/comms/connect"
@@ -117,8 +113,6 @@
 // into protocomms.  It will attempt to load from storage, or get a cert
 // via zerossl if one is not found
 func (gw *Instance) getHttpsCreds() ([]byte, []byte, error) {
-<<<<<<< HEAD
-=======
 	// Check states table for cert
 	loadedCert, loadedKey, err := loadHttpsCreds(gw.storage)
 	if err != nil {
@@ -134,9 +128,7 @@
 		return nil, nil, errors.WithMessage(err, "Failed to generate key for autocert")
 	}
 
->>>>>>> 7e2b22c2
 	// Get Authorizer host
-	var err error
 	authHost, ok := gw.Comms.GetHost(&id.Authorizer)
 	if !ok {
 		if gw.Params.AuthorizerAddress == "" {
@@ -171,18 +163,8 @@
 			eabCredentialsReceived = true
 		}
 
-<<<<<<< HEAD
-		pk := rsa.GetScheme().Convert(&gw.Comms.GetPrivateKey().PrivateKey)
-=======
-	err = gw.autoCert.Register(generatedKey, eabCredResp.KeyId, eabCredResp.Key,
-		httpsEmail)
-	if err != nil {
-		return nil, nil, err
-	}
->>>>>>> 7e2b22c2
-
 		// Register w/ autocert using EAB creds from authorizer
-		err = gw.autoCert.Register(pk, eabCredResp.KeyId, eabCredResp.Key,
+		err = gw.autoCert.Register(generatedKey, eabCredResp.KeyId, eabCredResp.Key,
 			httpsEmail)
 		if err != nil {
 			return nil, nil, err
@@ -199,18 +181,9 @@
 
 		jww.INFO.Printf("ADD TXT RECORD: %s\t%s\n", chalDomain, challenge)
 
-<<<<<<< HEAD
 		ts := time.Now()
-=======
-	// Sign ACME token
-	sig, err := crypto.SignCertRequest(rng, gw.Comms.GetPrivateKey(), challenge, ts)
-	if err != nil {
-		return nil, nil, err
-	}
->>>>>>> 7e2b22c2
 
 		// Sign ACME token
-		rng := csprng.NewSystemRNG()
 		sig, err := crypto.SignCertRequest(rng, gw.Comms.GetPrivateKey(), challenge, ts)
 		if err != nil {
 			return nil, nil, err

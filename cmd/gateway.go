--- conflicted
+++ resolved
@@ -9,10 +9,6 @@
 
 import (
 	"bytes"
-<<<<<<< HEAD
-	"encoding/base64"
-=======
->>>>>>> bfaeab2b
 	"encoding/binary"
 	"fmt"
 	"github.com/pkg/errors"
@@ -61,12 +57,7 @@
 	// Gateway object created at start
 	Comms *gateway.Comms
 
-<<<<<<< HEAD
-	// Gateway's rate limiter. Manages and
-	rateLimiter   *rateLimiting.BucketMap
-=======
 	// Map of leaky buckets for user IDs
->>>>>>> bfaeab2b
 	rateLimitQuit chan struct{}
 	rateLimit     *rateLimiting.BucketMap
 
@@ -93,18 +84,6 @@
 	panic("implement me")
 }
 
-func (gw *Instance) RequestHistoricalRounds(msg *pb.HistoricalRounds) (*pb.HistoricalRoundsResponse, error) {
-	panic("implement me")
-}
-
-func (gw *Instance) RequestMessages(msg *pb.GetMessages) (*pb.GetMessagesResponse, error) {
-	panic("implement me")
-}
-
-func (gw *Instance) RequestBloom(msg *pb.GetBloom) (*pb.GetBloomResponse, error) {
-	panic("implement me")
-}
-
 func (gw *Instance) Poll(*pb.GatewayPoll) (*pb.GatewayPollResponse, error) {
 	jww.FATAL.Panicf("Unimplemented!")
 	return nil, nil
@@ -121,21 +100,12 @@
 	IDFPath               string
 	PermissioningCertPath string
 
-<<<<<<< HEAD
-	MessageTimeout time.Duration
-
-	// Gossip protocol flags
-	gossiperFlags gossip.ManagerFlags
-
-	// Rate limiting parameters
-	rateLimiterParams *rateLimiting.MapParams
-
-	knownRounds int
-=======
 	rateLimitParams *rateLimiting.MapParams
 	gossipFlags     gossip.ManagerFlags
 	MessageTimeout  time.Duration
->>>>>>> bfaeab2b
+
+	knownRounds int
+
 }
 
 // NewGatewayInstance initializes a gateway Handler interface
@@ -153,12 +123,7 @@
 		UnmixedBuffer: storage.NewUnmixedMessagesMap(),
 		Params:        params,
 		database:      newDatabase,
-<<<<<<< HEAD
-		rateLimiter:   gwBucketMap,
-		rateLimitQuit: rateLimitKill,
 		knownRound:    knownRounds.NewKnownRound(params.knownRounds),
-=======
->>>>>>> bfaeab2b
 	}
 
 	return i
@@ -275,10 +240,8 @@
 	}
 	if newInfo.Updates != nil {
 		for _, update := range newInfo.Updates {
-<<<<<<< HEAD
 			// Update the network instance
 			err := gw.NetInf.RoundUpdate(update)
-=======
 			// Parse the topology into an id list
 			idList, err := id.NewIDListFromBytes(update.Topology)
 			if err != nil {
@@ -294,7 +257,6 @@
 			}
 
 			err = gw.NetInf.RoundUpdate(update)
->>>>>>> bfaeab2b
 			if err != nil {
 				return err
 			}
@@ -760,17 +722,14 @@
 		jww.WARN.Printf("Error while sending batch: %v", err)
 	}
 
-<<<<<<< HEAD
 	// Update the known round buffer
 	gw.knownRound.Check(id.Round(roundInfo.ID))
 
-=======
 	// Gossip senders included in the batch to other gateways
 	err = gw.GossipBatch(batch)
 	if err != nil {
 		jww.WARN.Printf("Unable to gossip batch information: %+v", err)
 	}
->>>>>>> bfaeab2b
 }
 
 // ProcessCompletedBatch handles messages coming out of the mixnet

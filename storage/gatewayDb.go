--- conflicted
+++ resolved
@@ -13,11 +13,8 @@
 	jww "github.com/spf13/jwalterweatherman"
 	"gitlab.com/xx_network/primitives/id"
 	"gitlab.com/xx_network/primitives/id/ephemeral"
-<<<<<<< HEAD
-=======
 	"gorm.io/gorm"
 	"time"
->>>>>>> ed70ffbc
 )
 
 // Inserts the given State into Database if it does not exist
@@ -178,11 +175,7 @@
 func (d *DatabaseImpl) GetClientBloomFilters(recipientId *ephemeral.Id, startEpoch, endEpoch uint32) ([]*ClientBloomFilter, error) {
 	jww.DEBUG.Printf("Getting filters for client [%v]", recipientId)
 
-<<<<<<< HEAD
-	results := make([]*ClientBloomFilter, 0)
-=======
 	var results []*ClientBloomFilter
->>>>>>> ed70ffbc
 	err := d.db.Find(&results, &ClientBloomFilter{RecipientId: recipientId.Int64()}).
 		Where("epoch BETWEEN ? AND ?", startEpoch, endEpoch).Error
 	jww.DEBUG.Printf("Returning filters [%v] for client [%v]", results, recipientId)
@@ -193,25 +186,11 @@
 // Inserts the given ClientBloomFilter into database if it does not exist
 // Or updates the ClientBloomFilter in the database if the ClientBloomFilter already exists
 func (d *DatabaseImpl) upsertClientBloomFilter(filter *ClientBloomFilter) error {
-<<<<<<< HEAD
-	jww.DEBUG.Printf("Upserting filter for client [%v]: %v", filter.RecipientId, filter)
-=======
 	jww.DEBUG.Printf("Upserting filter for client %v at epoch %d", filter.RecipientId, filter.Epoch)
->>>>>>> ed70ffbc
 
 	// Build a transaction to prevent race conditions
 	return d.db.Transaction(func(tx *gorm.DB) error {
 		// Initialize variable for returning existing value from the database
-<<<<<<< HEAD
-		oldFilter := &ClientBloomFilter{}
-
-		// Attempt to insert filter into the database,
-		// or if it already exists, replace oldFilter with the database value
-		err := tx.FirstOrCreate(oldFilter, &ClientBloomFilter{
-			Epoch:       filter.Epoch,
-			RecipientId: filter.RecipientId,
-		}).Error
-=======
 		oldFilter := &ClientBloomFilter{
 			Filter: make([]byte, len(filter.Filter)),
 		}
@@ -222,7 +201,6 @@
 			Epoch:       filter.Epoch,
 			RecipientId: filter.RecipientId,
 		}).FirstOrCreate(oldFilter).Error
->>>>>>> ed70ffbc
 		if err != nil {
 			return err
 		}

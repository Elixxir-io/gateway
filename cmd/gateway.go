///////////////////////////////////////////////////////////////////////////////
// Copyright © 2020 xx network SEZC                                          //
//                                                                           //
// Use of this source code is governed by a license that can be found in the //
// LICENSE file                                                              //
///////////////////////////////////////////////////////////////////////////////

package cmd

import (
	"bytes"
	"encoding/binary"
	"fmt"
	"github.com/pkg/errors"
	jww "github.com/spf13/jwalterweatherman"
	"github.com/spf13/viper"
	"gitlab.com/elixxir/comms/gateway"
	"gitlab.com/elixxir/comms/mixmessages"
	pb "gitlab.com/elixxir/comms/mixmessages"
	"gitlab.com/elixxir/comms/network"
	ds "gitlab.com/elixxir/comms/network/dataStructures"
	"gitlab.com/elixxir/crypto/cmix"
	"gitlab.com/elixxir/crypto/cyclic"
	"gitlab.com/elixxir/crypto/hash"
	"gitlab.com/elixxir/gateway/notifications"
	"gitlab.com/elixxir/gateway/storage"
	"gitlab.com/elixxir/primitives/format"
	"gitlab.com/elixxir/primitives/rateLimiting"
	"gitlab.com/elixxir/primitives/utils"
	"gitlab.com/xx_network/comms/connect"
	"gitlab.com/xx_network/comms/gossip"
	"gitlab.com/xx_network/primitives/id"
	"gitlab.com/xx_network/primitives/ndf"
	"strconv"
	"strings"
	"time"
)

var dummyUser = id.DummyUser

// TODO: remove this. It is currently only here to make tests work
var disablePermissioning = false

var rateLimitErr = errors.New("Client has exceeded communications rate limit")

// Tokens required by clients for different messages
const TokensPutMessage = uint(250)  // Sends a message, the networks does n * 5 exponentiations, n = 5, 25
const TokensRequestNonce = uint(30) // Requests a nonce from the node to verify the user, 3 exponentiations
const TokensConfirmNonce = uint(10) // Requests a nonce from the node to verify the user, 1 exponentiation

// Errors to suppress
const (
	ErrInvalidHost = "Invalid host ID:"
	ErrAuth        = "Failed to authenticate id:"
)

type Instance struct {
	// Storage buffer for messages to be submitted to the network
	UnmixedBuffer storage.UnmixedMessageBuffer

	// Contains all Gateway relevant fields
	Params Params

	// Contains Server Host Information
	ServerHost *connect.Host

	// Gateway object created at start
	Comms *gateway.Comms

	// Gateway's rate limiter. Manages and
	rateLimiter   *rateLimiting.BucketMap
	rateLimitQuit chan struct{}

	// struct for tracking notifications
	un notifications.UserNotifications

	database storage.Storage
	// TODO: Integrate and remove duplication with the stuff above.
	// NetInf is the network interface for working with the NDF poll
	// functionality in comms.
	NetInf *network.Instance
}

func (gw *Instance) GetHistoricalRounds(msg *pb.HistoricalRounds, ipAddress string) (*pb.HistoricalRoundsResponse, error) {
	panic("implement me")
}

<<<<<<< HEAD
=======
func (gw *Instance) RequestMessages(msg *pb.GetMessages, ipAddress string) (*pb.GetMessagesResponse, error) {
	panic("implement me")
}

>>>>>>> 37431edf
func (gw *Instance) GetBloom(msg *pb.GetBloom, ipAddress string) (*pb.GetBloomResponse, error) {
	panic("implement me")
}

func (gw *Instance) Poll(*pb.GatewayPoll) (*pb.GatewayPollResponse, error) {
	jww.FATAL.Panicf("Unimplemented!")
	return nil, nil
}

type Params struct {
	NodeAddress string
	Port        int
	Address     string
	CertPath    string
	KeyPath     string

	ServerCertPath        string
	IDFPath               string
	PermissioningCertPath string

	MessageTimeout time.Duration

	// Gossip protocol flags
	gossiperFlags gossip.ManagerFlags

	// Rate limiting parameters
	rateLimiterParams *rateLimiting.MapParams
}

// NewGatewayInstance initializes a gateway Handler interface
func NewGatewayInstance(params Params) *Instance {
	newDatabase, _, err := storage.NewDatabase(viper.GetString("dbUsername"),
		viper.GetString("dbPassword"),
		viper.GetString("dbName"),
		viper.GetString("dbAddress"),
		viper.GetString("dbPort"),
	)
	if err != nil {
		jww.FATAL.Panicf("Unable to initialize storage: %+v", err)
	}

	rateLimitKill := make(chan struct{}, 1)

	// Todo: populate with newDatabase once conforms to interface
	gwBucketMap := rateLimiting.CreateBucketMapFromParams(params.rateLimiterParams, nil, rateLimitKill)

	i := &Instance{
		UnmixedBuffer: storage.NewUnmixedMessageBuffer(),
		Params:        params,
		database:      newDatabase,
		rateLimiter:   gwBucketMap,
		rateLimitQuit: rateLimitKill,
	}

	return i
}

func NewImplementation(instance *Instance) *gateway.Implementation {
	impl := gateway.NewImplementation()
	impl.Functions.CheckMessages = func(userID *id.ID, messageID, ipaddress string) (i []string, b error) {
		return instance.CheckMessages(userID, messageID, ipaddress)
	}
	impl.Functions.ConfirmNonce = func(message *pb.RequestRegistrationConfirmation, ipaddress string) (confirmation *pb.RegistrationConfirmation, e error) {
		return instance.ConfirmNonce(message, ipaddress)
	}
	impl.Functions.GetMessage = func(userID *id.ID, msgID, ipaddress string) (slot *pb.Slot, b error) {
		return instance.GetMessage(userID, msgID, ipaddress)
	}
	impl.Functions.PutMessage = func(message *pb.GatewaySlot, ipaddress string) (*pb.GatewaySlotResponse, error) {
		return instance.PutMessage(message, ipaddress)
	}
	impl.Functions.RequestNonce = func(message *pb.NonceRequest, ipaddress string) (nonce *pb.Nonce, e error) {
		return instance.RequestNonce(message, ipaddress)
	}
	impl.Functions.PollForNotifications = func(auth *connect.Auth) (i []*id.ID, e error) {
		return instance.PollForNotifications(auth)
	}
	impl.Functions.RequestMessages = func(msg *mixmessages.GetMessages, ipaddress string) (*mixmessages.GetMessagesResponse, error) {
		return instance.RequestMessages(msg, ipaddress)
	}
	return impl
}

// PollServer sends a poll message to the server and returns a response.
func PollServer(conn *gateway.Comms, pollee *connect.Host, ndf,
	partialNdf *network.SecuredNdf, lastUpdate uint64) (
	*pb.ServerPollResponse, error) {

	var ndfHash, partialNdfHash *pb.NDFHash
	ndfHash = &pb.NDFHash{
		Hash: make([]byte, 0),
	}

	partialNdfHash = &pb.NDFHash{
		Hash: make([]byte, 0),
	}

	if ndf != nil {
		ndfHash = &pb.NDFHash{Hash: ndf.GetHash()}
	}
	if partialNdf != nil {
		partialNdfHash = &pb.NDFHash{Hash: partialNdf.GetHash()}
	}

	pollMsg := &pb.ServerPoll{
		Full:           ndfHash,
		Partial:        partialNdfHash,
		LastUpdate:     lastUpdate,
		Error:          "",
		GatewayPort:    uint32(gwPort),
		GatewayVersion: currentVersion,
	}

	resp, err := conn.SendPoll(pollee, pollMsg)
	return resp, err
}

// CreateNetworkInstance will generate a new network instance object given
// properly formed ndf, partialNdf, and connection object
func CreateNetworkInstance(conn *gateway.Comms, ndf, partialNdf *pb.NDF) (
	*network.Instance, error) {
	newNdf := &ds.Ndf{}
	newPartialNdf := &ds.Ndf{}
	err := newNdf.Update(ndf)
	if err != nil {
		return nil, err
	}
	err = newPartialNdf.Update(partialNdf)
	if err != nil {
		return nil, err
	}
	pc := conn.ProtoComms
	var ers ds.ExternalRoundStorage = nil
	if storage.GatewayDB != nil {
		ers = &storage.ERS{}
	}
	return network.NewInstance(pc, newNdf.Get(), newPartialNdf.Get(), ers)
}

// UpdateInstance reads a ServerPollResponse object and updates the instance
// state accordingly.
func (gw *Instance) UpdateInstance(newInfo *pb.ServerPollResponse) error {
	// Update the NDFs, and update the round info, which is currently
	// recorded but not used for anything. (maybe we should print state
	// of each round?)
	if newInfo.FullNDF != nil {
		err := gw.NetInf.UpdateFullNdf(newInfo.FullNDF)
		if err != nil {
			return err
		}
	}
	if newInfo.PartialNDF != nil {
		err := gw.NetInf.UpdatePartialNdf(newInfo.PartialNDF)
		if err != nil {
			return err
		}
	}
	if newInfo.Updates != nil {
		for _, update := range newInfo.Updates {
			err := gw.NetInf.RoundUpdate(update)
			if err != nil {
				return err
			}
		}
	}

	// Send a new batch to the server when it asks for one
	if newInfo.BatchRequest != nil {
		gw.SendBatchWhenReady(newInfo.BatchRequest)
	}
	// Process a batch that has been completed by this server
	if newInfo.Slots != nil {
		gw.ProcessCompletedBatch(newInfo.Slots)
	}
	return nil
}

// InitNetwork initializes the network on this gateway instance
// After the network object is created, you need to use it to connect
// to the corresponding server in the network using ConnectToNode.
// Additionally, to clean up the network object (especially in tests), call
// Shutdown() on the network object.
func (gw *Instance) InitNetwork() error {
	address := fmt.Sprintf("%s:%d", gw.Params.Address, gw.Params.Port)
	var err error
	var gwCert, gwKey, nodeCert, permissioningCert []byte

	// Read our cert from file
	gwCert, err = utils.ReadFile(gw.Params.CertPath)
	if err != nil {
		return errors.New(fmt.Sprintf("Failed to read certificate at %s: %+v",
			gw.Params.CertPath, err))
	}

	// Read our private key from file
	gwKey, err = utils.ReadFile(gw.Params.KeyPath)
	if err != nil {
		return errors.New(fmt.Sprintf("Failed to read gwKey at %s: %+v",
			gw.Params.KeyPath, err))
	}

	// Read our node's cert from file
	nodeCert, err = utils.ReadFile(gw.Params.ServerCertPath)
	if err != nil {
		return errors.New(fmt.Sprintf(
			"Failed to read server gwCert at %s: %+v", gw.Params.ServerCertPath, err))
	}

	// Read the permissioning server's cert from
	if !disablePermissioning {
		permissioningCert, err = utils.ReadFile(gw.Params.PermissioningCertPath)
		if err != nil {
			return errors.WithMessagef(err,
				"Failed to read permissioning cert at %v",
				gw.Params.PermissioningCertPath)
		}
	}

	// Set up temporary gateway listener
	gatewayHandler := NewImplementation(gw)
	gw.Comms = gateway.StartGateway(&id.TempGateway, address, gatewayHandler, gwCert, gwKey)

	// Set up temporary server host
	// (id, address string, cert []byte, disableTimeout, enableAuth bool)
	dummyServerID := id.DummyUser.DeepCopy()
	dummyServerID.SetType(id.Node)
	gw.ServerHost, err = connect.NewHost(dummyServerID, gw.Params.NodeAddress,
		nodeCert, true, true)
	if err != nil {
		return errors.Errorf("Unable to create tmp server host: %+v",
			err)
	}

	// Permissioning-enabled pathway
	if !disablePermissioning {

		// Begin polling server for NDF
		jww.INFO.Printf("Beginning polling NDF...")
		var nodeId []byte
		var serverResponse *pb.ServerPollResponse

		// fixme: determine if this a proper conditional for when server is not ready
		for serverResponse == nil {
			// TODO: Probably not great to always sleep immediately
			time.Sleep(3 * time.Second)

			// Poll Server for the NDFs, then use it to create the
			// network instance and begin polling for server updates
			serverResponse, err = PollServer(gw.Comms, gw.ServerHost, nil, nil, 0)
			if err != nil {
				eMsg := err.Error()
				// Catch recoverable error
				if strings.Contains(eMsg, ErrInvalidHost) {
					jww.WARN.Printf("Node not ready...: %s",
						eMsg)
					continue
					// NO_NDF will be returned if the node
					// has not retrieved an NDF from
					// permissioning yet
				} else if strings.Contains(eMsg, ndf.NO_NDF) {
					continue
				} else if strings.Contains(eMsg, ErrAuth) {
					jww.WARN.Printf(eMsg)
					continue
				} else {
					return errors.Errorf(
						"Error polling NDF: %+v", err)
				}
			}

			jww.DEBUG.Printf("Creating instance!")
			gw.NetInf, err = CreateNetworkInstance(gw.Comms,
				serverResponse.FullNDF,
				serverResponse.PartialNDF)
			if err != nil {
				jww.ERROR.Printf("Unable to create network"+
					" instance: %v", err)
				continue
			}

			// Add permissioning as a host
			_, err = gw.Comms.AddHost(&id.Permissioning, "", permissioningCert, true, true)
			if err != nil {
				jww.ERROR.Printf("Couldn't add permissioning host to comms: %v", err)
				continue
			}

			// Update the network instance
			jww.DEBUG.Printf("Updating instance")
			err = gw.UpdateInstance(serverResponse)
			if err != nil {
				jww.ERROR.Printf("Update instance error: %v", err)
				continue
			}

			// Install the NDF once we get it
			if serverResponse.FullNDF != nil && serverResponse.Id != nil {
				err = gw.setupIDF(serverResponse.Id)
				nodeId = serverResponse.Id
				if err != nil {
					jww.WARN.Printf("failed to update node information: %+v", err)
					return err
				}
			}
		}

		jww.INFO.Printf("Successfully obtained NDF!")

		// Replace the comms server with the newly-signed certificate
		// fixme: determine if we need to restart gw for restart with new id
		gw.Comms.Shutdown()

		serverID, err2 := id.Unmarshal(nodeId)
		if err2 != nil {
			jww.ERROR.Printf("Unmarshalling serverID failed during network "+
				"init: %+v", err2)
		}
		gw.ServerHost.Disconnect()

		// Update the host information with the new server ID
		gw.ServerHost, err = connect.NewHost(serverID, gw.Params.NodeAddress, nodeCert,
			true, true)
		if err != nil {
			return errors.Errorf(
				"Unable to create updated server host: %+v", err)
		}

		gatewayId := serverID
		gatewayId.SetType(id.Gateway)
		gw.Comms = gateway.StartGateway(gatewayId, address, gatewayHandler, gwCert, gwKey)

		// Initialize hosts for reverse-authentication
		// This may be necessary to verify the NDF if it gets updated while
		// the network is up
		_, err = gw.Comms.AddHost(&id.Permissioning, "", permissioningCert, true, true)
		if err != nil {
			return errors.Errorf("Couldn't add permissioning host: %v", err)
		}

		// newNdf := gw.NetInf.GetPartialNdf().Get()

		// Add notification bot as a host
		// _, err = gw.Comms.AddHost(&id.NotificationBot, newNdf.Notification.Address,
		// 	[]byte(newNdf.Notification.TlsCertificate), false, true)
		// if err != nil {
		// 	return errors.Errorf("Unable to add notifications host: %+v", err)
		// }
	}

	return nil
}

// Helper that updates parses the NDF in order to create our IDF
func (gw *Instance) setupIDF(nodeId []byte) (err error) {

	// Get the ndf from our network instance
	ourNdf := gw.NetInf.GetPartialNdf().Get()

	// Determine the index of this gateway
	for i, node := range ourNdf.Nodes {
		// Find our node in the ndf
		if bytes.Compare(node.ID, nodeId) == 0 {

			// Save the IDF to the idfPath
			err := writeIDF(ourNdf, i, idfPath)
			if err != nil {
				jww.WARN.Printf("Could not write ID File: %s",
					idfPath)
			}

			return nil
		}
	}

	return errors.Errorf("Unable to locate ID %v in NDF!", nodeId)
}

// TODO: Refactor to get messages once the old endpoint is ready to be fully deprecated
// Client -> Gateway handler. Looks up messages based on a userID and a roundID.
// If the gateway participated in this round, and the requested client had messages in that round,
// we return these message(s) to the requester
func (gw *Instance) RequestMessages(msg *mixmessages.GetMessages, ipAddress string) (*mixmessages.GetMessagesResponse, error) {
	senderBucket := gw.rateLimiter.LookupBucket(ipAddress)
	// fixme: Hardcoded, or base it on something like the length of the message?
	success := senderBucket.Add(1)
	if !success {
		return &pb.GetMessagesResponse{}, errors.New("Receiving messages at a high rate. Please " +
			"wait before sending more messages")
	}

	// Error check for a invalidly crafted message
	if msg == nil || msg.ClientID == nil || msg.RoundID == nil {
		return &mixmessages.GetMessagesResponse{}, errors.New("Could not parse message! " +
			"Please try again with a properly crafted message!")
	}

	// Parse the requested clientID within the message for the database request
	userId, err := id.Unmarshal(msg.ClientID)
	if err != nil {
		return &mixmessages.GetMessagesResponse{}, errors.New("Could not parse requested user ID!")
	}

	// Parse the roundID within the message
	// Fixme: double check that it is in fact bigEndian
	roundID := id.Round(binary.BigEndian.Uint64(msg.RoundID))

	// Search the database for the requested messages
	msgs, err := gw.database.GetMixedMessages(userId, roundID)
	if err != nil {
		return &mixmessages.GetMessagesResponse{
				HasRound: true,
			}, errors.Errorf("Could not find any MixedMessages with "+
				"recipient ID %v and round ID %v.", userId, roundID)
	}

	// Parse the database response to construct individual slots
	var slots []*pb.Slot
	for _, msg := range msgs {
		// Get the message contents
		payloadA, payloadB := msg.GetMessageContents()
		// Construct the slot and place in the list
		data := &pb.Slot{
			PayloadA: payloadA,
			PayloadB: payloadB,
		}
		slots = append(slots, data)
	}

	// Return all messages to the requester
	return &mixmessages.GetMessagesResponse{
		HasRound: true,
		Messages: slots,
	}, nil

}

// Returns message contents for MessageID, or a null/randomized message
// if that ID does not exist of the same size as a regular message
func (gw *Instance) GetMessage(userID *id.ID, msgID string, ipAddress string) (*pb.Slot, error) {
	//// Check if sender has exceeded the rate limit
	//senderBucket := gw.rateLimiter.LookupBucket(ipAddress)
	//// fixme: Hardcoded, or base it on something like the length of the message?
	//success := senderBucket.Add(1)
	//if !success {
	//	return &pb.Slot{}, errors.New("Receiving messages at a high rate. Please " +
	//		"wait before sending more messages")
	//}
	//
	//gw.NetInf.GetLastRoundID()
	//jww.DEBUG.Printf("Getting message %q:%s from buffer...", *userID, msgID)
	//return gw.MixedBuffer.GetMixedMessage(userID, msgID)
	// Fixme: populate function with requestMessage logic when comms is ready to be refactored
	return &pb.Slot{}, nil
}

// Return any MessageIDs in the globals for this User
func (gw *Instance) CheckMessages(userID *id.ID, msgID string, ipAddress string) ([]string, error) {
	// Check if sender has exceeded the rate limit
	senderBucket := gw.rateLimiter.LookupBucket(ipAddress)
	// fixme: Hardcoded, or base it on something like the length of the message?
	success := senderBucket.Add(1)
	if !success {
		return []string{}, errors.New("Receiving messages at a high rate. Please " +
			"wait before sending more messages")
	}

	jww.DEBUG.Printf("Getting message IDs for %q after %s from buffer...",
		userID, msgID)

	msgs, err := gw.database.GetMixedMessages(userID, gw.NetInf.GetLastRoundID())
	if err != nil {
		return nil, errors.Errorf("Could not look up message ids")
	}

	// Parse the message ids returned and send back to sender
	var msgIds []string
	for _, msg := range msgs {
		data := strconv.FormatUint(msg.Id, 10)
		msgIds = append(msgIds, data)
	}
	return msgIds, nil
}

// PutMessage adds a message to the outgoing queue and calls PostNewBatch when
// it's size is the batch size
// TODO: refactor to match new Betanet client interface
func (gw *Instance) PutMessage(msg *pb.GatewaySlot, ipAddress string) (*pb.GatewaySlotResponse, error) {
	// Fixme: work needs to be done to populate database with precanned values
	//  so that precanned users aren't rejected when sending messages
	// Construct Client ID for database lookup
	//clientID, err := id.Unmarshal(msg.Message.SenderID)
	//if err != nil {
	//	return &pb.GatewaySlotResponse{
	//		Accepted: false,
	//	}, errors.Errorf("Could not parse message: Unrecognized ID")
	//}

	// Retrieve the client from the database
	//cl, err := gw.database.GetClient(clientID)
	//if err != nil {
	//	return &pb.GatewaySlotResponse{
	//		Accepted: false,
	//	}, errors.New("Did not recognize ID. Have you registered successfully?")
	//}

	// Generate the MAC and check against the message's MAC
	//clientMac := generateClientMac(cl, msg)
	//if !bytes.Equal(clientMac, msg.MAC) {
	//	return &pb.GatewaySlotResponse{
	//		Accepted: false,
	//	}, errors.New("Could not authenticate client. Please try again later")
	//}

	// Check if sender has exceeded the rate limit
	senderBucket := gw.rateLimiter.LookupBucket(ipAddress)
	// fixme: Hardcoded, or base it on something like the length of the message?
	success := senderBucket.Add(1)
	if !success {
		return &pb.GatewaySlotResponse{}, errors.New("Receiving messages at a high rate. Please " +
			"wait before sending more messages")
	}

	jww.DEBUG.Printf("Putting message from user %v in outgoing queue...",
		msg.Message.GetSenderID())

	gw.UnmixedBuffer.AddUnmixedMessage(msg.Message)
	roundID := id.Round(msg.GetRoundID())

	return &pb.GatewaySlotResponse{
		Accepted: true,
		RoundID:  uint64(roundID),
	}, nil
}

// Helper function which generates the client MAC for checking the clients
// authenticity
func generateClientMac(cl *storage.Client, msg *pb.GatewaySlot) []byte {
	// Digest the message for the MAC generation
	gatewaySlotDigest := network.GenerateSlotDigest(msg)

	// Hash the clientGatewayKey and the the slot's salt
	h, _ := hash.NewCMixHash()
	h.Write(cl.Key)
	h.Write(msg.Message.Salt)
	hashed := h.Sum(nil)

	h.Reset()

	// Hash the gatewaySlotDigest and the above hashed data
	h.Write(hashed)
	h.Write(gatewaySlotDigest)

	return h.Sum(nil)
}

// Pass-through for Registration Nonce Communication
func (gw *Instance) RequestNonce(msg *pb.NonceRequest, ipAddress string) (*pb.Nonce, error) {
	jww.INFO.Print("Checking rate limiting check on Nonce Request")

	// Check if sender has exceeded the rate limit
	senderBucket := gw.rateLimiter.LookupBucket(ipAddress)
	// fixme: Hardcoded, or base it on something like the length of the message
	success := senderBucket.Add(1)
	if !success {
		return &pb.Nonce{}, errors.New("Receiving messages at a high rate. Please " +
			"wait before sending more messages")
	}
	jww.INFO.Print("Passing on registration nonce request")
	return gw.Comms.SendRequestNonceMessage(gw.ServerHost, msg)

}

// Pass-through for Registration Nonce Confirmation
func (gw *Instance) ConfirmNonce(msg *pb.RequestRegistrationConfirmation,
	ipAddress string) (*pb.RegistrationConfirmation, error) {

	// Check if sender has exceeded the rate limit
	senderBucket := gw.rateLimiter.LookupBucket(ipAddress)
	// fixme: Hardcoded, or base it on something like the length of the message
	success := senderBucket.Add(1)
	if !success {
		return &pb.RegistrationConfirmation{}, errors.New("Receiving messages at a high rate. Please " +
			"wait before sending more messages")
	}

	jww.INFO.Print("Passing on registration nonce confirmation")

	resp, err := gw.Comms.SendConfirmNonceMessage(gw.ServerHost, msg)

	if err != nil {
		return resp, err
	}

	// Insert client information to database
	newClient := &storage.Client{
		Id:  msg.UserID,
		Key: resp.ClientGatewayKey,
	}

	err = gw.database.InsertClient(newClient)
	if err != nil {
		return resp, nil
	}

	return resp, nil
}

// GenJunkMsg generates a junk message using the gateway's client key
func GenJunkMsg(grp *cyclic.Group, numNodes int, msgNum uint32) *pb.Slot {

	baseKey := grp.NewIntFromBytes((dummyUser)[:])

	var baseKeys []*cyclic.Int

	for i := 0; i < numNodes; i++ {
		baseKeys = append(baseKeys, baseKey)
	}

	salt := make([]byte, 32)
	salt[0] = 0x01

	msg := format.NewMessage()
	payloadBytes := make([]byte, format.PayloadLen)
	bs := make([]byte, 4)
	// Note: Cannot be 0, must be inside group
	// So we add 1, and start at offset in payload
	// to avoid both conditions
	binary.LittleEndian.PutUint32(bs, msgNum+1)
	for i := 0; i < len(bs); i++ {
		payloadBytes[i+1] = bs[i]
	}
	msg.SetPayloadA(payloadBytes)
	msg.SetPayloadB(payloadBytes)
	msg.SetRecipient(&dummyUser)

	ecrMsg := cmix.ClientEncrypt(grp, msg, salt, baseKeys)

	h, err := hash.NewCMixHash()
	if err != nil {
		jww.FATAL.Printf("Could not get hash: %+v", err)
	}

	KMACs := cmix.GenerateKMACs(salt, baseKeys, h)
	return &pb.Slot{
		PayloadB: ecrMsg.GetPayloadB(),
		PayloadA: ecrMsg.GetPayloadA(),
		Salt:     salt,
		SenderID: (dummyUser)[:],
		KMACs:    KMACs,
	}
}

// SendBatchWhenReady polls for the servers RoundBufferInfo object, checks
// if there are at least minRoundCnt rounds ready, and sends whenever there
// are minMsgCnt messages available in the message queue
func (gw *Instance) SendBatchWhenReady(roundInfo *pb.RoundInfo) {

	batchSize := uint64(roundInfo.BatchSize)
	if batchSize == 0 {
		jww.WARN.Printf("Server sent empty roundBufferSize!")
		return
	}

	// minMsgCnt should be no less than 33% of the BatchSize
	// Note: this is security sensitive.. be careful modifying it
	minMsgCnt := uint64(roundInfo.BatchSize / 3)
	if minMsgCnt == 0 {
		minMsgCnt = 1
	}

	// FIXME: HACK HACK HACK -- disable the minMsgCnt
	// We're unable to use this right now because we are moving to
	// multi-team setups and adding a time out to rounds. So it is
	// likely we will loop forever and/or drop a lot of rounds due to
	// not receiving messages quickly enough for a certain round.
	// Will revisit if we add the ability to re-encrypt messages for
	// a different round or another mechanism becomes available.
	minMsgCnt = 0

	batch := gw.UnmixedBuffer.PopUnmixedMessages(minMsgCnt, batchSize)
	for batch == nil {
		jww.INFO.Printf(
			"Server is ready, but only have %d messages to send, "+
				"need %d! Waiting 1 seconds!",
			gw.UnmixedBuffer.LenUnmixed(),
			minMsgCnt)
		time.Sleep(1 * time.Second)
		batch = gw.UnmixedBuffer.PopUnmixedMessages(minMsgCnt,
			batchSize)
	}

	batch.Round = roundInfo

	jww.INFO.Printf("Sending batch with %d messages...", len(batch.Slots))

	numNodes := len(roundInfo.GetTopology())

	if numNodes == 0 {
		jww.ERROR.Println("Round topology empty, sending bad messages!")
	}

	// Now fill with junk and send
	for i := uint64(len(batch.Slots)); i < batchSize; i++ {
		junkMsg := GenJunkMsg(gw.NetInf.GetCmixGroup(), numNodes,
			uint32(i))
		batch.Slots = append(batch.Slots, junkMsg)
	}

	err := gw.Comms.PostNewBatch(gw.ServerHost, batch)
	if err != nil {
		// TODO: handle failure sending batch
		jww.WARN.Printf("Error while sending batch %v", err)

	}

}

// ProcessCompletedBatch handles messages coming out of the mixnet
func (gw *Instance) ProcessCompletedBatch(msgs []*pb.Slot) {
	if len(msgs) == 0 {
		return
	}

	numReal := 0

	// At this point, the returned batch and its fields should be non-nil
	h, _ := hash.NewCMixHash()
	for _, msg := range msgs {
		serialmsg := format.NewMessage()
		serialmsg.SetPayloadB(msg.PayloadB)
		userId, err := serialmsg.GetRecipient()

		if err != nil {
			jww.ERROR.Printf("Creating userId from serialmsg failed in "+
				"ProcessCompletedBatch: %+v", err)
		}

		if !userId.Cmp(&dummyUser) {
			jww.DEBUG.Printf("Message Received for: %v",
				userId.Bytes())
			gw.un.Notify(userId)
			numReal++
			h.Write(msg.PayloadA)
			h.Write(msg.PayloadB)
			msgID := binary.BigEndian.Uint64(h.Sum(nil))
			roundID := gw.NetInf.GetLastRoundID()

			// Create new message and insert into database
			newMsg := storage.NewMixedMessage(&roundID, userId, msg.PayloadA, msg.PayloadB)
			newMsg.Id = msgID
			err = gw.database.InsertMixedMessage(newMsg)
			if err != nil {
				jww.ERROR.Printf("Inserting a new mixed message failed in "+
					"ProcessCompletedBatch: %+v", err)

			}
		}

		h.Reset()
	}
	// FIXME: How do we get round info now?
	jww.INFO.Printf("Round UNK received, %v real messages "+
		"processed, ??? dummies ignored", numReal)

	go PrintProfilingStatistics()
}

// Start sets up the threads and network server to run the gateway
func (gw *Instance) Start() {
	// Now that we're set up, run a thread that constantly
	// polls for updates
	go func() {
		lastUpdate := uint64(time.Now().Unix())
		ticker := time.NewTicker(1 * time.Second)
		for range ticker.C {
			msg, err := PollServer(gw.Comms,
				gw.ServerHost,
				gw.NetInf.GetFullNdf(),
				gw.NetInf.GetPartialNdf(),
				lastUpdate)
			lastUpdate = uint64(time.Now().Unix())
			if err != nil {
				jww.WARN.Printf(
					"Failed to Poll: %v",
					err)
				continue
			}
			gw.UpdateInstance(msg)
		}
	}()
}

// Notification Server polls Gateway for mobile notifications at this endpoint
func (gw *Instance) PollForNotifications(auth *connect.Auth) (i []*id.ID, e error) {
	// Check that authentication is good and the sender is our gateway, otherwise error
	if !auth.IsAuthenticated || auth.Sender.GetId() != &id.NotificationBot || auth.Sender.IsDynamicHost() {
		jww.WARN.Printf("PollForNotifications failed auth (sender ID: %s, auth: %v, expected: %s)",
			auth.Sender.GetId(), auth.IsAuthenticated, id.NotificationBot)
		return nil, connect.AuthError(auth.Sender.GetId())
	}
	return gw.un.Notified(), nil
}

// KillRateLimiter is a helper function which sends the kill
// signal to the gateway's rate limiter
func (gw *Instance) KillRateLimiter() {
	gw.rateLimitQuit <- struct{}{}

}<|MERGE_RESOLUTION|>--- conflicted
+++ resolved
@@ -85,13 +85,6 @@
 	panic("implement me")
 }
 
-<<<<<<< HEAD
-=======
-func (gw *Instance) RequestMessages(msg *pb.GetMessages, ipAddress string) (*pb.GetMessagesResponse, error) {
-	panic("implement me")
-}
-
->>>>>>> 37431edf
 func (gw *Instance) GetBloom(msg *pb.GetBloom, ipAddress string) (*pb.GetBloomResponse, error) {
 	panic("implement me")
 }

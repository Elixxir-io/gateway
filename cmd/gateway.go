--- conflicted
+++ resolved
@@ -15,10 +15,7 @@
 	"fmt"
 	"github.com/pkg/errors"
 	jww "github.com/spf13/jwalterweatherman"
-<<<<<<< HEAD
 	"github.com/spf13/viper"
-=======
->>>>>>> ca8289d0
 	"gitlab.com/elixxir/comms/gateway"
 	pb "gitlab.com/elixxir/comms/mixmessages"
 	"gitlab.com/elixxir/comms/network"
@@ -134,7 +131,7 @@
 		userBuckets:   rateLimiting.CreateBucketMapFromParams(params.UserBucket),
 	}
 
-	err := rateLimiting.CreateWhitelistFile(params.IpBucket.WhitelistFile,
+	err = rateLimiting.CreateWhitelistFile(params.IpBucket.WhitelistFile,
 		IPWhiteListArr)
 
 	if err != nil {
@@ -163,7 +160,7 @@
 	impl.Functions.GetMessage = func(userID *id.ID, msgID, ipaddress string) (slot *pb.Slot, b error) {
 		return instance.GetMessage(userID, msgID, ipaddress)
 	}
-	impl.Functions.PutMessage = func(message *pb.Slot, ipaddress string) error {
+	impl.Functions.PutMessage = func(message *pb.GatewaySlot, ipaddress string) (*pb.GatewaySlotResponse, error) {
 		return instance.PutMessage(message, ipaddress)
 	}
 	impl.Functions.RequestNonce = func(message *pb.NonceRequest, ipaddress string) (nonce *pb.Nonce, e error) {
@@ -500,21 +497,21 @@
 
 // PutMessage adds a message to the outgoing queue and calls PostNewBatch when
 // it's size is the batch size
-func (gw *Instance) PutMessage(msg *pb.Slot, ipAddress string) error {
-
-	err := gw.FilterMessage(hex.EncodeToString(msg.SenderID), ipAddress,
+func (gw *Instance) PutMessage(msg *pb.GatewaySlot, ipAddress string) (*pb.GatewaySlotResponse, error) {
+
+	err := gw.FilterMessage(hex.EncodeToString(msg.Message.SenderID), ipAddress,
 		TokensPutMessage)
 
 	if err != nil {
 		jww.INFO.Printf("Rate limiting check failed on send message from "+
-			"%v", msg.GetSenderID())
-		return err
+			"%v", msg.Message.GetSenderID())
+		return nil, err
 	}
 
 	jww.DEBUG.Printf("Putting message from user %v in outgoing queue...",
-		msg.GetSenderID())
-	gw.UnmixedBuffer.AddUnmixedMessage(msg)
-	return nil
+		msg.Message.GetSenderID())
+	gw.UnmixedBuffer.AddUnmixedMessage(msg.Message)
+	return nil, nil
 }
 
 // Pass-through for Registration Nonce Communication

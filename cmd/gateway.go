///////////////////////////////////////////////////////////////////////////////
// Copyright © 2020 xx network SEZC                                          //
//                                                                           //
// Use of this source code is governed by a license that can be found in the //
// LICENSE file                                                              //
///////////////////////////////////////////////////////////////////////////////

package cmd

import (
	"bytes"
	"encoding/base64"
	"encoding/binary"
	"fmt"
<<<<<<< HEAD
	"github.com/golang/protobuf/proto"
=======
>>>>>>> ed70ffbc
	"github.com/jinzhu/gorm"
	"github.com/pkg/errors"
	jww "github.com/spf13/jwalterweatherman"
	"gitlab.com/elixxir/comms/gateway"
	pb "gitlab.com/elixxir/comms/mixmessages"
	"gitlab.com/elixxir/comms/network"
	ds "gitlab.com/elixxir/comms/network/dataStructures"
	"gitlab.com/elixxir/crypto/cmix"
	"gitlab.com/elixxir/crypto/cyclic"
	"gitlab.com/elixxir/crypto/hash"
	"gitlab.com/elixxir/gateway/notifications"
	"gitlab.com/elixxir/gateway/storage"
	"gitlab.com/elixxir/primitives/format"
	"gitlab.com/elixxir/primitives/knownRounds"
	"gitlab.com/elixxir/primitives/states"
	"gitlab.com/xx_network/comms/connect"
	"gitlab.com/xx_network/comms/gossip"
	"gitlab.com/xx_network/primitives/id"
	"gitlab.com/xx_network/primitives/id/ephemeral"
	"gitlab.com/xx_network/primitives/ndf"
	"gitlab.com/xx_network/primitives/rateLimiting"
	"gitlab.com/xx_network/primitives/utils"
	"net"
	"strconv"
	"strings"
	"sync"
	"time"
)

// Zeroed identity fingerprint identifies dummy messages
var dummyIdFp = make([]byte, format.IdentityFPLen)

// Errors to suppress
const (
	ErrInvalidHost = "Invalid host ID:"
	ErrAuth        = "Failed to authenticate id:"
	gwChanLen      = 1000
	period         = int64(1800000000000) // 30 minutes in nanoseconds
)

// The max number of rounds to be stored in the KnownRounds buffer.
const knownRoundsSize = 1000

type Instance struct {
	// Storage buffer for messages to be submitted to the network
	UnmixedBuffer storage.UnmixedMessageBuffer

	// Contains all Gateway relevant fields
	Params Params

	// Contains Server Host Information
	ServerHost *connect.Host

	// Gateway object created at start
	Comms *gateway.Comms

	// Map of leaky buckets for user IDs
	rateLimitQuit chan struct{}
	rateLimit     *rateLimiting.BucketMap

	// struct for tracking notifications
	un notifications.UserNotifications

	// Tracker of the gateway's known rounds
	knownRound *knownRounds.KnownRounds

	storage *storage.Storage
	// TODO: Integrate and remove duplication with the stuff above.
	// NetInf is the network interface for working with the NDF poll
	// functionality in comms.
	NetInf        *network.Instance
	addGateway    chan network.NodeGateway
	removeGateway chan *id.ID

	lastUpdate uint64
	period     int64 // Defines length of validity for ClientBloomFilter

	address           string
	bloomFilterGossip sync.Mutex
}

func (gw *Instance) GetBloom(msg *pb.GetBloom, ipAddress string) (*pb.GetBloomResponse, error) {
	panic("implement me")
}

<<<<<<< HEAD
// Set the gw.period attribute
// TODO: Test
func (gw *Instance) SetPeriod() error {
	periodConst := int64(1800000000000) // 30 minutes in nanoseconds

	// Get an existing Period value from storage
	periodStr, err := gw.storage.GetStateValue(storage.PeriodKey)
	if err != nil &&
		!strings.Contains(err.Error(), gorm.ErrRecordNotFound.Error()) &&
=======
// Periodically clears out old messages, rounds and bloom filters
func (gw *Instance) ClearOldStorage() error {
	ticker := time.NewTicker(gw.Params.cleanupInterval)
	retentionPeriod := gw.Params.retentionPeriod
	for true {
		select {
		case <-ticker.C:
			now := time.Now()
			threshold := now.Add(-retentionPeriod)
			// Clear out old rounds and messages
			err := gw.storage.ClearOldStorage(threshold)
			if err != nil {
				return errors.Errorf("Could not clear old rounds and/or messages: %v", err)
			}

			// Clear out filters by epoch
			timestamp := time.Unix(0, threshold.UnixNano()).UnixNano()
			epoch := GetEpoch(timestamp, gw.period)
			err = gw.storage.DeleteClientFiltersBeforeEpoch(epoch)
			if err != nil {
				return errors.Errorf("Could not clear bloom filters: %v", err)
			}

		}
	}
	return nil
}

// Set the gw.period attribute
// NOTE: Saves the constant to storage if it does not exist
//       or reads an existing value from storage and sets accordingly
//       It's not great but it's structured this way as a business requirement
func (gw *Instance) SetPeriod() error {
	// Get an existing Period value from storage
	periodStr, err := gw.storage.GetStateValue(storage.PeriodKey)
	if err != nil &&
		!errors.Is(err, gorm.ErrRecordNotFound) &&
>>>>>>> ed70ffbc
		!strings.Contains(err.Error(), "Unable to locate state for key") {
		// If the error is unrelated to record not in storage, return it
		return err
	}

	if len(periodStr) > 0 {
		// If period already stored, use that value
		gw.period, err = strconv.ParseInt(periodStr, 10, 64)
	} else {
		// If period not already stored, use periodConst
<<<<<<< HEAD
		gw.period = periodConst
		err = gw.storage.UpsertState(&storage.State{
			Key:   storage.PeriodKey,
			Value: strconv.FormatInt(periodConst, 10),
=======
		gw.period = period
		err = gw.storage.UpsertState(&storage.State{
			Key:   storage.PeriodKey,
			Value: strconv.FormatInt(period, 10),
>>>>>>> ed70ffbc
		})
	}
	return err
}

// Determines the Epoch value of the given timestamp with the given period
<<<<<<< HEAD
// TODO: Test
func GetEpoch(ts int64, period int64) uint32 {
	if period > 0 {
		return uint32(ts / period)
	}
	return 0
}

// Determines the timestamp value of the given epoch
// TODO: Test
=======
func GetEpoch(ts int64, period int64) uint32 {
	if period == 0 {
		jww.FATAL.Panicf("GetEpoch: Divide by zero")
	} else if ts < 0 || period < 0 {
		jww.FATAL.Panicf("GetEpoch: Negative input")
	}
	return uint32(ts / period)
}

// Determines the timestamp value of the given epoch
>>>>>>> ed70ffbc
func GetEpochTimestamp(epoch uint32, period int64) int64 {
	return period * int64(epoch)
}

// Handler for a client's poll to a gateway. Returns all the last updates and known rounds
func (gw *Instance) Poll(clientRequest *pb.GatewayPoll) (
	*pb.GatewayPollResponse, error) {
	// Nil check to check for valid clientRequest
	if clientRequest == nil {
		return &pb.GatewayPollResponse{}, errors.Errorf(
			"Poll() clientRequest is empty")
	}

	if gw.NetInf == nil {
		return &pb.GatewayPollResponse{}, errors.New(ndf.NO_NDF)
	}

	// Check if the clientID is populated and valid
	receptionId, err := ephemeral.Marshal(clientRequest.GetReceptionID())
	if err != nil {
		return &pb.GatewayPollResponse{}, errors.Errorf(
			"Poll() - Valid ReceptionID required: %+v", err)
	}

	// Get the range of updates from the network instance
	updates := gw.NetInf.GetRoundUpdates(int(clientRequest.LastUpdate))

	kr, err := gw.knownRound.Marshal()
	if err != nil {
		errStr := fmt.Sprintf("couldn't get known rounds for client "+
<<<<<<< HEAD
			"[%v]'s request: %v", clientRequest.ReceptionID, err)
=======
			"%d's request: %v", receptionId.Int64(), err)
>>>>>>> ed70ffbc
		jww.WARN.Printf(errStr)
		return &pb.GatewayPollResponse{}, errors.New(errStr)
	}

	// Determine Client epoch range
	startEpoch := GetEpoch(time.Unix(0, clientRequest.StartTimestamp).UnixNano(), gw.period)
	endEpoch := GetEpoch(time.Unix(0, clientRequest.EndTimestamp).UnixNano(), gw.period)

	// These errors are suppressed, as DB errors shouldn't go to client
	//  and if there is trouble getting filters returned, nil filters
	//  are returned to the client
	clientFilters, err := gw.storage.GetClientBloomFilters(
<<<<<<< HEAD
		receptionId, startEpoch, endEpoch)
	jww.INFO.Printf("Adding %d client filters for %s", len(clientFilters), receptionId)
	if err != nil {
		jww.WARN.Printf("Could not get filters for %s when polling: %v", receptionId, err)
=======
		&receptionId, startEpoch, endEpoch)
	jww.INFO.Printf("Adding %d client filters for %d", len(clientFilters), receptionId.Int64())
	if err != nil {
		jww.WARN.Printf("Could not get filters in range %d - %d for %d when polling: %v", startEpoch, endEpoch, receptionId.Int64(), err)
>>>>>>> ed70ffbc
	}

	// Build ClientBlooms metadata
	filtersMsg := &pb.ClientBlooms{
		Period:  gw.period,
		Filters: make([]*pb.ClientBloom, endEpoch-startEpoch),
	}
	if len(clientFilters) > 0 {
		filtersMsg.FirstTimestamp = GetEpochTimestamp(clientFilters[0].Epoch, gw.period)
	}

	// Build ClientBloomFilter list for client
	for _, f := range clientFilters {
<<<<<<< HEAD
		filtersMsg.Filters[f.Epoch-startEpoch] = &pb.ClientBloom{
=======
		index := f.Epoch - startEpoch - 1
		filtersMsg.Filters[index] = &pb.ClientBloom{
>>>>>>> ed70ffbc
			Filter:     f.Filter,
			FirstRound: f.FirstRound,
			RoundRange: f.RoundRange,
		}
	}

	var netDef *pb.NDF
	isSame := gw.NetInf.GetPartialNdf().CompareHash(clientRequest.Partial.Hash)
	if !isSame {
		netDef = gw.NetInf.GetPartialNdf().GetPb()
	}

	return &pb.GatewayPollResponse{
<<<<<<< HEAD
		PartialNDF:       netDef,
		Updates:          updates,
		LastTrackedRound: uint64(0), // FIXME: This should be the earliest tracked network round
		KnownRounds:      kr,
		Filters:          filtersMsg,
=======
		PartialNDF:  netDef,
		Updates:     updates,
		KnownRounds: kr,
		Filters:     filtersMsg,
>>>>>>> ed70ffbc
	}, nil
}

// NewGatewayInstance initializes a gateway Handler interface
func NewGatewayInstance(params Params) *Instance {
	newDatabase, err := storage.NewStorage(params.DbUsername,
		params.DbPassword,
		params.DbName,
		params.DbAddress,
		params.DbPort,
	)
	if err != nil {
		eMsg := fmt.Sprintf("Could not initialize database: "+
			"psql://%s@%s:%s/%s", params.DbUsername,
			params.DbAddress, params.DbPort, params.DbName)
		if params.DevMode {
			jww.WARN.Printf(eMsg)
		} else {
			jww.FATAL.Panicf(eMsg)
		}
	}
	i := &Instance{
		UnmixedBuffer: storage.NewUnmixedMessagesMap(),
		Params:        params,
		storage:       newDatabase,
		knownRound:    knownRounds.NewKnownRound(knownRoundsSize),
	}

	// There is no round 0
	i.knownRound.Check(0)
	jww.DEBUG.Printf("Initial KnownRound State: %+v", i.knownRound)
	msh, _ := i.knownRound.Marshal()
	jww.DEBUG.Printf("Initial KnownRound Marshal: %s",
		string(msh))

	return i
}

func NewImplementation(instance *Instance) *gateway.Implementation {
	impl := gateway.NewImplementation()
	impl.Functions.ConfirmNonce = func(message *pb.RequestRegistrationConfirmation, ipaddress string) (confirmation *pb.RegistrationConfirmation, e error) {
		return instance.ConfirmNonce(message, ipaddress)
	}
	impl.Functions.PutMessage = func(message *pb.GatewaySlot, ipaddress string) (*pb.GatewaySlotResponse, error) {
		return instance.PutMessage(message, ipaddress)
	}
	impl.Functions.RequestNonce = func(message *pb.NonceRequest, ipaddress string) (nonce *pb.Nonce, e error) {
		return instance.RequestNonce(message, ipaddress)
	}
	impl.Functions.PollForNotifications = func(auth *connect.Auth) (i []*id.ID, e error) {
		return instance.PollForNotifications(auth)
	}
	// Client -> Gateway historical round request
	impl.Functions.RequestHistoricalRounds = func(msg *pb.HistoricalRounds) (response *pb.HistoricalRoundsResponse, err error) {
		return instance.RequestHistoricalRounds(msg)
	}
	// Client -> Gateway message request
	impl.Functions.RequestMessages = func(msg *pb.GetMessages) (*pb.GetMessagesResponse, error) {
		return instance.RequestMessages(msg)
	}
	// Client -> Gateway bloom request
	impl.Functions.RequestBloom = func(msg *pb.GetBloom) (*pb.GetBloomResponse, error) {
		return instance.RequestBloom(msg)
	}
	impl.Functions.Poll = func(msg *pb.GatewayPoll) (response *pb.GatewayPollResponse, err error) {
		return instance.Poll(msg)
	}

	impl.Functions.ShareMessages = func(msg *pb.RoundMessages, auth *connect.Auth) error {
		return instance.ShareMessages(msg, auth)
	}
	return impl
}

// PollServer sends a poll message to the server and returns a response.
func PollServer(conn *gateway.Comms, pollee *connect.Host, ndf,
	partialNdf *network.SecuredNdf, lastUpdate uint64, addr string) (
	*pb.ServerPollResponse, error) {
	jww.TRACE.Printf("Address being sent to server: [%v]", addr)

	var ndfHash, partialNdfHash *pb.NDFHash
	ndfHash = &pb.NDFHash{
		Hash: make([]byte, 0),
	}

	partialNdfHash = &pb.NDFHash{
		Hash: make([]byte, 0),
	}

	if ndf != nil {
		ndfHash = &pb.NDFHash{Hash: ndf.GetHash()}
	}
	if partialNdf != nil {
		partialNdfHash = &pb.NDFHash{Hash: partialNdf.GetHash()}
	}

	pollMsg := &pb.ServerPoll{
		Full:           ndfHash,
		Partial:        partialNdfHash,
		LastUpdate:     lastUpdate,
		Error:          "",
		GatewayAddress: addr,
		GatewayVersion: currentVersion,
	}

	resp, err := conn.SendPoll(pollee, pollMsg)
	return resp, err
}

// CreateNetworkInstance will generate a new network instance object given
// properly formed ndf, partialNdf, connection, and Storage object
func CreateNetworkInstance(conn *gateway.Comms, ndf, partialNdf *pb.NDF, ers *storage.Storage) (
	*network.Instance, error) {
	newNdf := &ds.Ndf{}
	newPartialNdf := &ds.Ndf{}
	err := newNdf.Update(ndf)
	if err != nil {
		return nil, err
	}
	err = newPartialNdf.Update(partialNdf)
	if err != nil {
		return nil, err
	}
	pc := conn.ProtoComms
	return network.NewInstance(pc, newNdf.Get(), newPartialNdf.Get(), ers)
}

// UpdateInstance reads a ServerPollResponse object and updates the instance
// state accordingly.
func (gw *Instance) UpdateInstance(newInfo *pb.ServerPollResponse) error {
	// Update the NDFs, and update the round info, which is currently
	// recorded but not used for anything. (maybe we should print state
	// of each round?)
	if newInfo.FullNDF != nil {
		err := gw.NetInf.UpdateFullNdf(newInfo.FullNDF)
		if err != nil {
			return err
		}
	}
	if newInfo.PartialNDF != nil {
		err := gw.NetInf.UpdatePartialNdf(newInfo.PartialNDF)
		if err != nil {
			return err
		}
	}

	if err := gw.NetInf.UpdateGatewayConnections(); err != nil {
		jww.ERROR.Printf("Failed to update gateway connections: %+v",
			err)
	}

	if newInfo.Updates != nil {

		for _, update := range newInfo.Updates {
			jww.DEBUG.Printf("Processing Round Update: %s",
				SprintRoundInfo(update))
			if update.UpdateID > gw.lastUpdate {
				gw.lastUpdate = update.UpdateID

				// Save lastUpdate ID to file
				if err := gw.SaveLastUpdateID(); err != nil {
					jww.ERROR.Print(err)
				}
			}
			// Parse the topology into an id list
			idList, err := id.NewIDListFromBytes(update.Topology)
			if err != nil {
				return err
			}

			err = gw.NetInf.RoundUpdate(update)
			if err != nil {
				// do not return on round update failure, that will cause the
				// gateway to cease to process further updates, just warn
				jww.WARN.Printf("failed to insert round update: %s", err)
			}

			// Convert the ID list to a circuit
			topology := ds.NewCircuit(idList)

			// Chek if our node is the entry point fo the circuit
			if states.Round(update.State) == states.PRECOMPUTING &&
				topology.IsFirstNode(gw.ServerHost.GetId()) {
				gw.UnmixedBuffer.SetAsRoundLeader(id.Round(update.ID), update.BatchSize)
			}
		}
	}

	// Send a new batch to the server when it asks for one
	if newInfo.BatchRequest != nil {
		gw.SendBatch(newInfo.BatchRequest)
	}
	// Process a batch that has been completed by this server
	if newInfo.Batch != nil {
		gw.ProcessCompletedBatch(newInfo.Batch.Slots, id.Round(newInfo.Batch.RoundID))
	}

	return nil
}

// SprintRoundInfo prints the interesting parts of the round info object.
func SprintRoundInfo(ri *pb.RoundInfo) string {
	states := []string{"NOT_STARTED", "Waiting", "Precomp", "Standby",
		"Realtime", "Completed", "Error", "Crash"}
	topology := "v"
	for i := 0; i < len(ri.Topology); i++ {
		topology += "->" + base64.StdEncoding.EncodeToString(
			ri.Topology[i])
	}
	riStr := fmt.Sprintf("ID: %d, UpdateID: %d, State: %s, BatchSize: %d,"+
		"Topology: %s, RQTimeout: %d, Errors: %v",
		ri.ID, ri.UpdateID, states[ri.State], ri.BatchSize, topology,
		ri.ResourceQueueTimeoutMillis, ri.Errors)
	return riStr
}

// InitNetwork initializes the network on this gateway instance
// After the network object is created, you need to use it to connect
// to the corresponding server in the network using ConnectToNode.
// Additionally, to clean up the network object (especially in tests), call
// Shutdown() on the network object.
func (gw *Instance) InitNetwork() error {
	address := net.JoinHostPort(gw.Params.Address, strconv.Itoa(gw.Params.Port))
	var err error
	var gwCert, gwKey, nodeCert, permissioningCert []byte

	// Read our cert from file
	gwCert, err = utils.ReadFile(gw.Params.CertPath)
	if err != nil {
		return errors.Errorf("Failed to read certificate at %s: %+v",
			gw.Params.CertPath, err)
	}

	// Read our private key from file
	gwKey, err = utils.ReadFile(gw.Params.KeyPath)
	if err != nil {
		return errors.Errorf("Failed to read gwKey at %s: %+v",
			gw.Params.KeyPath, err)
	}

	// Read our node's cert from file
	nodeCert, err = utils.ReadFile(gw.Params.ServerCertPath)
	if err != nil {
		return errors.Errorf("Failed to read server gwCert at %s: %+v",
			gw.Params.ServerCertPath, err)
	}

	// Read the permissioning server's cert from
	permissioningCert, err = utils.ReadFile(gw.Params.PermissioningCertPath)
	if err != nil {
		return errors.WithMessagef(err,
			"Failed to read permissioning cert at %v",
			gw.Params.PermissioningCertPath)
	}

	// Load knownRounds data from storage if it exists
	if err := gw.LoadKnownRounds(); err != nil {
		jww.WARN.Printf("Unable to load KnownRounds: %+v", err)
	}

	// Load lastUpdate ID from storage if it exists
	if err := gw.LoadLastUpdateID(); err != nil {
		jww.WARN.Printf("Unable to load LastUpdateID: %+v", err)
	}

	// Set up temporary gateway listener
	gatewayHandler := NewImplementation(gw)
	gw.Comms = gateway.StartGateway(&id.TempGateway, address, gatewayHandler,
		gwCert, gwKey, gossip.DefaultManagerFlags())

	// Set up temporary server host
	// (id, address string, cert []byte, disableTimeout, enableAuth bool)
	dummyServerID := id.DummyUser.DeepCopy()
	dummyServerID.SetType(id.Node)
	params := connect.GetDefaultHostParams()
	params.MaxRetries = 0
	gw.ServerHost, err = connect.NewHost(dummyServerID, gw.Params.NodeAddress,
		nodeCert, params)
	if err != nil {
		return errors.Errorf("Unable to create tmp server host: %+v",
			err)
	}

	// Get permissioning address from server
	permissioningAddr, err := gw.Comms.SendGetPermissioningAddress(gw.ServerHost)
	if err != nil {
		return errors.Errorf("Failed to get permissioning address from "+
			"server: %+v", err)
	}

	// Add permissioning host
	permissioningParams := connect.GetDefaultHostParams()
	permissioningParams.MaxRetries = 0
	permissioningParams.AuthEnabled = false
	_, err = gw.Comms.AddHost(&id.Permissioning, permissioningAddr,
		permissioningCert, permissioningParams)
	if err != nil {
		return errors.Errorf("Failed to add permissioning host: %+v", err)
	}

	// Get gateway's host from permissioning
	gw.Params.Address, err = CheckPermConn(gw.Params.Address, gw.Params.Port, gw.Comms)
	if err != nil {
		return errors.Errorf("Couldn't complete CheckPermConn: %v", err)
	}

	// Combine the discovered gateway host with the provided port
	gw.address = net.JoinHostPort(gw.Params.Address, strconv.Itoa(gw.Params.Port))
	address = gw.address

	// Begin polling server for NDF
	jww.INFO.Printf("Beginning polling NDF...")
	var nodeId []byte
	var serverResponse *pb.ServerPollResponse

	// fixme: determine if this a proper conditional for when server is not ready
	for serverResponse == nil {
		// TODO: Probably not great to always sleep immediately
		time.Sleep(3 * time.Second)

		// Poll Server for the NDFs, then use it to create the
		// network instance and begin polling for server updates
		serverResponse, err = PollServer(gw.Comms, gw.ServerHost, nil, nil, 0, gw.address)
		if err != nil {
			eMsg := err.Error()
			// Catch recoverable error
			if strings.Contains(eMsg, ErrInvalidHost) {
				jww.WARN.Printf("Node not ready...: %s",
					eMsg)
				continue
				// NO_NDF will be returned if the node
				// has not retrieved an NDF from
				// permissioning yet
			} else if strings.Contains(eMsg, ndf.NO_NDF) {
				continue
			} else if strings.Contains(eMsg, ErrAuth) {
				jww.WARN.Printf(eMsg)
				continue
			} else {
				return errors.Errorf(
					"Error polling NDF: %+v", err)
			}
		}

		// Install the NDF once we get it
		if serverResponse.FullNDF != nil && serverResponse.Id != nil {
			netDef, _, err := ndf.DecodeNDF(string(serverResponse.FullNDF.Ndf))
			if err != nil {
				jww.WARN.Printf("failed to unmarshal the ndf: %+v", err)
				return err
			}
			err = gw.setupIDF(serverResponse.Id, netDef)
			nodeId = serverResponse.Id
			if err != nil {
				jww.WARN.Printf("failed to update node information: %+v", err)
				return err
			}
		}
		jww.INFO.Printf("Successfully obtained NDF!")

		// Replace the comms server with the newly-signed certificate
		// fixme: determine if we need to restart gw for restart with new id
		gw.Comms.Shutdown()

		serverID, err2 := id.Unmarshal(nodeId)
		if err2 != nil {
			jww.ERROR.Printf("Unmarshalling serverID failed during network "+
				"init: %+v", err2)
		}
		gw.ServerHost.Disconnect()

		// Update the host information with the new server ID
		params = connect.GetDefaultHostParams()
		params.MaxRetries = 0
		gw.ServerHost, err = connect.NewHost(serverID.DeepCopy(), gw.Params.NodeAddress, nodeCert,
			params)
		if err != nil {
			return errors.Errorf(
				"Unable to create updated server host: %+v", err)
		}

		gatewayId := serverID
		gatewayId.SetType(id.Gateway)
		gw.Comms = gateway.StartGateway(gatewayId, address, gatewayHandler,
			gwCert, gwKey, gossip.DefaultManagerFlags())

		jww.DEBUG.Printf("Creating instance!")
		gw.NetInf, err = CreateNetworkInstance(gw.Comms,
			serverResponse.FullNDF,
			serverResponse.PartialNDF, gw.storage)
		if err != nil {
			jww.ERROR.Printf("Unable to create network"+
				" instance: %v", err)
			continue
		}

		// Add permissioning as a host
		params := connect.GetDefaultHostParams()
		params.MaxRetries = 0
		params.AuthEnabled = false
		_, err = gw.Comms.AddHost(&id.Permissioning, permissioningAddr,
			permissioningCert, params)
		if err != nil {
			return errors.Errorf("Couldn't add permissioning host to comms: %v", err)
		}

		gw.addGateway = make(chan network.NodeGateway, gwChanLen)
		gw.removeGateway = make(chan *id.ID, gwChanLen)
		gw.NetInf.SetAddGatewayChan(gw.addGateway)
		gw.NetInf.SetRemoveGatewayChan(gw.removeGateway)

		if gw.Params.EnableGossip {
			gw.InitRateLimitGossip()
			gw.InitBloomGossip()
		}

		// Update the network instance
		// This must be below the enabling of the gossip above because it uses
		// components they initialize
		jww.DEBUG.Printf("Updating instance")
		err = gw.UpdateInstance(serverResponse)
		if err != nil {
			jww.ERROR.Printf("Update instance error: %v", err)
			continue
		}

		gw.Params.Address, err = CheckPermConn(gw.Params.Address, gw.Params.Port, gw.Comms)
		if err != nil {
			return errors.Errorf("Couldn't complete CheckPermConn: %v", err)
		}
		gw.address = fmt.Sprintf("%s:%d", gw.Params.Address, gw.Params.Port)

		// newNdf := gw.NetInf.GetPartialNdf().Get()

		// Add notification bot as a host
		// _, err = gw.Comms.AddHost(&id.NotificationBot, newNdf.Notification.Address,
		// 	[]byte(newNdf.Notification.TlsCertificate), false, true)
		// if err != nil {
		// 	return errors.Errorf("Unable to add notifications host: %+v", err)
		// }
	}

	go func() {
		err := gw.ClearOldStorage()
		if err != nil {
			jww.FATAL.Panicf("Issue clearing old storage: %v", err)
		}
	}()

	return nil
}

// Helper that updates parses the NDF in order to create our IDF
func (gw *Instance) setupIDF(nodeId []byte, ourNdf *ndf.NetworkDefinition) (err error) {

	// Determine the index of this gateway
	for i, node := range ourNdf.Nodes {
		// Find our node in the ndf
		if bytes.Compare(node.ID, nodeId) == 0 {

			// Save the IDF to the idfPath
			err := writeIDF(ourNdf, i, idfPath)
			if err != nil {
				jww.WARN.Printf("Could not write ID File: %s",
					idfPath)
			}

			return nil
		}
	}

	return errors.Errorf("Unable to locate ID %v in NDF!", nodeId)
}

// TODO: Refactor to get messages once the old endpoint is ready to be fully deprecated
// Client -> Gateway handler. Looks up messages based on a userID and a roundID.
// If the gateway participated in this round, and the requested client had messages in that round,
// we return these message(s) to the requester
func (gw *Instance) RequestMessages(req *pb.GetMessages) (*pb.GetMessagesResponse, error) {
	// Error check for an invalidly crafted message
	if req == nil || req.ClientID == nil || req.RoundID == 0 {
		return &pb.GetMessagesResponse{}, errors.New("Could not parse message! " +
			"Please try again with a properly crafted message!")
	}

	// Parse the requested clientID within the message for the database request
	userId, err := ephemeral.Marshal(req.ClientID)
	if err != nil {
		return &pb.GetMessagesResponse{}, errors.Errorf("Could not parse requested user ID: %+v", err)
	}

	// Parse the roundID within the message
	roundID := id.Round(req.RoundID)

	// Search the database for the requested messages
	msgs, isValidGateway, err := gw.storage.GetMixedMessages(&userId, roundID)
	if err != nil {
		jww.WARN.Printf("Could not find any MixedMessages with "+
			"recipient ID %v and round ID %v: %+v", userId, roundID, err)
		return &pb.GetMessagesResponse{
				HasRound: true,
			}, errors.Errorf("Could not find any MixedMessages with "+
				"recipient ID %v and round ID %v: %+v", userId, roundID, err)
	} else if !isValidGateway {
		jww.WARN.Printf("A client (%s) has requested messages for a "+
			"round (%v) which is not recorded with messages", userId, roundID)
		return &pb.GetMessagesResponse{
			HasRound: false,
		}, nil
	}

	// Parse the database response to construct individual slots
	var slots []*pb.Slot
	for _, msg := range msgs {
		// Get the message contents
		payloadA, payloadB := msg.GetMessageContents()
		// Construct the slot and place in the list
		data := &pb.Slot{
			PayloadA: payloadA,
			PayloadB: payloadB,
		}
<<<<<<< HEAD
		jww.DEBUG.Printf("Message Retrieved: %s, %s, %s",
=======
		jww.DEBUG.Printf("Message Retrieved: %d, %s, %s",
>>>>>>> ed70ffbc
			userId.Int64(), payloadA, payloadB)

		slots = append(slots, data)
	}

	// Return all messages to the requester
	return &pb.GetMessagesResponse{
		HasRound: true,
		Messages: slots,
	}, nil

}

// RequestHistoricalRounds retrieves all rounds requested within the HistoricalRounds
// message from the gateway's database. A list of round info messages are returned
// to the sender
func (gw *Instance) RequestHistoricalRounds(msg *pb.HistoricalRounds) (*pb.HistoricalRoundsResponse, error) {
	// Nil check external messages to avoid potential crashes
	if msg == nil || msg.Rounds == nil {
		return &pb.HistoricalRoundsResponse{}, errors.New("Invalid historical" +
			" round request, could not look up rounds. Please send a valid message.")
	}

	// Parse the message for all requested rounds
	var roundIds []id.Round
	for _, rnd := range msg.Rounds {
		roundIds = append(roundIds, id.Round(rnd))
	}
	// Look up requested rounds in the database
	retrievedRounds, err := gw.storage.RetrieveMany(roundIds)
	if err != nil {
		return &pb.HistoricalRoundsResponse{}, errors.New("Could not look up rounds requested.")
	}

	// Return the retrievedRounds
	return &pb.HistoricalRoundsResponse{
		Rounds: retrievedRounds,
	}, nil

}

// PutMessage adds a message to the outgoing queue
func (gw *Instance) PutMessage(msg *pb.GatewaySlot, ipAddress string) (*pb.GatewaySlotResponse, error) {
	// Construct Client ID for database lookup
	clientID, err := id.Unmarshal(msg.Message.SenderID)
	if err != nil {
		return &pb.GatewaySlotResponse{
			Accepted: false,
		}, errors.Errorf("Could not parse message: Unrecognized ID")
	}

	// Retrieve the client from the database
	cl, err := gw.storage.GetClient(clientID)
	if err != nil {
		return &pb.GatewaySlotResponse{
			Accepted: false,
		}, errors.New("Did not recognize ID. Have you registered successfully?")
	}

	// Generate the MAC and check against the message's MAC
	clientMac := generateClientMac(cl, msg)
	if !bytes.Equal(clientMac, msg.MAC) {
		return &pb.GatewaySlotResponse{
			Accepted: false,
		}, errors.New("Could not authenticate client. Please try again later")
	}
	thisRound := id.Round(msg.RoundID)

	// Rate limit messages
	senderId, err := id.Unmarshal(msg.GetMessage().GetSenderID())
	if err != nil {
		return nil, errors.Errorf("Unable to unmarshal sender ID: %+v", err)
	}

	if gw.Params.EnableGossip {
		err = gw.FilterMessage(senderId)
		if err != nil {
			jww.INFO.Printf("Rate limiting check failed on send message from "+
				"%v", msg.Message.GetSenderID())
			return &pb.GatewaySlotResponse{
				Accepted: false,
			}, err
		}
	}

	if err = gw.UnmixedBuffer.AddUnmixedMessage(msg.Message, thisRound); err != nil {
		return &pb.GatewaySlotResponse{Accepted: false},
			errors.WithMessage(err, "could not add to round. "+
				"Please try a different round.")
	}

	jww.DEBUG.Printf("Putting message from user %v in outgoing queue "+
		"for round %d...", msg.Message.GetSenderID(), thisRound)

	return &pb.GatewaySlotResponse{
		Accepted: true,
		RoundID:  msg.GetRoundID(),
	}, nil
}

// Helper function which generates the client MAC for checking the clients
// authenticity
func generateClientMac(cl *storage.Client, msg *pb.GatewaySlot) []byte {
	// Digest the message for the MAC generation
	gatewaySlotDigest := network.GenerateSlotDigest(msg)

	// Hash the clientGatewayKey and then the slot's salt
	h, _ := hash.NewCMixHash()
	h.Write(cl.Key)
	h.Write(msg.Message.Salt)
	hashed := h.Sum(nil)

	h.Reset()

	// Hash the gatewaySlotDigest and the above hashed data
	h.Write(hashed)
	h.Write(gatewaySlotDigest)

	return h.Sum(nil)
}

// Pass-through for Registration Nonce Communication
func (gw *Instance) RequestNonce(msg *pb.NonceRequest, ipAddress string) (*pb.Nonce, error) {
	jww.INFO.Print("Passing on registration nonce request")
	return gw.Comms.SendRequestNonceMessage(gw.ServerHost, msg)

}

// Pass-through for Registration Nonce Confirmation
func (gw *Instance) ConfirmNonce(msg *pb.RequestRegistrationConfirmation,
	ipAddress string) (*pb.RegistrationConfirmation, error) {

	jww.INFO.Print("Passing on registration nonce confirmation")

	resp, err := gw.Comms.SendConfirmNonceMessage(gw.ServerHost, msg)

	if err != nil {
		return resp, err
	}

	// Insert client information to database
	newClient := &storage.Client{
		Id:  msg.UserID,
		Key: resp.ClientGatewayKey,
	}

	err = gw.storage.UpsertClient(newClient)
	if err != nil {
		return resp, nil
	}

	return resp, nil
}

// GenJunkMsg generates a junk message using the gateway's client key
func GenJunkMsg(grp *cyclic.Group, numNodes int, msgNum uint32) *pb.Slot {

	baseKey := grp.NewIntFromBytes(id.DummyUser[:])

	var baseKeys []*cyclic.Int

	for i := 0; i < numNodes; i++ {
		baseKeys = append(baseKeys, baseKey)
	}

	salt := make([]byte, 32)
	salt[0] = 0x01

	msg := format.NewMessage(grp.GetP().ByteLen())
	payloadBytes := make([]byte, grp.GetP().ByteLen())
	bs := make([]byte, 4)
	// Note: Cannot be 0, must be inside group
	// So we add 1, and start at offset in payload
	// to avoid both conditions
	binary.LittleEndian.PutUint32(bs, msgNum+1)
	for i := 0; i < len(bs); i++ {
		payloadBytes[i+1] = bs[i]
	}
	msg.SetPayloadA(payloadBytes)
	msg.SetPayloadB(payloadBytes)
<<<<<<< HEAD
	ephId, err := ephemeral.GetId(&id.DummyUser, 64, uint64(time.Now().UnixNano()))
=======
	// fixme: should these be suppressed?
	ephId, _, _, err := ephemeral.GetId(&id.DummyUser, 64, time.Now().UnixNano())
>>>>>>> ed70ffbc
	if err != nil {
		jww.FATAL.Panicf("Could not get ID: %+v", err)
	}
	msg.SetEphemeralRID(ephId[:])
	msg.SetIdentityFP(dummyIdFp)

	ecrMsg := cmix.ClientEncrypt(grp, msg, salt, baseKeys)

	h, err := hash.NewCMixHash()
	if err != nil {
		jww.FATAL.Printf("Could not get hash: %+v", err)
	}

	KMACs := cmix.GenerateKMACs(salt, baseKeys, h)
	return &pb.Slot{
		PayloadB: ecrMsg.GetPayloadB(),
		PayloadA: ecrMsg.GetPayloadA(),
		Salt:     salt,
<<<<<<< HEAD
		SenderID: ephId[:],
=======
		SenderID: id.DummyUser.Marshal(),
>>>>>>> ed70ffbc
		KMACs:    KMACs,
	}
}

// SendBatch polls sends whatever messages are in the batch associated with the
// requested round to the server
func (gw *Instance) SendBatch(roundInfo *pb.RoundInfo) {

	batchSize := uint64(roundInfo.BatchSize)
	if batchSize == 0 {
		jww.WARN.Printf("Server sent empty roundBufferSize!")
		return
	}

	batch := gw.UnmixedBuffer.PopRound(id.Round(roundInfo.ID))

	if batch == nil {
		jww.FATAL.Panicf("Batch for %v not found!", roundInfo.ID)
	}

	batch.Round = roundInfo

	jww.INFO.Printf("Sending batch for round %d with %d messages...", roundInfo.ID, len(batch.Slots))

	numNodes := len(roundInfo.GetTopology())

	if numNodes == 0 {
		jww.ERROR.Println("Round topology empty, sending bad messages!")
	}

	// Now fill with junk and send
	for i := uint64(len(batch.Slots)); i < batchSize; i++ {
		junkMsg := GenJunkMsg(gw.NetInf.GetCmixGroup(), numNodes,
			uint32(i))
		batch.Slots = append(batch.Slots, junkMsg)
	}

	// Send the completed batch
	err := gw.Comms.PostNewBatch(gw.ServerHost, batch)
	if err != nil {
		// TODO: handle failure sending batch
		jww.WARN.Printf("Error while sending batch: %v", err)
	}

	if gw.Params.EnableGossip {
		// Gossip senders included in the batch to other gateways
		err = gw.GossipBatch(batch)
		if err != nil {
			jww.WARN.Printf("Unable to gossip batch information: %+v", err)
		}
	}
}

// Helper function for sharing messages in the batch with the rest of the team
func (gw *Instance) sendShareMessages(msgs []*pb.Slot, round *pb.RoundInfo) error {
	// Process round topology into IDs
	idList, err := id.NewIDListFromBytes(round.Topology)
	if err != nil {
		return errors.Errorf("Could not read topology from round %d: %+v", round.ID, err)
	}

	// Build share message
	shareMsg := &pb.RoundMessages{
		RoundId:  round.ID,
		Messages: msgs,
	}

	// Send share message to other gateways in team, excluding self
	for _, teamId := range idList {
		teamId.SetType(id.Gateway)
		if teamId.Cmp(gw.Comms.Id) {
			continue
		}

		teamHost, exists := gw.Comms.GetHost(teamId)
		if !exists {
			return errors.Errorf("Unable to find host for message sharing: %s",
				teamId.String())
		}

		// Make the sends non-blocking
		go func(teamIdStr string) {
			err = gw.Comms.SendShareMessages(teamHost, shareMsg)
			if err != nil {
				jww.ERROR.Printf("Unable to share messages with host %s on round %d: %+v",
					teamIdStr, round.ID, err)
			}
		}(teamId.String())
	}
	return nil
}

// Reception handler for sendShareMessages. Performs auth checks for a valid gateway.
// If valid, processes and adds the messages to storage
func (gw *Instance) ShareMessages(msg *pb.RoundMessages, auth *connect.Auth) error {
	// At this point, the returned batch and its fields should be non-nil
	roundId := id.Round(msg.RoundId)
	round, err := gw.NetInf.GetRound(roundId)
	if err != nil {
		return errors.Errorf("Unable to get round: %+v", err)
	}

	// Parse the round topology
	idList, err := id.NewIDListFromBytes(round.Topology)
	if err != nil {
		return errors.Errorf("Could not read topology from round messages: %s",
			err)
	}

	topology := connect.NewCircuit(idList)
	senderId := auth.Sender.GetId()

	// Auth checks required:
	// Make sure authentication is valid, this gateway is in the round,
	// the sender is the LastGateway in that round, and that the num slots
	// that sender sent less equal to the batchSize for that round
	if !auth.IsAuthenticated || topology.GetNodeLocation(gw.Comms.Id) != -1 ||
		topology.IsLastNode(senderId) || len(msg.Messages) <= int(round.BatchSize) {
		return connect.AuthError(senderId)
	}

	gw.processMessages(msg.Messages, roundId, round)

	return nil
}

// ProcessCompletedBatch handles messages coming out of the mixnet
func (gw *Instance) ProcessCompletedBatch(msgs []*pb.Slot, roundID id.Round) {
	if len(msgs) == 0 {
		return
	}

	// At this point, the returned batch and its fields should be non-nil
<<<<<<< HEAD
	msgsToInsert := make([]*storage.MixedMessage, len(msgs))
	recipients := make(map[ephemeral.Id]interface{})
	for _, msg := range msgs {
		serialMsg := format.NewMessage(gw.NetInf.GetCmixGroup().GetP().ByteLen())
		serialMsg.SetPayloadB(msg.PayloadB)
		recipIdBytes := serialMsg.GetEphemeralRID()
		recipientId, err := ephemeral.Marshal(recipIdBytes)
		if err != nil {
			jww.ERROR.Printf("Unable to marshal ID: %+v", err)
			continue
		}

		// If IdentityFP is not zeroed, the message is not a dummy
		if bytes.Compare(serialMsg.GetIdentityFP(), dummyIdFp) != 0 {
			recipients[*recipientId] = nil

			jww.DEBUG.Printf("Message Received for: %d, %s, %s",
				recipientId.Int64(), msg.GetPayloadA(), msg.GetPayloadB())

			// Create new message and add it to the list for insertion
			msgsToInsert[numReal] = storage.NewMixedMessage(roundID, recipientId, msg.PayloadA, msg.PayloadB)
			numReal++
		}
=======
	round, err := gw.NetInf.GetRound(roundID)
	if err != nil {
		jww.ERROR.Printf("ProcessCompleted - Unable to get round: %+v", err)
		return
>>>>>>> ed70ffbc
	}

	// Share messages in the batch with the rest of the team
	err = gw.sendShareMessages(msgs, round)
	if err != nil {
		// Print error but do not stop message processing
		jww.ERROR.Printf("Message sharing failed: %+v", err)
	}

	recipients := gw.processMessages(msgs, roundID, round)

	// Gossip recipients included in the completed batch to other gateways
	// in a new thread
	if gw.Params.EnableGossip {
		// Update filters in our storage system
		err = gw.UpsertFilters(recipients, gw.NetInf.GetLastRoundID())
		if err != nil {
			jww.ERROR.Printf("Unable to update local bloom filters: %+v", err)
		}

		go func() {
			err = gw.GossipBloom(recipients, gw.NetInf.GetLastRoundID())
			if err != nil {
				jww.ERROR.Printf("Unable to gossip bloom information: %+v", err)
			}
		}()
	}

	go PrintProfilingStatistics()
}

// Helper function which takes passed in messages from a round and
// stores these as mixedMessages
func (gw *Instance) processMessages(msgs []*pb.Slot, roundID id.Round,
	round *pb.RoundInfo) map[ephemeral.Id]interface{} {
	numReal := 0

	// Build a ClientRound object around the client messages
	clientRound := &storage.ClientRound{
		Id:        uint64(roundID),
		Timestamp: time.Unix(0, int64(round.Timestamps[states.REALTIME])),
	}
	msgsToInsert := make([]storage.MixedMessage, len(msgs))
	recipients := make(map[ephemeral.Id]interface{})
	// Process the messages into the ClientRound object
	for _, msg := range msgs {
		serialMsg := format.NewMessage(gw.NetInf.GetCmixGroup().GetP().ByteLen())
		serialMsg.SetPayloadA(msg.GetPayloadA())
		serialMsg.SetPayloadB(msg.GetPayloadB())
		// If IdentityFP is not zeroed, the message is not a dummy
		if bytes.Compare(serialMsg.GetIdentityFP(), dummyIdFp) != 0 {
			recipIdBytes := serialMsg.GetEphemeralRID()
			recipientId, err := ephemeral.Marshal(recipIdBytes)
			if err != nil {
				jww.ERROR.Printf("Unable to marshal ID: %+v", err)
				continue
			}

			// Clear random bytes from recipient ID and add to map
			recipients[recipientId.Clear(uint(round.AddressSpaceSize))] = nil

			jww.DEBUG.Printf("Message Received for: %d, %s, %s",
				recipientId.Int64(), msg.GetPayloadA(), msg.GetPayloadB())

			// Create new message and add it to the list for insertion
			msgsToInsert[numReal] = *storage.NewMixedMessage(roundID, &recipientId, msg.PayloadA, msg.PayloadB)
			numReal++
		}
	}

	// Perform the message insertion into Storage
	clientRound.Messages = msgsToInsert[:numReal]
	err := gw.storage.InsertMixedMessages(clientRound)
	if err != nil {
		jww.ERROR.Printf("Inserting new mixed messages failed in "+
			"ProcessCompletedBatch: %+v", err)
	}

	jww.INFO.Printf("Round received, %d real messages "+
		"processed, %d dummies ignored", numReal, len(msgs)-numReal)

	return recipients
}

// Start sets up the threads and network server to run the gateway
func (gw *Instance) Start() {
	// Now that we're set up, run a thread that constantly
	// polls for updates
	go func() {
		// fixme: this last update needs to be persistent across resets
		ticker := time.NewTicker(1 * time.Second)
		for range ticker.C {
			msg, err := PollServer(gw.Comms,
				gw.ServerHost,
				gw.NetInf.GetFullNdf(),
				gw.NetInf.GetPartialNdf(),
				gw.lastUpdate,
				gw.address)
			if err != nil {
				jww.WARN.Printf(
					"Failed to Poll: %v",
					err)
				continue
			}
			err = gw.UpdateInstance(msg)
			if err != nil {
				jww.WARN.Printf("Unable to update instance: %+v", err)
			}
		}
	}()
}

// FilterMessage determines if the message should be kept or discarded based on
// the capacity of the sender's ID bucket.
func (gw *Instance) FilterMessage(userId *id.ID) error {
	// If the user ID bucket is full AND the message's user ID is not on the
	// whitelist, then reject the message
	if !gw.rateLimit.LookupBucket(userId.String()).Add(1) {
		return errors.New("Rate limit exceeded. Try again later.")
	}

	// Otherwise, if the user ID bucket has room then let the message through
	return nil
}

// Notification Server polls Gateway for mobile notifications at this endpoint
func (gw *Instance) PollForNotifications(auth *connect.Auth) (i []*id.ID, e error) {
	// Check that authentication is good and the sender is our gateway, otherwise error
	if !auth.IsAuthenticated || auth.Sender.GetId() != &id.NotificationBot || auth.Sender.IsDynamicHost() {
		jww.WARN.Printf("PollForNotifications failed auth (sender ID: %s, auth: %v, expected: %s)",
			auth.Sender.GetId(), auth.IsAuthenticated, id.NotificationBot)
		return nil, connect.AuthError(auth.Sender.GetId())
	}
	return gw.un.Notified(), nil
}

// Client -> Gateway bloom request
func (gw *Instance) RequestBloom(msg *pb.GetBloom) (*pb.GetBloomResponse, error) {
	return nil, nil
}

// SaveKnownRounds saves the KnownRounds to a file.
func (gw *Instance) SaveKnownRounds() error {
	// Serialize knownRounds
	data, err := gw.knownRound.Marshal()
	if err != nil {
		return errors.Errorf("Failed to marshal KnownRounds: %v", err)
	}

	// Store knownRounds data
	return gw.storage.UpsertState(&storage.State{
		Key:   storage.KnownRoundsKey,
		Value: string(data),
	})

}

// LoadKnownRounds loads the KnownRounds from storage into the Instance, if a
// stored value exists.
func (gw *Instance) LoadKnownRounds() error {

	// Get an existing knownRounds value from storage
	data, err := gw.storage.GetStateValue(storage.KnownRoundsKey)
	if err != nil {
		return err
	}

	// Parse the data and store in the instance
	err = gw.knownRound.Unmarshal([]byte(data))
	if err != nil {
		return errors.Errorf("Failed to unmarshal KnownRounds: %v", err)
	}

	return nil
}

// SaveLastUpdateID saves the Instance.lastUpdate value to storage
func (gw *Instance) SaveLastUpdateID() error {
	data := strconv.FormatUint(gw.lastUpdate, 10)

	return gw.storage.UpsertState(&storage.State{
		Key:   storage.LastUpdateKey,
		Value: data,
	})

}

// LoadLastUpdateID loads the Instance.lastUpdate from storage into the Instance,
// if the key exists.
func (gw *Instance) LoadLastUpdateID() error {
	// Get an existing lastUpdate value from storage
	data, err := gw.storage.GetStateValue(storage.LastUpdateKey)
	if err != nil {
		return err
	}

	// Parse the last update
	dataStr := strings.TrimSpace(data)
	lastUpdate, err := strconv.ParseUint(dataStr, 10, 64)
	if err != nil {
		return errors.Errorf("Failed to parse lastUpdate from file: %v", err)
	}

	gw.lastUpdate = lastUpdate

	return nil
}<|MERGE_RESOLUTION|>--- conflicted
+++ resolved
@@ -12,10 +12,6 @@
 	"encoding/base64"
 	"encoding/binary"
 	"fmt"
-<<<<<<< HEAD
-	"github.com/golang/protobuf/proto"
-=======
->>>>>>> ed70ffbc
 	"github.com/jinzhu/gorm"
 	"github.com/pkg/errors"
 	jww "github.com/spf13/jwalterweatherman"
@@ -101,17 +97,6 @@
 	panic("implement me")
 }
 
-<<<<<<< HEAD
-// Set the gw.period attribute
-// TODO: Test
-func (gw *Instance) SetPeriod() error {
-	periodConst := int64(1800000000000) // 30 minutes in nanoseconds
-
-	// Get an existing Period value from storage
-	periodStr, err := gw.storage.GetStateValue(storage.PeriodKey)
-	if err != nil &&
-		!strings.Contains(err.Error(), gorm.ErrRecordNotFound.Error()) &&
-=======
 // Periodically clears out old messages, rounds and bloom filters
 func (gw *Instance) ClearOldStorage() error {
 	ticker := time.NewTicker(gw.Params.cleanupInterval)
@@ -149,7 +134,6 @@
 	periodStr, err := gw.storage.GetStateValue(storage.PeriodKey)
 	if err != nil &&
 		!errors.Is(err, gorm.ErrRecordNotFound) &&
->>>>>>> ed70ffbc
 		!strings.Contains(err.Error(), "Unable to locate state for key") {
 		// If the error is unrelated to record not in storage, return it
 		return err
@@ -160,35 +144,16 @@
 		gw.period, err = strconv.ParseInt(periodStr, 10, 64)
 	} else {
 		// If period not already stored, use periodConst
-<<<<<<< HEAD
-		gw.period = periodConst
-		err = gw.storage.UpsertState(&storage.State{
-			Key:   storage.PeriodKey,
-			Value: strconv.FormatInt(periodConst, 10),
-=======
 		gw.period = period
 		err = gw.storage.UpsertState(&storage.State{
 			Key:   storage.PeriodKey,
 			Value: strconv.FormatInt(period, 10),
->>>>>>> ed70ffbc
 		})
 	}
 	return err
 }
 
 // Determines the Epoch value of the given timestamp with the given period
-<<<<<<< HEAD
-// TODO: Test
-func GetEpoch(ts int64, period int64) uint32 {
-	if period > 0 {
-		return uint32(ts / period)
-	}
-	return 0
-}
-
-// Determines the timestamp value of the given epoch
-// TODO: Test
-=======
 func GetEpoch(ts int64, period int64) uint32 {
 	if period == 0 {
 		jww.FATAL.Panicf("GetEpoch: Divide by zero")
@@ -199,7 +164,6 @@
 }
 
 // Determines the timestamp value of the given epoch
->>>>>>> ed70ffbc
 func GetEpochTimestamp(epoch uint32, period int64) int64 {
 	return period * int64(epoch)
 }
@@ -230,11 +194,7 @@
 	kr, err := gw.knownRound.Marshal()
 	if err != nil {
 		errStr := fmt.Sprintf("couldn't get known rounds for client "+
-<<<<<<< HEAD
-			"[%v]'s request: %v", clientRequest.ReceptionID, err)
-=======
 			"%d's request: %v", receptionId.Int64(), err)
->>>>>>> ed70ffbc
 		jww.WARN.Printf(errStr)
 		return &pb.GatewayPollResponse{}, errors.New(errStr)
 	}
@@ -247,17 +207,10 @@
 	//  and if there is trouble getting filters returned, nil filters
 	//  are returned to the client
 	clientFilters, err := gw.storage.GetClientBloomFilters(
-<<<<<<< HEAD
-		receptionId, startEpoch, endEpoch)
-	jww.INFO.Printf("Adding %d client filters for %s", len(clientFilters), receptionId)
-	if err != nil {
-		jww.WARN.Printf("Could not get filters for %s when polling: %v", receptionId, err)
-=======
 		&receptionId, startEpoch, endEpoch)
 	jww.INFO.Printf("Adding %d client filters for %d", len(clientFilters), receptionId.Int64())
 	if err != nil {
 		jww.WARN.Printf("Could not get filters in range %d - %d for %d when polling: %v", startEpoch, endEpoch, receptionId.Int64(), err)
->>>>>>> ed70ffbc
 	}
 
 	// Build ClientBlooms metadata
@@ -271,12 +224,8 @@
 
 	// Build ClientBloomFilter list for client
 	for _, f := range clientFilters {
-<<<<<<< HEAD
-		filtersMsg.Filters[f.Epoch-startEpoch] = &pb.ClientBloom{
-=======
 		index := f.Epoch - startEpoch - 1
 		filtersMsg.Filters[index] = &pb.ClientBloom{
->>>>>>> ed70ffbc
 			Filter:     f.Filter,
 			FirstRound: f.FirstRound,
 			RoundRange: f.RoundRange,
@@ -290,18 +239,10 @@
 	}
 
 	return &pb.GatewayPollResponse{
-<<<<<<< HEAD
-		PartialNDF:       netDef,
-		Updates:          updates,
-		LastTrackedRound: uint64(0), // FIXME: This should be the earliest tracked network round
-		KnownRounds:      kr,
-		Filters:          filtersMsg,
-=======
 		PartialNDF:  netDef,
 		Updates:     updates,
 		KnownRounds: kr,
 		Filters:     filtersMsg,
->>>>>>> ed70ffbc
 	}, nil
 }
 
@@ -823,11 +764,7 @@
 			PayloadA: payloadA,
 			PayloadB: payloadB,
 		}
-<<<<<<< HEAD
-		jww.DEBUG.Printf("Message Retrieved: %s, %s, %s",
-=======
 		jww.DEBUG.Printf("Message Retrieved: %d, %s, %s",
->>>>>>> ed70ffbc
 			userId.Int64(), payloadA, payloadB)
 
 		slots = append(slots, data)
@@ -1008,12 +945,8 @@
 	}
 	msg.SetPayloadA(payloadBytes)
 	msg.SetPayloadB(payloadBytes)
-<<<<<<< HEAD
-	ephId, err := ephemeral.GetId(&id.DummyUser, 64, uint64(time.Now().UnixNano()))
-=======
 	// fixme: should these be suppressed?
 	ephId, _, _, err := ephemeral.GetId(&id.DummyUser, 64, time.Now().UnixNano())
->>>>>>> ed70ffbc
 	if err != nil {
 		jww.FATAL.Panicf("Could not get ID: %+v", err)
 	}
@@ -1032,11 +965,7 @@
 		PayloadB: ecrMsg.GetPayloadB(),
 		PayloadA: ecrMsg.GetPayloadA(),
 		Salt:     salt,
-<<<<<<< HEAD
-		SenderID: ephId[:],
-=======
 		SenderID: id.DummyUser.Marshal(),
->>>>>>> ed70ffbc
 		KMACs:    KMACs,
 	}
 }
@@ -1170,36 +1099,10 @@
 	}
 
 	// At this point, the returned batch and its fields should be non-nil
-<<<<<<< HEAD
-	msgsToInsert := make([]*storage.MixedMessage, len(msgs))
-	recipients := make(map[ephemeral.Id]interface{})
-	for _, msg := range msgs {
-		serialMsg := format.NewMessage(gw.NetInf.GetCmixGroup().GetP().ByteLen())
-		serialMsg.SetPayloadB(msg.PayloadB)
-		recipIdBytes := serialMsg.GetEphemeralRID()
-		recipientId, err := ephemeral.Marshal(recipIdBytes)
-		if err != nil {
-			jww.ERROR.Printf("Unable to marshal ID: %+v", err)
-			continue
-		}
-
-		// If IdentityFP is not zeroed, the message is not a dummy
-		if bytes.Compare(serialMsg.GetIdentityFP(), dummyIdFp) != 0 {
-			recipients[*recipientId] = nil
-
-			jww.DEBUG.Printf("Message Received for: %d, %s, %s",
-				recipientId.Int64(), msg.GetPayloadA(), msg.GetPayloadB())
-
-			// Create new message and add it to the list for insertion
-			msgsToInsert[numReal] = storage.NewMixedMessage(roundID, recipientId, msg.PayloadA, msg.PayloadB)
-			numReal++
-		}
-=======
 	round, err := gw.NetInf.GetRound(roundID)
 	if err != nil {
 		jww.ERROR.Printf("ProcessCompleted - Unable to get round: %+v", err)
 		return
->>>>>>> ed70ffbc
 	}
 
 	// Share messages in the batch with the rest of the team

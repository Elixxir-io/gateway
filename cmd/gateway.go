////////////////////////////////////////////////////////////////////////////////
// Copyright © 2018 Privategrity Corporation                                   /
//                                                                             /
// All rights reserved.                                                        /
////////////////////////////////////////////////////////////////////////////////

package cmd

import (
	"encoding/base64"
	"fmt"
	"github.com/pkg/errors"
	jww "github.com/spf13/jwalterweatherman"
	"gitlab.com/elixxir/comms/gateway"
	pb "gitlab.com/elixxir/comms/mixmessages"
	"gitlab.com/elixxir/crypto/cmix"
	"gitlab.com/elixxir/crypto/cyclic"
	"gitlab.com/elixxir/crypto/hash"
	"gitlab.com/elixxir/crypto/large"
	"gitlab.com/elixxir/gateway/storage"
	"gitlab.com/elixxir/primitives/format"
	"gitlab.com/elixxir/primitives/id"
	"gitlab.com/elixxir/primitives/utils"
	"strings"
	"time"
)

type connectionID string

var dummyUser = id.MakeDummyUserID()

func (c connectionID) String() string {
	return (string)(c)
}

type Instance struct {
	// Storage buffer for inbound/outbound messages
	Buffer storage.MessageBuffer

	// Contains all Gateway relevant fields
	Params Params

	// Gateway object created at start
	Comms *gateway.GatewayComms

	//Group that cmix operates within
	CmixGrp *cyclic.Group
}

type Params struct {
	BatchSize   uint64
	CMixNodes   []string
	GatewayNode connectionID
	Port        int
	CertPath    string
	KeyPath     string

	ServerCertPath string
	CmixGrp        map[string]string

	FirstNode bool
	LastNode  bool
}

// NewGatewayInstance initializes a gateway Handler interface
func NewGatewayInstance(params Params) *Instance {
	p := large.NewIntFromString(params.CmixGrp["prime"], 16)
	q := large.NewIntFromString(params.CmixGrp["smallprime"], 16)
	g := large.NewIntFromString(params.CmixGrp["generator"], 16)
	grp := cyclic.NewGroup(p, g, q)

	return &Instance{
		Buffer:  storage.NewMessageBuffer(),
		Params:  params,
		CmixGrp: grp,
	}
}

// InitNetwork initializes the network on this gateway instance
// After the network object is created, you need to use it to connect
// to the corresponding server in the network using ConnectToNode.
// Additionally, to clean up the network object (especially in tests), call
// Shutdown() on the network object.
func (gw *Instance) InitNetwork() {
	// Set up a comms server
	address := fmt.Sprintf("0.0.0.0:%d", gw.Params.Port)
	var err error
	var gwCert, gwKey, nodeCert []byte

	if !noTLS {
		gwCert, err = utils.ReadFile(gw.Params.CertPath)
		if err != nil {
			jww.ERROR.Printf("Failed to read certificate at %s: %+v", gw.Params.CertPath, err)
		}
		gwKey, err = utils.ReadFile(gw.Params.KeyPath)
		if err != nil {
			jww.ERROR.Printf("Failed to read gwKey at %s: %+v", gw.Params.KeyPath, err)
		}
		nodeCert, err = utils.ReadFile(gw.Params.ServerCertPath)
		if err != nil {
			jww.ERROR.Printf("Failed to read server gwCert at %s: %+v", gw.Params.ServerCertPath, err)
		}
	}
	gw.Comms = gateway.StartGateway(address, gw, gwCert, gwKey)

	// Connect to the associated Node

	err = gw.Comms.ConnectToRemote(connectionID(gw.Params.GatewayNode), string(gw.Params.GatewayNode), nodeCert, true)

	if err != nil {
		jww.FATAL.Panicf("Could not connect to assoceated node %s: %+v",
			gw.Params.GatewayNode.String(), err)
	}

	if !disablePermissioning {
		if noTLS {
			jww.ERROR.Panicf("Panic: cannot have permissinoning on and TLS disabled")
		}
		// Obtain signed certificates from the Node
		jww.INFO.Printf("Beginning polling for signed certs...")
		var signedCerts *pb.SignedCerts
		for signedCerts == nil {
			msg, err := gw.Comms.PollSignedCerts(gw.Params.GatewayNode, &pb.Ping{})
			if err != nil {
				jww.ERROR.Printf("Error obtaining signed certificates: %+v", err)
			}
			if msg.ServerCertPEM != "" && msg.GatewayCertPEM != "" {
				signedCerts = msg
				jww.INFO.Printf("Successfully obtained signed certs!")
			}
		}

		// Replace the comms server with the newly-signed certificate
		gw.Comms.Shutdown()
		gw.Comms = gateway.StartGateway(address, gw,
			[]byte(signedCerts.GatewayCertPEM), gwKey)

		// Use the signed Server certificate to open a new connection
		err = gw.Comms.ConnectToRemote(connectionID(gw.Params.GatewayNode),
			string(gw.Params.GatewayNode), []byte(signedCerts.ServerCertPEM), false)

		if err != nil {
			jww.FATAL.Panicf("Could not connect to assoceated node %s "+
				"with signed cert: %+v", gw.Params.GatewayNode.String(), err)
		}
	}
}

// Returns message contents for MessageID, or a null/randomized message
// if that ID does not exist of the same size as a regular message
func (gw *Instance) GetMessage(userID *id.User, msgID string) (*pb.Slot, bool) {
	jww.DEBUG.Printf("Getting message %q:%s from buffer...", *userID, msgID)
	return gw.Buffer.GetMixedMessage(userID, msgID)
}

// Return any MessageIDs in the globals for this User
func (gw *Instance) CheckMessages(userID *id.User, msgID string) ([]string, bool) {
	jww.DEBUG.Printf("Getting message IDs for %q after %s from buffer...",
		userID, msgID)
	return gw.Buffer.GetMixedMessageIDs(userID, msgID)
}

// PutMessage adds a message to the outgoing queue and calls PostNewBatch when
// it's size is the batch size
func (gw *Instance) PutMessage(msg *pb.Slot) bool {
	jww.DEBUG.Printf("Putting message from user %v in outgoing queue...",
		msg.GetSenderID())
	gw.Buffer.AddUnmixedMessage(msg)
	return true
}

// Pass-through for Registration Nonce Communication
func (gw *Instance) RequestNonce(msg *pb.NonceRequest) (*pb.Nonce, error) {
	jww.INFO.Print("Passing on registration nonce request")
	return gw.Comms.SendRequestNonceMessage(gw.Params.GatewayNode, msg)
}

// Pass-through for Registration Nonce Confirmation
func (gw *Instance) ConfirmNonce(msg *pb.RequestRegistrationConfirmation) (
	*pb.RegistrationConfirmation, error) {
	jww.INFO.Print("Passing on registration nonce confirmation")
	return gw.Comms.SendConfirmNonceMessage(gw.Params.GatewayNode, msg)
}

// GenJunkMsg generates a junk message using the gateway's client key
func GenJunkMsg(grp *cyclic.Group, numnodes int) *pb.Slot {

	baseKey := grp.NewIntFromBytes((*dummyUser)[:])

	var baseKeys []*cyclic.Int

	for i := 0; i < numnodes; i++ {
		baseKeys = append(baseKeys, baseKey)
	}
	salt := make([]byte, 32)
	salt[0] = 0x01

	msg := format.NewMessage()
	payloadBytes := make([]byte, format.PayloadLen)
	payloadBytes[0] = 0x01
	msg.SetPayloadA(payloadBytes)
	msg.SetPayloadB(payloadBytes)
	msg.SetRecipient(dummyUser)

	ecrMsg := cmix.ClientEncrypt(grp, msg, salt, baseKeys)

	h, err := hash.NewCMixHash()
	if err != nil {
		jww.FATAL.Printf("Could not get hash: %+v", err)
	}

	KMACs := cmix.GenerateKMACs(salt, baseKeys, h)
	return &pb.Slot{
		PayloadB: ecrMsg.GetPayloadB(),
		PayloadA: ecrMsg.GetPayloadA(),
		Salt:     salt,
		SenderID: (*dummyUser)[:],
		KMACs:    KMACs,
	}
}

// SendBatchWhenReady polls for the servers RoundBufferInfo object, checks
// if there are at least minRoundCnt rounds ready, and sends whenever there
// are minMsgCnt messages available in the message queue
func (gw *Instance) SendBatchWhenReady(minMsgCnt uint64, junkMsg *pb.Slot) {
	bufSize, err := gw.Comms.GetRoundBufferInfo(gw.Params.GatewayNode)
	if err != nil {
		// Handle error indicating a server failure
		if strings.Contains(err.Error(),
			"TransientFailure") {
			jww.FATAL.Panicf("Received error from GetRoundBufferInfo indicates"+
				" a Server failure: %+v", errors.New(err.Error()))

		}

		jww.INFO.Printf("GetRoundBufferInfo error returned: %v", err)
		return
	}
	if bufSize == 0 {
		return
	}

	batch := gw.Buffer.PopUnmixedMessages(0, gw.Params.BatchSize)
	if batch == nil {
		jww.INFO.Printf("Server is ready, but only have %d messages to send, "+
			"need %d! Waiting 10 seconds!", gw.Buffer.LenUnmixed(), minMsgCnt)
		time.Sleep(10 * time.Second)
		return
	}

	// Now fill with junk and send
	jww.DEBUG.Printf("amount of slots, %v", uint64(len(batch.Slots)))
	jww.DEBUG.Printf("batchsize is %v", gw.Params.BatchSize)
	//len(slots) vs len(slots) - 1'
	var i uint64
	if uint64(len(batch.Slots)) == 0 {
		i = uint64(len(batch.Slots))
	} else {
		i = uint64(len(batch.Slots)) - 1
	}
<<<<<<< HEAD
	for ; i < gw.Params.BatchSize; i++ {
=======
	for 		i = uint64(len(batch.Slots)); i < gw.Params.BatchSize; i++ {
>>>>>>> 9d26008d
		newJunkMsg := &pb.Slot{
			PayloadB: junkMsg.PayloadB,
			PayloadA: junkMsg.PayloadA,
			Salt:     junkMsg.Salt,
			SenderID: junkMsg.SenderID,
			KMACs:    junkMsg.KMACs,
		}

		//jww.DEBUG.Printf("Kmacs generated from junkMessage for sending: %v\n", newJunkMsg.KMACs)
		batch.Slots = append(batch.Slots, newJunkMsg)
	}

	err = gw.Comms.PostNewBatch(gw.Params.GatewayNode, batch)
	if err != nil {
		// TODO: handle failure sending batch
		jww.WARN.Printf("Error while sending batch %v", err)
	}

}

func (gw *Instance) PollForBatch() {
	batch, err := gw.Comms.GetCompletedBatch(gw.Params.GatewayNode)
	if err != nil {
		// Handle error indicating a server failure
		if strings.Contains(err.Error(),
			"TransientFailure") {
			jww.FATAL.Panicf("Received error from GetCompletedBatch indicates"+
				" a Server failure: %+v", errors.New(err.Error()))

		}
		// Would a timeout count as an error?
		// No, because the server could just as easily return a batch
		// with no slots/an empty slice of slots
		jww.ERROR.Printf("Received error from GetCompletedBatch"+
			" call: %+v", errors.New(err.Error()))
		return
	}
	if len(batch.Slots) == 0 {
		return
	}

	numReal := 0

	// At this point, the returned batch and its fields should be non-nil
	msgs := batch.Slots
	h, _ := hash.NewCMixHash()
	for _, msg := range msgs {
		serialmsg := format.NewMessage()
		serialmsg.SetPayloadB(msg.PayloadB)
		userId := serialmsg.GetRecipient()

		if !userId.Cmp(dummyUser) {
			numReal++
			h.Write(msg.PayloadA)
			h.Write(msg.PayloadB)
			msgId := base64.StdEncoding.EncodeToString(h.Sum(nil))
			gw.Buffer.AddMixedMessage(userId, msgId, msg)
		}

		h.Reset()
	}
	jww.DEBUG.Printf("Round %v recieved, %v real messages "+
		"processed, %v dummies ignored", batch.Round.ID, numReal,
		int(batch.Round.ID)-numReal)

	go PrintProfilingStatistics()
}

// StartGateway sets up the threads and network server to run the gateway
func (gw *Instance) Start() {

	// Begin the thread which polls the node for a request to send a batch
	go func() {
		// minMsgCnt should be no less than 33% of the BatchSize
		// Note: this is security sensitive.. be careful if you pull this out to a
		// config option.
		minMsgCnt := uint64(gw.Params.BatchSize / 3)
		if minMsgCnt == 0 {
			minMsgCnt = 1
		}
		junkMsg := GenJunkMsg(gw.CmixGrp, len(gw.Params.CMixNodes))
		jww.INFO.Printf("in start, junk msg kmacs: %v", junkMsg.KMACs)
		if !gw.Params.FirstNode {
			for true {
				gw.SendBatchWhenReady(minMsgCnt, junkMsg)
			}
		} else {
			jww.INFO.Printf("SendBatchWhenReady() was skipped on first node.")
		}
	}()

	//Begin the thread which polls the node for a completed batch
	go func() {
		if !gw.Params.LastNode {
			for true {
				gw.PollForBatch()
			}
		} else {
			jww.INFO.Printf("PollForBatch() was skipped on last node.")
		}
	}()
}<|MERGE_RESOLUTION|>--- conflicted
+++ resolved
@@ -192,6 +192,7 @@
 	for i := 0; i < numnodes; i++ {
 		baseKeys = append(baseKeys, baseKey)
 	}
+
 	salt := make([]byte, 32)
 	salt[0] = 0x01
 
@@ -223,6 +224,7 @@
 // if there are at least minRoundCnt rounds ready, and sends whenever there
 // are minMsgCnt messages available in the message queue
 func (gw *Instance) SendBatchWhenReady(minMsgCnt uint64, junkMsg *pb.Slot) {
+
 	bufSize, err := gw.Comms.GetRoundBufferInfo(gw.Params.GatewayNode)
 	if err != nil {
 		// Handle error indicating a server failure
@@ -251,18 +253,8 @@
 	// Now fill with junk and send
 	jww.DEBUG.Printf("amount of slots, %v", uint64(len(batch.Slots)))
 	jww.DEBUG.Printf("batchsize is %v", gw.Params.BatchSize)
-	//len(slots) vs len(slots) - 1'
-	var i uint64
-	if uint64(len(batch.Slots)) == 0 {
-		i = uint64(len(batch.Slots))
-	} else {
-		i = uint64(len(batch.Slots)) - 1
-	}
-<<<<<<< HEAD
-	for ; i < gw.Params.BatchSize; i++ {
-=======
-	for 		i = uint64(len(batch.Slots)); i < gw.Params.BatchSize; i++ {
->>>>>>> 9d26008d
+
+	for	i := uint64(len(batch.Slots)); i < gw.Params.BatchSize; i++ {
 		newJunkMsg := &pb.Slot{
 			PayloadB: junkMsg.PayloadB,
 			PayloadA: junkMsg.PayloadA,
@@ -279,6 +271,7 @@
 	if err != nil {
 		// TODO: handle failure sending batch
 		jww.WARN.Printf("Error while sending batch %v", err)
+
 	}
 
 }
@@ -324,7 +317,7 @@
 
 		h.Reset()
 	}
-	jww.DEBUG.Printf("Round %v recieved, %v real messages "+
+	jww.INFO.Printf("Round %v recieved, %v real messages "+
 		"processed, %v dummies ignored", batch.Round.ID, numReal,
 		int(batch.Round.ID)-numReal)
 
@@ -344,7 +337,7 @@
 			minMsgCnt = 1
 		}
 		junkMsg := GenJunkMsg(gw.CmixGrp, len(gw.Params.CMixNodes))
-		jww.INFO.Printf("in start, junk msg kmacs: %v", junkMsg.KMACs)
+		jww.DEBUG.Printf("in start, junk msg kmacs: %v", junkMsg.KMACs)
 		if !gw.Params.FirstNode {
 			for true {
 				gw.SendBatchWhenReady(minMsgCnt, junkMsg)

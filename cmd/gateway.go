--- conflicted
+++ resolved
@@ -9,10 +9,6 @@
 
 import (
 	"bytes"
-<<<<<<< HEAD
-	"encoding/base64"
-=======
->>>>>>> bfaeab2b
 	"encoding/binary"
 	"fmt"
 	"github.com/golang/protobuf/proto"
@@ -28,7 +24,6 @@
 	"gitlab.com/elixxir/crypto/hash"
 	"gitlab.com/elixxir/gateway/notifications"
 	"gitlab.com/elixxir/gateway/storage"
-	"gitlab.com/elixxir/gateway/vendor/gitlab.com/elixxir/comms/mixmessages"
 	"gitlab.com/elixxir/primitives/format"
 	"gitlab.com/elixxir/primitives/rateLimiting"
 	"gitlab.com/elixxir/primitives/utils"
@@ -62,12 +57,7 @@
 	// Gateway object created at start
 	Comms *gateway.Comms
 
-<<<<<<< HEAD
-	// Gateway's rate limiter. Manages and
-	rateLimiter   *rateLimiting.BucketMap
-=======
 	// Map of leaky buckets for user IDs
->>>>>>> bfaeab2b
 	rateLimitQuit chan struct{}
 	rateLimit     *rateLimiting.BucketMap
 
@@ -83,21 +73,6 @@
 	removeGateway chan *id.ID
 }
 
-func (gw *Instance) GetHistoricalRounds(msg *pb.HistoricalRounds, ipAddress string) (*pb.HistoricalRoundsResponse, error) {
-	panic("implement me")
-}
-
-func (gw *Instance) GetBloom(msg *pb.GetBloom, ipAddress string) (*pb.GetBloomResponse, error) {
-	panic("implement me")
-}
-
-func (gw *Instance) RequestBloom(msg *mixmessages.GetBloom) (*mixmessages.GetBloomResponse, error) {
-	panic("implement me")
-}
-
-func (gw *Instance) RequestMessages(msg *pb.GetMessages, ipAddress string) (*pb.GetMessagesResponse, error) {
-	panic("implement me")
-}
 
 func (gw *Instance) GetBloom(msg *pb.GetBloom, ipAddress string) (*pb.GetBloomResponse, error) {
 	panic("implement me")
@@ -164,13 +139,8 @@
 	impl.Functions.PollForNotifications = func(auth *connect.Auth) (i []*id.ID, e error) {
 		return instance.PollForNotifications(auth)
 	}
-<<<<<<< HEAD
+	// Client -> Gateway historical round request
 	impl.Functions.RequestHistoricalRounds = func(msg *pb.HistoricalRounds) (response *pb.HistoricalRoundsResponse, err error) {
-		return instance.RequestHistoricalRounds(msg)
-	}
-=======
-	// Client -> Gateway historical round request
-	impl.Functions.RequestHistoricalRounds = func(msg *pb.HistoricalRounds) (*pb.HistoricalRoundsResponse, error) {
 		return instance.RequestHistoricalRounds(msg)
 	}
 	// Client -> Gateway message request
@@ -181,7 +151,6 @@
 	impl.Functions.RequestBloom = func(msg *pb.GetBloom) (*pb.GetBloomResponse, error) {
 		return instance.RequestBloom(msg)
 	}
->>>>>>> bfaeab2b
 	return impl
 }
 
@@ -515,7 +484,6 @@
 	return msgIds, nil
 }
 
-<<<<<<< HEAD
 // RequestHistoricalRounds retrieves all rounds requested within the HistoricalRounds
 // message from the gateway's database. A list of round info messages are returned
 // to the sender
@@ -565,11 +533,7 @@
 
 }
 
-// PutMessage adds a message to the outgoing queue and calls PostNewBatch when
-// it's size is the batch size
-=======
 // PutMessage adds a message to the outgoing queue
->>>>>>> bfaeab2b
 func (gw *Instance) PutMessage(msg *pb.GatewaySlot, ipAddress string) (*pb.GatewaySlotResponse, error) {
 	// Fixme: work needs to be done to populate database with precanned values
 	//  so that precanned users aren't rejected when sending messages
@@ -795,14 +759,11 @@
 		jww.WARN.Printf("Error while sending batch: %v", err)
 	}
 
-<<<<<<< HEAD
-=======
 	// Gossip senders included in the batch to other gateways
 	err = gw.GossipBatch(batch)
 	if err != nil {
 		jww.WARN.Printf("Unable to gossip batch information: %+v", err)
 	}
->>>>>>> bfaeab2b
 }
 
 // ProcessCompletedBatch handles messages coming out of the mixnet
@@ -907,11 +868,6 @@
 	return gw.un.Notified(), nil
 }
 
-// Client -> Gateway historical round request
-func (gw *Instance) RequestHistoricalRounds(msg *pb.HistoricalRounds) (*pb.HistoricalRoundsResponse, error) {
-	return nil, nil
-}
-
 // Client -> Gateway message request
 func (gw *Instance) RequestMessages(msg *pb.GetMessages) (*pb.GetMessagesResponse, error) {
 	return nil, nil

--- conflicted
+++ resolved
@@ -293,7 +293,6 @@
 		t.Errorf(err.Error())
 	}
 
-<<<<<<< HEAD
 	data := format.NewMessage()
 	rndId := uint64(1)
 
@@ -333,10 +332,6 @@
 			"Error received: %v", err)
 	}
 
-	gw.setupGossiper()
-
-=======
->>>>>>> 37431edf
 	si := &pb.RoundInfo{ID: 1, BatchSize: 4}
 	gw.SendBatchWhenReady(si)
 

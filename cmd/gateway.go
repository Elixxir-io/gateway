--- conflicted
+++ resolved
@@ -87,11 +87,11 @@
 	NetInf *network.Instance
 }
 
-func (gw *Instance) RequestHistoricalRounds(msg *mixmessages.HistoricalRounds) (*mixmessages.HistoricalRoundsResponse, error) {
+func (gw *Instance) GetHistoricalRounds(msg *pb.HistoricalRounds, ipAddress string) (*pb.HistoricalRoundsResponse, error) {
 	panic("implement me")
 }
 
-func (gw *Instance) RequestBloom(msg *mixmessages.GetBloom) (*mixmessages.GetBloomResponse, error) {
+func (gw *Instance) GetBloom(msg *pb.GetBloom, ipAddress string) (*pb.GetBloomResponse, error) {
 	panic("implement me")
 }
 
@@ -168,8 +168,8 @@
 	impl.Functions.PollForNotifications = func(auth *connect.Auth) (i []*id.ID, e error) {
 		return instance.PollForNotifications(auth)
 	}
-	impl.Functions.RequestMessages = func(msg *mixmessages.GetMessages) (*mixmessages.GetMessagesResponse, error) {
-		return instance.RequestMessages(msg)
+	impl.Functions.RequestMessages = func(msg *mixmessages.GetMessages, ipaddress string) (*mixmessages.GetMessagesResponse, error) {
+		return instance.RequestMessages(msg, ipaddress)
 	}
 	return impl
 }
@@ -510,7 +510,6 @@
 }
 
 // TODO: Refactor to get messages once the old endpoint is ready to be fully deprecated
-<<<<<<< HEAD
 // Client -> Gateway handler. Looks up messages based on a userID and a roundID.
 // If the gateway participated in this round, and the requested client had messages in that round,
 // we return these message(s) to the requester
@@ -522,17 +521,6 @@
 		return &pb.GetMessagesResponse{}, errors.New("Receiving messages at a high rate. Please " +
 			"wait before sending more messages")
 	}
-=======
-// Client -> Gateway handler. Looks up messages based on a userID and a roundID
-func (gw *Instance) RequestMessages(msg *mixmessages.GetMessages) (*mixmessages.GetMessagesResponse, error) {
-	//senderBucket := gw.rateLimiter.LookupBucket(ipAddress)
-	//// fixme: Hardcoded, or base it on something like the length of the message?
-	//success := senderBucket.Add(1)
-	//if !success {
-	//	return &pb.GetMessagesResponse{}, errors.New("Receiving messages at a high rate. Please " +
-	//		"wait before sending more messages")
-	//}
->>>>>>> 64286d81
 
 	// Error check for a invalidly crafted message
 	if msg == nil || msg.ClientID == nil || msg.RoundID == nil {
@@ -553,12 +541,14 @@
 	// Search the database for the requested messages
 	msgs, err := gw.database.GetMixedMessages(userId, roundID)
 	if err != nil {
-		return &mixmessages.GetMessagesResponse{}, errors.Errorf("Could not find any MixedMessages with the "+
-			"recipient ID %v and the round ID %v.", userId, roundID)
-	}
-
+		return &mixmessages.GetMessagesResponse{
+				HasRound: true,
+			}, errors.Errorf("Could not find any MixedMessages with "+
+				"recipient ID %v and round ID %v.", userId, roundID)
+	}
+
+	// Parse the database response to construct individual slots
 	var slots []*pb.Slot
-	// Parse the database response to construct individual slots
 	for _, msg := range msgs {
 		// Get the message contents
 		payloadA, payloadB := msg.GetMessageContents()
@@ -570,7 +560,9 @@
 		slots = append(slots, data)
 	}
 
+	// Return all messages to the requester
 	return &mixmessages.GetMessagesResponse{
+		HasRound: true,
 		Messages: slots,
 	}, nil
 

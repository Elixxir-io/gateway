--- conflicted
+++ resolved
@@ -79,7 +79,6 @@
 dbName: "cmix_gateway"
 dbAddress: ""
 
-<<<<<<< HEAD
 # Flags for our gossip protocol
 
 # How long a message record should last in the buffer
@@ -101,8 +100,6 @@
     pollDuration: 0m10s
     # Max time of inactivity before removal
     bucketMaxAge: 0m3s
-=======
->>>>>>> 3972cd9e
 ```
 
 ## Command line flags

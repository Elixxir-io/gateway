--- conflicted
+++ resolved
@@ -9,7 +9,6 @@
 
 import (
 	"bytes"
-	//	"encoding/binary"
 	jww "github.com/spf13/jwalterweatherman"
 	"gitlab.com/elixxir/comms/gateway"
 	pb "gitlab.com/elixxir/comms/mixmessages"
@@ -355,17 +354,11 @@
 	messages := make([]*storage.MixedMessage, numMessages)
 	for i := 0; i < numMessages; i++ {
 		messageContents := []byte(payload)
-<<<<<<< HEAD
 		messages[i] = storage.NewMixedMessage(&expectedRound, recipientID, messageContents, messageContents)
 	}
 	err := gatewayInstance.storage.InsertMixedMessages(messages)
 	if err != nil {
 		t.Errorf(err.Error())
-=======
-		dbMsg := storage.NewMixedMessage(expectedRound, recipientID, messageContents, messageContents)
-		gatewayInstance.database.InsertMixedMessage(dbMsg)
-
->>>>>>> 36d4b0b5
 	}
 
 	// Craft the request message and send
@@ -404,7 +397,6 @@
 	}
 }
 
-/*
 // Error path: Request a round that exists in the database but the requested user
 //  is not within this round
 func TestInstance_RequestMessages_NoUser(t *testing.T) {
@@ -416,17 +408,11 @@
 	messages := make([]*storage.MixedMessage, numMessages)
 	for i := 0; i < numMessages; i++ {
 		messageContents := []byte(payload)
-<<<<<<< HEAD
 		messages[i] = storage.NewMixedMessage(&expectedRound, recipientID, messageContents, messageContents)
 	}
 	err := gatewayInstance.storage.InsertMixedMessages(messages)
 	if err != nil {
 		t.Errorf(err.Error())
-=======
-		dbMsg := storage.NewMixedMessage(expectedRound, recipientID, messageContents, messageContents)
-		gatewayInstance.database.InsertMixedMessage(dbMsg)
-
->>>>>>> 36d4b0b5
 	}
 
 	// Craft the request message with an unrecognized userID
@@ -460,17 +446,11 @@
 	messages := make([]*storage.MixedMessage, numMessages)
 	for i := 0; i < numMessages; i++ {
 		messageContents := []byte(payload)
-<<<<<<< HEAD
 		messages[i] = storage.NewMixedMessage(&expectedRound, recipientID, messageContents, messageContents)
 	}
 	err := gatewayInstance.storage.InsertMixedMessages(messages)
 	if err != nil {
 		t.Errorf(err.Error())
-=======
-		dbMsg := storage.NewMixedMessage(expectedRound, recipientID, messageContents, messageContents)
-		gatewayInstance.database.InsertMixedMessage(dbMsg)
-
->>>>>>> 36d4b0b5
 	}
 
 	// Craft the request message with an unknown round
@@ -493,7 +473,6 @@
 	}
 
 }
-*/
 
 // Error path: Craft a nil message which should not be accepted
 func TestInstance_RequestMessages_NilCheck(t *testing.T) {
@@ -505,17 +484,11 @@
 	messages := make([]*storage.MixedMessage, numMessages)
 	for i := 0; i < numMessages; i++ {
 		messageContents := []byte(payload)
-<<<<<<< HEAD
 		messages[i] = storage.NewMixedMessage(&expectedRound, recipientID, messageContents, messageContents)
 	}
 	err := gatewayInstance.storage.InsertMixedMessages(messages)
 	if err != nil {
 		t.Errorf(err.Error())
-=======
-		dbMsg := storage.NewMixedMessage(expectedRound, recipientID, messageContents, messageContents)
-		gatewayInstance.database.InsertMixedMessage(dbMsg)
-
->>>>>>> 36d4b0b5
 	}
 
 	// Craft the request message with a nil ClientID

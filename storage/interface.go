--- conflicted
+++ resolved
@@ -16,7 +16,6 @@
 	// StartMessageCleanup is a thread that auto-removes old messages
 	StartMessageCleanup(msgTimeout int)
 	// GetMessage returns a given message for a specific user
-<<<<<<< HEAD
 	GetMessage(userId *id.UserID, msgId string) (*pb.CmixMessage, bool)
 	// GetMessageIDs returns the mesage IDs received after the given messageID, or
 	// all message IDs if that ID cannot be found or is empty
@@ -25,16 +24,6 @@
 	DeleteMessage(userId *id.UserID, msgId string)
 	// AddMessage adds a message to the buffer for a specific user
 	AddMessage(userId *id.UserID, msgId string, msg *pb.CmixMessage)
-=======
-	GetMessage(userId id.UserID, msgId string) (*pb.CmixMessage, bool)
-	// GetMessageIDs returns the mesage IDs received after the given messageID, or
-	// all message IDs if that ID cannot be found or is empty
-	GetMessageIDs(userId id.UserID, messageID string) ([]string, bool)
-	// DeleteMessage deletes a specific message
-	DeleteMessage(userId id.UserID, msgId string)
-	// AddMessage adds a message to the buffer for a specific user
-	AddMessage(userId id.UserID, msgId string, msg *pb.CmixMessage)
->>>>>>> 5cf3a506
 	// AddOutGoingMessage adds a message to send to the cMix node
 	AddOutgoingMessage(msg *pb.CmixMessage)
 	// PopOutgoingBatch sends a batch of messages to the cMix node
